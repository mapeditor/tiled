<<<<<<< HEAD
### Unreleased

* Ignore transparent pixels when selecting tile objects (#1477)
* Added support for sub-images in image collection tilesets (#1008)
* Added %worldfile variable for custom commands (by Pixel-Nori, #3352)
* Added 'New Project' action, replacing 'Save Project As' (#3279)
* Scripting: Added -e,--evaluate to run a script from command-line
* Scripting: Added Tool.toolBarActions property (#3318)
* Scripting: Added Tileset.columnCount property
* Scripting: Added access to selected terrain in tileset editor
* AutoMapping: Applying rules is now 10-30x faster
* AutoMapping: Explicit "regions" layers are no longer needed and have been deprecated (#1918)
* AutoMapping: Custom tiles can now match "Empty", "Non-Empty" and "Other" tiles through a "MatchType" property (#3100)
* AutoMapping: "AutoMap While Drawing" no longer creates separate undo steps (#2166)
* AutoMapping: A custom tile with "MatchType" set to "Forbid" can be used instead of "inputnot" layers
* AutoMapping: Added a number of per-rule options which can be set using rectangle objects
* AutoMapping: Erase tiles by placing tiles with "MatchType" set to "Empty" on output layers (#3100)
* AutoMapping: Accumulate touched layers in AutoMap While Drawing (#3313)
* AutoMapping: Support map name filters in rules.txt (#3014)
* Split up object types file type selection
* Optimized rendering of tinted layers by caching tinted images
* tmxrasterizer: Added options to hide certain layer types (#3343)
* Raised minimum supported Qt version from 5.6 to 5.12 (drops Windows XP support)
* Raised minimum C++ version to C++17
* Removed qmake project files (only Qbs supported now)
=======
### Unreleased 1.8 patch

* Keep references between objects when copy/pasting (#3361)
* Improved default translation used in case of multiple options
* Fixed 'Add Variation' action in Tile Stamps context menu (#3362)
* Fixed importing of removed shortcuts (#3367)
* Fixed breaking of alternative shortcuts on import or reset (#3367)
* Fixed conflict detection to handle alternative shortcuts (#3368)
* Defold plugins: Added support for rotated tiles (#3369)
>>>>>>> e9fcd8e6

### Tiled 1.8.5 (17 May 2022)

* Made expanded group layers persistent (#3282)
* Improved snapping behavior for scalable objects on staggered maps
* Allow setting a shortcut on the 'Edit Tileset' action
* Always select first entry while using the Open File in Project action
* Improved Add Property dialog layout in case of long type names (#3302)
* Fixed restoring of window layout when maximized (#590)
* Fixed snapping when dragging templates into a map (#3326)
* Fixed map selection rectangle in world for infinite maps (#3340)
* Fixed 'Merge Layer Down' action for infinite maps
* Fixed several small issues in the image color picker (#3348)
* Fixed missing name for undo commands that add/remove maps from world
* Fixed selection issues for tile objects with a non-zero tile offset
* Fixed hover indicator sometimes overlapping selection indicator
* Fixed removal of terrain info when removing tiles from a collection
* Scripting: Fixed region.rects when compiled against Qt 5.9 to 5.13
* Scripting: Layer.tintColor is now #ffffff when not set
* macOS: Enabled support for loading SVGs
* macOS: Show shortcuts in context menus when using Tiled Fusion style (#1978)
* AppImage: Updated to Sentry 0.4.17
* Updated Chinese (Simplified) and Portuguese (Portugal) translations

### Tiled 1.8.4 (31 March 2022)

* Fixed crash when trying to create an object
* Fixed handling of deleted session file

### Tiled 1.8.3 (31 March 2022)

* Improved rendering quality of the Mini-map when it's small (#1431)
* Fixed automatic tool switching after deleting layers
* Fixed rendering of arrows for object references in class members (#3306)
* Fixed image layer repeat settings not copied to duplicates (#3307)
* Fixed map bounding rectangle for infinite isometric maps
* Fixed tile selection to not get removed when deleting (#3281)
* Fixed custom types not being usable without opening a project (#3295)
* Fixed use of custom property types in global object types file (#3301)
* Fixed parallax layer positions for other maps in a world
* Fixed crash when rendering invalid polygon objects
* Fixed sticky Bucket Fill preview when hovering same tile
* Fixed automatically reloaded map becoming the active document
* Fixed "Map format '%s' not found" error
* Fixed updating of "Unload/Save World" menu enabled state
* Fixed flipping horizontally to not rotate objects by 180 degrees (#1704)
* Fixed displacement when flipping horizontally on isometric maps (#2660)
* Fixed offset of tile collision shapes on isometric maps (#3138)
* Mark world as modified when map size changes (#3020)
* Prevent unsaved maps from being added to a world (#3317)
* Hide "Move Objects to Layer" menu when there's only one object layer
* Scripting: Avoid possible crash due to garbage collection (#3290)
* Scripting: Fixed missing null check in Tileset.loadFromImage and Tile.setImage
* Scripting: Initialize tile layer size also when added as part of a group layer (#3291)
* AutoMapping: Applying rules without "inputnot" layers is now much faster
* AutoMapping: Optimized calculation of each rule's input/output region
* AutoMapping: Fixed compatibility with "RegionsInput" / "RegionsOutput" layers
* AutoMapping: Fixed ability to AutoMap using project rules in unsaved maps
* CSV plugin: Improved error message and replace reserved characters (#3309)
* terraingenerator: Fixed crash when source terrain doesn't have an image (#3299)
* macOS: Fixed main window expanding with many open files (#1047)
* JSON plugin: Wrap arrays at the map width or chunk width
* Qt 6: Fixed captured or erased area when dragging backwards
* Updated Finnish translation (by Tuomas Lähteenmäki)

### Tiled 1.8.2 (18 February 2022)

* Fixed deactivating of tools when no layer is selected (avoids crash)
* Fixed monospace font option in multi-line text editor on macOS and Windows (#3007)
* Fixed ability to reset custom 'color' and 'object' properties (#3270)
* Fixed updating of layer positions when changing parallax factor of a group (#3175)
* Scripting: Fixed crash when assigning null to the MapObject.tile property
* Scripting: Fixed adding of tilesets when adding layers to a loaded map (#3268)
* JSON format: Fixed layer locked status not getting saved (#2877)
* macOS: Fixed duplicate overwrite confirmation when using Export As (#3152)
* FreeBSD: Fixed compile due to missing include (by Dmitry Marakasov, #3271)

### Tiled 1.8.1 (11 February 2022)

* Fixed pasted objects not getting selected if a tile layer was also copied
* Fixed possible crash when trying to determine whether OpenGL is used
* Fixed possible crash when using the Insert Tile tool
* Fixed possible crash in tile stamp preview
* AutoMapping: Fixed crash when an input layer does not exist (#3269)
* Scripting: Automatically add tilesets to the map where needed (#3268)
* snap: Updated from core18 to core20 (now uses Qt 5.12)
* AppImage: Updated to Sentry 0.4.15

### Tiled 1.8.0 (7 February 2022)

* Added support for custom enum properties (with svipal, #2941)
* Added support for custom class properties (#489)
* Added parallax origin property to the map (with krukai, #3209)
* Added Repeat X/Y properties to Image Layers (with krukai, #3205)
* Added an action for selecting all layers (Ctrl+Alt+A) (#3081)
* Added actions to select or add tilesets to Project view context menu
* Added cut/copy/paste actions to Tile Animation Editor
* Improved undo behavior by merging sequential edits to the same property (#3103)
* Improved multi-layer painting behavior (#3094)
* Separated the X and Y components of the major grid option (#3208)
* Added automatic fading out of the grid when zooming out a lot
* AutoMapping: Made it find layers within groups (#1771)
* AutoMapping: `regions` layer can now be used alongside `region_input/output` layers
* AutoMapping: Recognize "//" layer name prefix for ignoring layers (#3262)
* AutoMapping: Allow setting a rule map as project rules file (#3221)
* Tweaked focus behavior in the Template Editor
* Changed the default Terrain Brush shortcut back to T
* Reset tile animations when disabling playback and when exporting as image
* Don't require saving maps upon creation (#1902)
* Apply transformation actions to the preview while placing tiles (#3091)
* Allow using object context menu in object creation tools
* Reduced the step size for the parallax factor property
* Improved the logic for automatically switching tools (#2807)
* Ignore selection changes when marking a file as modified (#3194)
* Use the tileset background color in the collision editor (with Benja Appel, #3163)
* Show the read error when using --export-map/tileset
* Avoid deselecting all layers when clicking empty area in Layers view (#2806)
* Scripting: Added File API
* Scripting: Added support for loading JavaScript `.mjs` modules (#3261)
* Scripting: Added tiled.applicationDirPath property
* Scripting: Added tiled.extensionsPath property (#3139)
* Scripting: Added missing Layer.tintColor property
* Scripting: Added missing ObjectGroup.drawOrder property (#3147)
* Scripting: Added TileMap.removeObjects (#3149)
* Scripting: Added TileMap.regionEdited signal
* Scripting: Added TileMap.layers and GroupLayer.layers properties, for convenience
* Scripting: Added region.rects property and region.contains(x,y)
* Scripting: Treat custom format extensions as case-insensitive (#3141)
* Scripting: Allow tools to stay active when tiles or a terrain type are selected (#3201)
* Scripting: Extended the terrain related API (#2663)
* Scripting: tiled.activeAsset can be assigned asset created in script (#3160)
* Scripting: Fixed possible crash after creating tilesets from script (#3229)
* Scripting: Fixed possible crash in TileMap.autoMap
* Scripting: Fixed dialog window titles to show on macOS (#2910)
* Scripting: Fixed tileset or tile references for maps loaded from script
* Scripting: Avoid crash when script reload happens during popup (#2991)
* Fixed the logic for handling group layer parallax factors (with LilithSilver, #3125)
* Fixed keyboard modifiers getting stuck for Terrain Brush (#2678)
* Fixed debug messages showing in the Console and Issues views
* Fixed enabled state of File > Export action for tilesets (#3177)
* Fixed Snap to Grid for hexagonal maps
* Fixed AutoMapping rules file to update after changing project properties (#3176)
* Fixed 'Detect Bounding Box' action missing in Keyboard settings
* Fixed toggling "Clear View" on & off shifting the map
* Fixed command-line output not showing on Windows (#2688)
* Fixed "Select object on map" when no object layer is selected (#3207)
* Fixed adjusting of tile types when tileset width changed (by Albert Vaca Cintora, #3237)
* Fixed missing Qt translations for Linux AppImage
* Fixed minimap viewport position when layers are offset (#3211)
* Fixed "Highlight Current Layer" getting confused (#3223)
* Fixed Terrain Set type property to be disabled when appropriate (avoids crash)
* Fixed saving broken references to files loaded using "ext:" prefix (#3185)
* Fixed performance issue in Project view related to file icons
* Fixed dynamic wrapping when adding tiles to a collection (#3076)
* Fixed potential crash when changing a WangSet from script
* Tiled Manual is now available in French
* JSON plugin: Added "tmj", "tsj" and "tj" as accepted file extensions
* YY plugin: Don't use safe writing of files
* YY plugin: Write out custom "object" properties as instance name (instead of the ID)
* YY plugin: Determine sprite names by looking for meta files (by krukai, #3213)
* CSV plugin: Improved handling of infinite maps
* RpMap plugin: Fixed hardcoded exported tile size (#3184)
* libtiled-java: Introduced TilesetCache interface (by Samuel Manflame, #3117)
* Added Ukrainian translation to Windows installer (#3132)
* AppImage: Updated to Sentry 0.4.14
* Updated Bulgarian, Chinese (Simplified), French, Korean, Portuguese (Brasil), Portuguese (Portugal), Russian, Swedish and Turkish translations

### Tiled 1.7.2 (10 August 2021)

* Avoid automatically replacing external tilesets with "similar" ones
* Fixed copying and capturing stamps on staggered maps (with Alexander Dorogov, #2874)
* Fixed possible crash in Tile Animation Editor
* Fixed data loss when saving maps with tilesets that failed to load (#3106)
* Fixed creating multi-layer tile stamp from selection (#2899)
* Scripting: Automatically reset object ID when adding to avoid duplicate IDs
* Linux: Possible workaround for crash in clipboard manager
* AppImage: Updated to Sentry 0.4.12
* Updated Italian translation

### Tiled 1.7.1 (9 July 2021)

* Don't save export target and format to exported files
* Fixed crashes resulting from the Tile Animation Editor
* Fixed possible crash when pasting multi-layer stamp (#3097)
* Fixed possible crash when restoring expanded layers in Objects view
* Fixed parallax factor getting lost when layer is cloned (#3077)
* Fixed an issue with synchronizing selected tiles to current stamp (#3095)
* Commands: Fixed possible crash in Edit Commands window
* Commands: Automatically quote the command executable
* Commands: Improved starting directory for executable file chooser
* Commands: Fixed the 'Clear' button to reset the shortcut
* AppImage: Updated to Sentry 0.4.11
* Updated French translation

### Tiled 1.7.0 (4 June 2021)

* Added basic "major grid" option with stronger lines (with Ilya Arkhanhelsky, #3032)
* Added ability to rearrange tiles in a tileset (with José Miguel Sánchez García, #2983)
* Added option to choose background fade color (with SchmidtWC, #3031)
* Added portable mode, enabled when a "tiled.ini" is detected alongside the Tiled executable (#2945) 
* Disable project extensions by default, for security reasons (#3058)
* Render selection preview and hovered item highlight above labels (#3036)
* Changed the donation reminder to be non-modal
* docs: Generate scripting API documentation using TypeDoc (with Erik Schilling (#2965) and MrMasterplan (#3040, #3041, #3045))
* QMake/Qbs: Added a way to disable DBus support (with Dmitry Marakasov, #3039)
* Scripting: Fixed 'mouseLeft' callback for scripted tools (#3050)
* Scripting: Fixed loading of icons with explicit "ext:" prefix (#3048)
* Scripting: Made TileMap coordinate conversion functions always work (#3054)
* tBIN plugin: Convert 'color', 'object' and 'file' properties on save
* Python plugin: Added Layer.offset and Layer.setOffset (with sverx, #3073)
* Python plugin: Linux AppImage now supports Python 3.6 instead of 3.5
* Windows: Add a default "Open in text editor" command based on notepad.exe
* Fixed possible crash in Properties view when switching files
* Fixed watching/unwatching of folders when adding/removing from project (#3035)
* Fixed determining desired file format by extension on export
* Fixed compilation issue with GCC 10 (#3037)
* Updated Bulgarian, Portuguese (Portugal), Russian and Turkish translations

### Tiled 1.6.0 (23 April 2021)

* Added object selection preview
* Added toggle to select enclosed rather than touched objects (#3023)
* Added Sentry crash handler to Linux AppImage (disabled by default)
* Added %tileid variable for custom commands on tilesets (#3026)
* Added option to lock the position of views and tool bars
* Added toggle to show/hide other maps in the same world (#2859)
* Added a helpful text to Terrain Sets view when it is empty (#3015)
* Allow opening projects from the File menu (#3000)
* Made the terrains list in the Terrain Sets view not collapsible (#3015)
* Automatically select the first terrain when selecting a Terrain Set (#3015)
* When duplicating objects, place the duplicates next to the originals (#2998)
* Tweaked selection outlines to be a little fatter and adjust to DPI
* Write --export-formats output to stdout instead of stderr (#3002)
* Allow hiding objects in the Tile Collision Editor
* Scripting: Added missing Tileset.transparentColor property
* Fixed 'Detach templates' export option to add tilesets when needed
* Fixed Terrain Brush behavior on map edges
* Fixed Terrain Brush behavior for sets transitioning to nothing
* Fixed loss of edit focus when hovering tileset while assigning terrain (#3015)
* Fixed shortcuts for flipping or rotating the current terrain pattern
* Fixed switching to Terrain Brush when clicked terrain is already selected (#3015)
* Fixed state of "dynamic wrapping" toggle button on startup
* Fixed parallax layer positioning when reordering layers (#3009)
* Windows: Fixed Swedish translation missing from installer
* Windows: Re-enabled code signing by SignPath (was missing for Tiled 1.5)
* snap: Added 'removable-media' plug, for accessing USB drives
* snap: "Open Containing Folder" action now also selects the file
* JSON plugin: Write out "version" property as string (#3033)
* YY plugin: Fixed plugin loading issue for qmake builds
* libtiled-java: Optimized for multithreaded usage (by Samuel Manflame, #3004)
* Updated Bulgarian, French, Portuguese (Portugal), Swedish and Turkish translations
* Added Thai translation (by Thanachart Monpassorn, currently at 54%)

### Tiled 1.5.0 (23 March 2021)

* Unified Wang and Terrain tools (backwards incompatible change!)
* Added support for a per-layer parallax scrolling factor ([#2951](https://github.com/mapeditor/tiled/pull/2951))
* Added export to GameMaker Studio 2.3 ([#1642](https://github.com/mapeditor/tiled/issues/1642))
* Added option to change object selection behavior ([#2865](https://github.com/mapeditor/tiled/pull/2865))
* Added Monospace option to the multi-line text editor
* Added option to auto-scroll on middle click
* Added smooth scrolling option for arrow keys
* Added a 'Convert to Polygon' action for rectangle objects
* Added support for drawing with a blob tileset
* Added 'Duplicate Terrain Set' action
* Added Terrain Set type (Corner, Edge or Mixed)
* Added support for rotating and flipping Terrain tiles (by Christof Petig, [#2912](https://github.com/mapeditor/tiled/pull/2912))
* Added support for exporting to [RPTools MapTool](https://www.rptools.net/toolbox/maptool/) RpMap files (by Christof Petig, [#2926](https://github.com/mapeditor/tiled/pull/2926))
* Added Ctrl+Shift to toggle Snap to Fine Grid (by sverx, [#2895](https://github.com/bjorn/tiled/pull/2895))
* Eraser: Added Shift to erase on all layers (by Michael Aganier, [#2897](https://github.com/bjorn/tiled/pull/2897))
* Automatically add .world extension to new World files
* Shape Fill Tool now displays the size of the current shape ([#2808](https://github.com/mapeditor/tiled/issues/2808))
* Tile Collision Editor: Added action to add an auto-detected bounding box collision rectangle (by Robin Macharg, [#1960](https://github.com/bjorn/tiled/pull/1960))
* Tile Collision Editor: Added context menu action to copy selected collision objects to all other selected tiles (by Robin Macharg, [#1960](https://github.com/bjorn/tiled/pull/1960))
* Tilesets view: Added "Edit Tileset" action to tab context menu
* Tilesets view: Added "Add External Tileset" action to tilesets menu
* Scripting: Added initial API for creating and modifying Terrain Sets
* Scripting: Added API for working with images ([#2787](https://github.com/mapeditor/tiled/pull/2787))
* Scripting: Added API for launching other processes ([#2783](https://github.com/mapeditor/tiled/issues/2783))
* Scripting: Added MapView.center property
* Scripting: Added missing Layer.id and Layer.parentLayer properties
* Scripting: Enable extending most context menus
* Scripting: Fixed reset of file formats on script reload ([#2911](https://github.com/mapeditor/tiled/issues/2911))
* Scripting: Fixed missing GroupLayer and ImageLayer constructors
* Scripting: Added default icon for scripted actions
* Enabled high-DPI scaling on Linux and changed rounding policy
* Remember last file dialog locations in the session instead of globally
* Fixed loading extension path from project config (by Peter Ruibal, [#2956](https://github.com/mapeditor/tiled/pull/2956))
* Fixed performance issues when using a lot of custom properties
* Fixed storing template instance size when overriding the tile ([#2889](https://github.com/mapeditor/tiled/issues/2889))
* Fixed removal of object reference arrow when deleting target object ([#2944](https://github.com/mapeditor/tiled/issues/2944))
* Fixed updating of object references when layer visibility changes
* Fixed map positioning issues in the World Tool ([#2970](https://github.com/mapeditor/tiled/issues/2970))
* Fixed handling of Shift modifiers in Bucket and Shape Fill tools ([#2883](https://github.com/mapeditor/tiled/issues/2883))
* Fixed scrolling speed in Tileset view when holding Ctrl
* Fixed issue causing export.target to get written out as "."
* Fixed "Repeat last export on save" when using Save All ([#2969](https://github.com/mapeditor/tiled/issues/2969))
* Fixed interaction shape for rectangle objects to be more precise ([#2999](https://github.com/mapeditor/tiled/issues/2999))
* Fixed "AutoMap While Drawing" not applying when using Cut/Delete
* Fixed path in AutoMap error message when rules file doesn't exist
* Lua plugin: Don't embed external tilesets, unless enabled as export option ([#2120](https://github.com/mapeditor/tiled/issues/2120))
* Python plugin: Added missing values to MapObject.Shape enum ([#2898](https://github.com/bjorn/tiled/issues/2898))
* Python plugin: Fixed linking issue when compiling against Python 3.8
* CSV plugin: Include flipping flags in exported tile IDs
* GMX plugin: Take tile object alignment into account
* Linux: "Open Containing Folder" action now also selects the file
* libtiled-java: Many updates (by Henri Viitanen, [#2207](https://github.com/bjorn/tiled/pull/2207))
* Ported Tiled to Qt 6 (releases still use 5.15 for now)
* Updated Bulgarian, Chinese (Simplified), Czech, Finnish, French, Portuguese, Portuguese (Portugal), Russian, Swedish and Turkish translations

### Tiled 1.4.3 (17 November 2020)

* Fixed running Tiled on macOS Big Sur (#2845)
* Improved error message when adding external tileset
* Fixed opening of files in already open instance of Tiled
* Fixed crash in Edit Commands dialog (#2914)
* Fixed Object Alignment not getting set when reloading a tileset
* Tile Collision Editor: Fixed invisible tile for isometric oriented tileset (#2892)
* Ignore attempts to replace a tileset with itself
* qmake: Support linking to system Zstd on all UNIX-like systems

### Tiled 1.4.2 (5 August 2020)

* Reverted the default layer data format back to CSV (was changed to Zstd by accident in 1.4.0)
* Added ability to draw lines using click+drag (in addition to click and click) when holding Shift
* Improved positioning when adding maps to world via context menu
* Disable instead of hide the "Save As Template" action when using embedded tilesets
* Made Ctrl turn off snapping if Snap to Fine Grid is enabled (#2061)
* Set minimum value of tile width and height to 1
* Fixed Select Same Tile tool behavior for empty tiles
* Fixed clickability of the dot in point objects
* Fixed adjusting of terrain images when tileset width changes
* Worlds: Fixed potential data loss when opening .world file
* tmxrasterizer: Added --show-layer option (by Matthias Varnholt, #2858)
* tmxrasterizer: Added parameter to advance animations (by Sean Ballew, #2868)
* Scripting: Initialize tile layer size to map size upon add (#2879)
* Windows installer: Made creation of the desktop shortcut optional
* Windows installer: Made the launching of Tiled optional
* Updated Qt to 5.12.9 on all platforms except Windows XP and snap releases
* snap: Fixed issues with storing the default session (#2852)
* snap: Enabled support for Zstandard (#2850)

### Tiled 1.4.1 (25 June 2020)

* When opening a .world file, load the world and open its first map
* When opening an object template, show it in the Template Editor
* Fixed crash on trying to export using the command-line (#2842)
* Fixed crash when deleting multiple objects with manual drawing order (#2844)
* Fixed potential crash when removing a tileset
* Fixed potential scaling happening for maps used as tilesets (#2843)
* Fixed positioning of map view when switching between maps in a world
* Fixed file dialog start location
* Scripting: Fixed issues with absolute file paths on Windows (#2841)
* Lua plugin: Fixed syntax used for object properties (#2839)

### Tiled 1.4.0 (17 June 2020)

* Added support for projects (#1665)
* Added object reference property type (with Steve Le Roy Harris and Phlosioneer, #707)
* Added world editing tool for adding/removing and moving around maps in a world (with Nils Kübler, #2208)
* Added a quick "Open file in Project" (Ctrl+P) action
* Added new Object Alignment property to Tileset (with Phlosioneer, #91)
* Added layer tint color (by Gnumaru, #2687)
* Added support for using maps as images (with Phlosioneer, #2708)
* Added 'Open with System Editor' action for custom file properties (#2172)
* Added option to render object names when exporting as image (#2216)
* Added 'Replace Tileset' action to Tilesets view
* Added shortcut to tooltips for all registered actions
* Added automatic reloading of object templates (by Phlosioneer, #2699)
* Added 'Clear Console' button and context menu action (#2220)
* Added 'Reopen Closed File' (Ctrl+Shift+T) action
* Added status bar button to toggle the Console view
* Added a border around the tile selection highlight
* Switch current tileset tab if all selected tiles are from the same tileset (by Mitch Curtis, #2792)
* Made tileset dynamic wrapping toggle persistent
* Properties view: Added action for adding a property to context menu (#2796)
* Optimized loading of CSV tile layer data (by Phlosioneer, #2701)
* Improved map positioning when toggling 'Clear View'
* Remember the preferred format used for saving
* Normalize rotation values when rotating objects (#2775)
* Removed the Maps view (replaced by Project view)
* Removed file system hierarchy from Templates view (replaced by Project view)
* Fixed potential crash when triggering AutoMap (#2766)
* Fixed the status bar placement to be always at the bottom of the window
* Fixed potential issue with automatic reloading of files (#1904)
* Fixed issue where image layer images cannot be loaded from Qt resource files (by obeezzy, #2711)
* GmxPlugin: Added support for layer tint color
* Scripting: Assign global variables to console script evaluations (by Phlosioneer, #2724)
* Scripting: Added coordinate conversion to TileMap
* Scripting: Added support for custom "file" properties
* Scripting: Added checks for nullptr arguments (by Phlosioneer, #2736)
* Scripting: Added some missing tileset related properties
* Scripting: Added FileInfo API with various file path operations (with David Konsumer, #2822)
* Scripting: Provide access to registered file formats (by Phlosioneer, #2716)
* Scripting: Enabled scripted formats to be used on the command-line
* Scripting: Added functions to access inherited properties (by Bill Clark, #2813)
* Scripting: Introduced \__filename global value (with konsumer)
* Scripting: Fixed ObjectGroup.insertObjectAt to use the index
* docs: Clarify "can contain" documentation and error handling (by Phlosioneer, #2702)
* docs: Document all optional attributes, update some docs (by Phlosioneer, #2705)
* docs: Alphabetize scripting API reference (by Phlosioneer, #2720)
* docs: Added missing BinaryFile constructor docs (by Phlosioneer, #2732)
* docs: Enabled Algolia powered search
* libtiled-java: Big update to support newer TMX attributes (by Mike Thomas, #1925)
* libtiled-java: Fixed writing of the tile type (by Phlosioneer, #2704)
* libtiled-java: Enable loading of maps from jar files (by Adam Hornáček, #2829)
* Updated Bulgarian, Chinese (Simplified), Czech, Finnish, French, Norwegian Bokmål, Portuguese (Portugal) and Turkish translations


### Tiled 1.3.5 (27 May 2020)

* Fixed initialization and restoring of map view (#2779)
* Fixed skewed tile terrain/Wang overlays for non-square tiles (#1943)
* Fixed link color on dark theme
* Fixed small issue when right-clicking embedded tileset tab
* Fixed Wang Sets toggle to also appear in the Tileset menu
* Scripting: Fixed issue when closing/comitting BinaryFile (#2801)
* Scripting: Fixed "Safe writing of files" when writing with TextFile
* Updated Qt to 5.12.8 on all platforms except Windows XP and snap releases
* Small translation updates to Bulgarian, French and Portuguese

### Tiled 1.3.4 (14 April 2020)

* Fixed automatic reload issues when editing object types (regression in 1.3.1, #2768)
* Scripting: Added methods to get tileset's image size (backported from 1.4, #2733)
* Scripting: Fixed map.tilesets when 'Embed tilesets' is enabled
* Fixed the "Fix Tileset" button in the Template Editor
* macOS: Disabled unified tool bar to avoid repainting issues (#2667)
* macOS and Linux: Updated Qt from 5.12.6 to 5.12.7

### Tiled 1.3.3 (3 March 2020)

* Fixed loading of compression level
* Fixed default value for Hex Side Length property
* Fixed hiding of status bar text for some tools
* Fixed removing of object labels when removing a group layer
* GmxPlugin: Fixed compatibility with GameMaker 1.4.9999
* Scripting: Made TextFile.commit and BinaryFile.commit close as well
* Scripting: Fixed crashes when modifying certain new objects
* Scripting: Fixed potential crash in Asset.macro/undo/redo/isModified
* Scripting: Fixed potential crash when accessing Tool.preview
* Scripting: Fixed loading of images from extensions folder
* Scripting: Reload extensions also when files are added/removed
* Updated Bulgarian translation (by Любомир Василев)

### Tiled 1.3.2 (22 January 2020)

* Fixed initialization of selected layers (#2719)
* Fixed stamp action shortcuts not being configurable (#2684)
* Fixed the tileset view to respect the 'wheel zooms by default' preference
* Fixed insertion position when using drag-n-drop to rearrange layers
* Fixed displayed layer data format in Properties
* Fixed repeating of export when map is saved by a custom command (#2709)
* Fixed issue when multiple worlds are loaded that use pattern matching
* Issues view can now be hidden by clicking the status bar counters
* macOS: Fixed black toolbar when enabling OpenGL rendering (#1839)
* Windows: Fixed context menus activating first item on release (#2693)
* Windows installer: Include the 'defoldcollection' plugin (#2677)
* libtiled: Avoid inheriting Properties from QVariantMap (#2679)
* docs: Added some notes to Python and JavaScript pages (#2725)
* Updated Qt from 5.12.5 to 5.12.6
* Updated Finnish translation (by Tuomas Lähteenmäki and odamite)
* Updated part of Italian translation (by Katia Piazza)

### Tiled 1.3.1 (20 November 2019)

* Added reloading of object types when changed externally (by Jacob Coughenour, #2674)
* Added a status bar to the startup screen
* Made the shortcuts for the tools configurable (#2666)
* Made Undo/Redo shortcuts configurable (#2669)
* Fixed importing of keyboard settings (.kms files) (#2671)
* Fixed small window showing up on startup for a split second
* Windows: Fixed the shipped version of OpenSSL (fixes new version notification)
* Tiled Quick: Don't compile/install by default (#2673)

### Tiled 1.3.0 (13 November 2019)

* Added support for extending Tiled with JavaScript (#949)
* Added error and warning counts to the status bar
* Added Issues view where you can see warnings and errors and interact with them
* Added configuration of keyboard shortcuts (#215)
* Added status bar notification on new releases (replacing Sparkle and WinSparkle)
* Added option to show tile collision shapes on the map (#799)
* Added switching current layer with Ctrl + Right Click in map view
* Added search filter to the Objects view (#1467)
* Added icons to objects in the Objects view
* Added dynamic wrapping mode to the tileset view (#1241)
* Added a \*.world file filter when opening a world file
* Added support for .world files in tmxrasterizer (by Samuel Magnan, #2067)
* Added synchronization of selected layers and tileset when switching between maps in a world (by JustinZhengBC, #2087)
* Added actions to show/hide and lock/unlock the selected layers
* Added toggle button for "Highlight Current Layer" action
* Added custom output chunk size option to map properties (by Markus, #2130)
* Added support for Zstandard compression and configurable compression level (with BRULE Herman and Michael de Lang, #1888)
* Added option to minimize output on export (#944)
* Added export to Defold .collection files (by CodeSpartan, #2084)
* Added a warning when custom file properties point to non-existing files (#2080)
* Added shortcuts for next/previous tileset (#1238)
* Added saving of the last export target and format in the map/tileset file (#1610)
* Added option to repeat the last export on save (#1610)
* Added Fit Map in View action (by Mateo de Mayo, #2206)
* Tile Collision Editor: Added objects list view
* Changed the Type property from a text box to an editable combo box (#823)
* Changed animation preview to follow zoom factor for tiles (by Ruslan Gainutdinov, #2050)
* Changed the shortcut for AutoMap from A to Ctrl+M
* AutoMapping: Added "OverflowBorder" and "WrapBorder" options (by João Baptista de Paula e Silva, #2141)
* AutoMapping: Allow any supported map format to be used for rule maps
* Python plugin: Added support for loading external tileset files (by Ruin0x11, #2085)
* Python plugin: Added Tile.type() and MapObject.effectiveType() (by Ruin0x11, #2124)
* Python plugin: Added Object.propertyType() (by Ruin0x11, #2125)
* Python plugin: Added Tileset.sharedPointer() function (#2191)
* tmxrasterizer: Load plugins to support additional map formats (by Nathan Tolbert, #2152)
* tmxrasterizer: Added rendering of object layers (by oncer, #2187)
* Fixed missing native styles when compiled against Qt 5.10 or later (#1977)
* Fixed file change notifications no longer triggering when file was replaced (by Nathan Tolbert, #2158)
* Fixed layer IDs getting re-assigned when resizing the map (#2160)
* Fixed performance issues when switching to a new map in a world with many maps (by Simon Parzer, #2159)
* Fixed restoring of expanded group layers in Objects view
* Fixed tileset view to keep position at mouse stable when zooming (#2039)
* libtiled-java: Added support for image layers and flipped tiles (by Sergey Savchuk, #2006)
* libtiled-java: Optimized map reader and fixed path separator issues (by Pavel Bondoronok, #2006)
* Updated builds on all platforms to Qt 5.12 (except snap release)
* Raised minimum supported Qt version from 5.5 to 5.6
* Raised minimum supported macOS version from 10.7 to 10.12
* Removed option to include a DTD in the saved files
* Removed the automappingconverter tool
* snap: Updated from Ubuntu 16.04 to 18.04 (core18, Qt 5.9)
* Updated Chinese, Portuguese (Portugal), Turkish and Ukrainian translations

### Tiled 1.2.5 (9 October 2019)

* Fixed exporting to a file name containing multiple dots (#2149)
* Fixed possible crash in AutoMapper (#2157)
* Fixed crash when unloading certain plugins
* Fixed duplicated entries in Objects view after grouping layers
* Fixed adjacent maps within a world not being properly clickable
* Fixed empty maps within a world not being clickable
* Fixed handling of negative multiplierX/Y in a world file

### Tiled 1.2.4 (15 May 2019)

* Fixed view boundaries to take into account layer offsets (#2090)
* Fixed map size when switching infinite off (#2051)
* Fixed the image cache to check file modification time (#2081)
* Fixed updating a few things when changing tileset drawing offset
* Fixed position of tile object outline on isometric maps
* Fixed saving of tile stamps when using the Shape Fill Tool
* tBIN plugin: Fixed loading of some tilesets on Linux
* tBIN plugin: Fixed possible crash when images can't be found (#2106)
* Python plugin: Disable this plugin by default, to avoid crashes on startup (#2091)
* JSON plugin: Fixed writing of position for objects without ID
* Added Swedish translation (by Anton R)

### Tiled 1.2.3 (12 March 2019)

* Fixed cut/copy in Tile Collision Editor (#2075)
* Fixed crash when trying to add Wang colors without a selected Wang set (#2083)
* tBIN plugin: Fixed hang when locating missing tileset image (#2068)
* CSV plugin: Fixed exporting of grouped tile layers

### Tiled 1.2.2 (29 January 2019)

* Added 'json1' plugin that exports to the old JSON format (#2058)
* Enable the adding of point objects in Tile Collision Editor (#2043)
* Reload AutoMapping rules when they have changed on disk (by Justin Zheng, #1997)
* Fixed remembering of last used export filter
* Fixed label color to update when object layer color is changed (by Justin Zheng, #1976)
* Fixed stamp and fill tools to adjust when tile probability is changed (by Justin Zheng, #1996)
* Fixed misbehavior when trying to open non-existing files
* Fixed mini-map bounds when layer offsets are used in combination with group layers
* Fixed Templates view missing from the Views menu (#2054)
* Fixed Copy Path / Open Folder actions for embedded tilesets (#2059)
* Python plugin: Made the API more complete (#1867)
* Updated Chinese, German, Korean, Norwegian Bokmål, Portuguese (Portugal) and Ukrainian translations

### Tiled 1.2.1 (14 November 2018)

* Fixed JSON templates not being visible in Templates view (#2009)
* Fixed Maps view to show all readable map formats
* Fixed crash when deleting a command using the context menu (by Robert Lewicki, #2014)
* Fixed crash after a world file failed to load
* Fixed Select None action to be enabled when there is any selection
* Fixed disappearing of tile types on export/import of a tileset (#2023)
* Fixed tool shortcuts when using Spanish translation
* Fixed saving of the "Justify" alignment option for text objects (#2026)
* Changed Cut, Copy and Delete actions to apply based on selected layer types
* Windows: Updated builds to Qt 5.9.7
* Updated Russian translation (by Rafael Osipov, #2017)

### Tiled 1.2.0 (19 September 2018)

* Added multi-layer selection, including multi-layer tile layer editing
* Added support for multi-map worlds (#1669)
* Added ability to extend existing polylines (with Ketan Gupta, #1683)
* Added option to highlight the hovered object (#1190)
* Added news from website to the status bar (#1898)
* Added option to show object labels for hovered objects
* Added option to embed tilesets on export (#1850)
* Added option to detach templates on export (#1850)
* Added option to resolve object types and properties on export (#1850)
* Added Escape for switching to the Select Objects tool and for clearing the selection
* Added Escape to cancel the current action in all object layer tools
* Added double-click on polygon objects to switch to Edit Polygons tool
* Added interaction with segments for polygons, for selection and dragging
* Added double-clicking a polygon segment for inserting a new point at that location
* Added action to lock/unlock all other layers (by kralle333, #1883)
* Added --export-tileset command line argument (by Josh Bramlett, #1872)
* Added unique persistent layer IDs (#1892)
* Added 'version' and 'tiledversion' to external tileset files
* Added full paths to Recent Files menu as tool tips (by Gauthier Billot, #1992)
* Create Object Tools: Show preview already on hover (#537)
* Objects view: Only center view on object on press or activation
* Objects view: When clicking a layer, make it the current one (by kralle333, #1931)
* Unified the Create Polygon and Create Polyline tools
* JSON plugin: Made the JSON format easier to parse (by saeedakhter, #1868)
* Tile Collision Editor: Allowed using object templates
* Templates view: Don't allow hiding the template object
* Python plugin: Updated to Python 3 (by Samuli Tuomola)
* Python plugin: Fixed startup messages not appearing in debug console
* Python plugin: Fixed file change watching for main script files
* Lua plugin: Include properties from templates (#1901)
* Lua plugin: Include tileset column count in export (by Matt Drollette, #1969)
* tBIN plugin: Don't ignore objects that aren't perfectly aligned (#1985)
* tBIN plugin: Fixed "Unsupported property type" error for newly added float properties
* Automapping: Report error when no output layers are found
* AutoMapping: Changed matching outside of map boundaries and added 'MatchOutsideMap' option
* Linux: Modernized the appstream file (by Patrick Griffis)
* libtiled: Allow qrc-based tileset images (#1947)
* libtiled-java: Fixed loading maps with multiple external tilesets
* Optimized deletion of many objects (#1972)
* Make Ctrl+Q work for quitting also on Windows (#1998)
* Fixed randomizing of terrain, Wang tiles and stamp variations (#1949)
* Fixed tilesets getting added to maps when they shouldn't be (#2002)
* Fixed issue with default font size in combination with custom family (#1994)
* Fixed the tile grid to render below labels, handles and selection indicators
* Fixed confirming overwrite when exporting a tileset
* Fixed reading of infinite maps that don't use chunked layer data
* Updated Bulgarian, Dutch, French, German, Norwegian Bokmål, Portuguese (Portugal) and Turkish translations

### Tiled 1.1.6 (17 July 2018)

* Fixed Terrain Brush issue on staggered isometric maps (#1951)
* Fixed objects to stay selected when moving them between layers
* Fixed small tab bar rendering issue on high DPI displays
* Fixed rendering of arrows on scroll bar buttons
* Fixed object labels to adjust properly to the font DPI
* Fixed resize handle locations for multiple zero-sized objects
* Fixed handling of arrow keys on focused layer combo box (#1973)
* Tile Collision Editor: Fixed handling of tile offset (#1955)
* Tile Collision Editor: Fixed potential crash on Undo (#1965)
* Python plugin: Added some missing API to the Cell class
* Windows and Linux: Downgraded builds to Qt 5.9 (fixes #1928)
* macOS: Fixed library loading issues for tmxrasterizer and terraingenerator
* macOS: Downgraded to Qt 5.6 (fixes resizing of undocked views and reduces minimum macOS version to 10.7)
* Updates to German, Hungarian, Norwegian Bokmål, Polish, Portuguese (Portugal), Russian and Ukrainian translations

### Tiled 1.1.5 (25 April 2018)

* Fixed erasing mode of the Terrain Brush
* Fixed crash after editing a template
* Fixed rendering of eye/lock icons in Layers view
* Fixed object index when undoing Move Object to Layer action (#1932)
* Fixed shortcuts for flipping and rotating objects (#1926)
* Fixed dynamic retranslation of tools and tool actions
* Fixed possible crash when undoing/redoing Wang color changes
* Fixed handling of sub-properties in Object Type Editor (#1936)
* Fixed crash when deleting an object right before dragging it (#1933)
* Adjust Wang tile data when tileset column count changes (#1851)
* Improved fill behavior in case of selection on infinite map (#1921)
* Removed ability to hide tile collision objects (#1929)
* Remove tile collision layer along with the last object (#1230)
* JSON plugin: Made the reader more strict about object types (#1922)
* JSON plugin: Added support for Wang sets

### Tiled 1.1.4 (28 March 2018)

* Fixed exporting of external tilesets to JSON or TSX formats
* Fixed problem with embedding or exporting tilesets with Wang sets
* Fixed tiles placed by the terrain tool being considered different (#1913)
* Fixed text alignment values appearing at random in Properties view (#1767)
* macOS: Fixed eye/lock icon display in Layers view
* Re-enabled Space for toggling layer visibility
* Migrate properties set on tile collision layer to the tile (#1912)
* Don't reset stamp brush state when pressing Alt
* Automapping: Apply rules to selected area when there is one
* Windows and Linux: Updated builds to Qt 5.10.1
* Linux: Indicate Tiled can open multiple files at once in desktop file
* Lowered the minimum supported version of Qt to 5.5

### Tiled 1.1.3 (6 March 2018)

* Fixed crash when removing a tileset referenced by multiple objects
* Fixed crash on paste when it introduced more than one new tileset
* Fixed Invert Selection for non-infinite maps
* Fixed Select All to not select objects on locked layers
* Fixed logic determining the tilesets used by a tile layer
* Fixed copy/paste changing object order (#1896)
* Fixed tileset getting loaded twice when used by the map and a template
* Fixed repainting issues on undo/redo for new maps (#1887)
* JSON plugin: Fixed loading of infinite maps using CSV tile layer format (#1878)
* Linux: Updated AppImage to Qt 5.9.4
* Updated Hungarian, Japanese, Norwegian Bokmål, Portuguese and Ukrainian translations

### Tiled 1.1.2 (31 January 2018)

* Fixed possible crash while editing polygons
* Fixed hang when loading map file with empty compressed layer data
* Fixed selection of tile stamp to work on mouse click
* Fixed tools not being up to date on modifier keys after activation
* Fixed "Offset Map" action for infinite maps (#1866)
* Templates view: Keep template centered when resizing view
* Tile Collision Editor: Keep tile centered when resizing view
* Tile Collision Editor: Display tool info text in status bar
* JSON plugin: Fixed reading of infinite maps (#1858)
* libtiled-java: Fixed some bugs (by Henry Wang, #1840)
* libtiled-java: Fixed tile offset value not being considered (by digitalhoax, #1863)

### Tiled 1.1.1 (4 January 2018)

* Fixed crash on load for template instances of non-tile objects
* Windows Installer: Include the Qt SVG image plugin

### Tiled 1.1.0 (3 January 2018)

* Added support for infinite maps (by Ketan Gupta, #260)
* Added support for Wang tiles and related tools (by Benjamin Trotter)
* Added support for reusable object templates (by Mohamed Thabet)
* Added working directory setting for custom commands (by Ketan Gupta, #1580)
* Added output of custom commands in Debug Console (by Ketan Gupta, #1552)
* Added autocrop action based on tile layers (by Ketan Gupta, #642)
* Added tool bar with tool-specific actions and settings (by Ketan Gupta, #1084)
* Added shape fill tool for filling rectangles or circles (by Benjamin Trotter, #1272)
* Added option to lock/unlock a layer (by Ketan Gupta, #734)
* Added .xml as possible file extension for TMX files
* Added keyboard shortcut for Save All (by Thomas ten Cate)
* Added actions to remove a segment from polygon or to split a polyline (by Ketan Gupta, #1685)
* Added icon for animation editor in the tileset editor (by Ketan Gupta, #1706)
* Added display of flip bits for hovered tile in status bar (#1707)
* Added ability to capture tiles while using fill tools (#790)
* Added option to have mouse wheel zoom by default (#1472)
* Added tab closing actions to context menu, and close by middle-click (by Justin Jacobs, #1720)
* Added ability to reorder terrain types (by Justin Jacobs, #1603)
* Added a point object for marking locations (by Antoine Gersant, #1325)
* Added 'New Tileset' button when no tileset is opened (by Rhenaud Dubois, #1789)
* Added 'Open File' button when no file opened (by Rhenaud Dubois, #1818)
* Added support for custom input formats and TMX output to the --export-map command-line option
* Added island RPG example based on Beach tileset by finalbossblues
* Added file-related context menu actions to tileset tabs
* Added action to reset to default window layout (by Keshav Sharma, #1794)
* Added support for exporting tilesets, including to Lua format (by Conrad Mercer, #1213)
* Keep object types sorted alphabetically (by Antoine Gersant, #1679)
* Improved polygon node handles and drag behavior
* Fixed %executablepath variable for executables found in PATH (#1648)
* Fixed Delete key to delete selected polygon nodes when appropriate (by Ketan Gupta, #1555)
* Fixed Terrain Brush going wild in some scenarios (#1632)
* Fixed the "Embed in Map" checkbox to be persistent (#1664)
* Fixed crash when saving two new maps using the same file name (#1734)
* Fixed issues caused by paths not being cleaned (#1713)
* Fixed suggested file name for tilesets to match the tileset name (by killerasus, #1783)
* Fixed selection rectangle's shadow offset when zooming (by Antoine Gersant, #1796)
* Fixed save dialog to reopen after heeding the file extension warning (by Antoine Gersant, #1782)
* Fixed potential crash when zooming out too much (#1824)
* Fixed potential crash after deleting object or group layers
* Fixed Object Selection tool clearing selection on double-click
* Enabled building with Qbs on macOS, including the Python plugin (by Jake Petroules)
* Automapping: Don't fail if an input/inputnot layer isn't found
* Automapping: Added a "StrictEmpty" flag to input layers
* GMX plugin: Added support for defining views with objects (by William Taylor, #1621)
* GMX plugin: Added support for setting scale and origin for instances (#1427)
* GMX plugin: Added support for setting the creation code for instances and the map
* GMX plugin: Start counting default tile layer depth from 1000000 (#1814)
* tBIN plugin: Added read/write support for the tBIN map format (by Chase Warrington, #1560)
* libtiled-java: Generate classes from XSD, some fixes and build with Maven (by Mike Thomas, #1637)
* libtiled-java: Added support for manipulating non-consecutive tile IDs in a tileset (by Stéphane Seng)
* Python plugin: Adjusted example scripts to API changes (by spiiin, #1769)
* Flare plugin: Various changes (by Justin Jacobs, #1781)
* TMW plugin: Removed since it is no longer needed
* Updated Dutch, Bulgarian, English, French, German, Korean, Norwegian Bokmål, Spanish and Turkish translations

### Tiled 1.0.3 (29 August 2017)

* Fixed crash on reload map (#1659, #1694)
* Fixed possible crash on undo/redo in collision editor (#1695)
* Fixed tile replacement to add tileset when needed (by Mohamed Thabet, #1641)
* Fixed the display of the image source property for tilesets
* Fixed shortcut for 'Copy tile coordinates' (Alt+C) in Portuguese translation (by olueiro)
* JSON plugin: Fixed reading of tileset column count
* JSON plugin: Fixed reading of custom properties on tile collision object group

### Tiled 1.0.2 (27 June 2017)

* Added read-only tile and terrain properties in map editor (#1615)
* Fixed Terrains view to display all tilesets with terrain
* Fixed hang when trying to fill with a pasted stamp (#1617, #1624)
* Fixed crash when editing collision when tile image wasn't loaded
* Fixed rendering of tile objects when the image couldn't be loaded
* Fixed rendering of tile object outlines for resized objects
* Fixed labels shown on objects hidden via a group layer
* Fixed updating of label positions when moving a group layer
* GMX plugin: Fixed tile type inheritance for tile objects
* Restored Ctrl+N shortcut on "New Map" action

### Tiled 1.0.1 (13 June 2017)

* Made the zoom level used in Tilesets view persistent
* Fixed mixed up polygon and polyline icons (by Ketan Gupta, #1588)
* Fixed reset of font size when using font dialog (#1596)
* Fixed several issues with the Properties dock (#1583, #1611)
* Fixed centering on object on layer with offset (#1600)
* Fixed handling of symbolic links in Recent Files menu and Maps view (#1589)
* Fixed labels for objects in grouped object layers
* Reverted the file format version back to "1.0" and added "tiledversion" attribute
* Lua plugin: Fixed group layers being exported with "imagelayer" type (#1595)
* Added Korean translation (by miru2533 and SshipSunBee, #1604)
* Updated Russian and Chinese translations

### Tiled 1.0.0 (25 May 2017)

* Added support for editing external tilesets (#242)
* Added a text object with configurable font and wrapping (#1429)
* Added layer grouping (#1038)
* Added Tile.type and inherit tile object properties from the tile (#436, #1248)
* Added a start page
* Added selection of underlying objects with Alt modifier (by Yuriy, #1491)
* Added an option to disable safe writing of files (#1402, #1404)
* Added invert selection action (by Leon Moctezuma, #1423)
* Added support for isometric terrain overlays and tile collision objects (#419, #757)
* Added 180-degree mirroring mode to terrain brush with Alt modifier
* Added short and consistent map format names to use with --export-map (by Marce Coll, #1382)
* Added Swap Tiles action (by Alexander Münch, #866)
* Added tileset background color property (#227)
* Added 60 degree tile rotation support for hexagonal maps (by Victor Nicolaichuk, #1447)
* Added a check for duplicates when adding tiles (by Simião, #1227)
* Added option to run commands from menu as well as edit them (by Ketan Gupta, #943)
* Added custom shortcuts for commands (by Ketan Gupta, #1456)
* Added optional ID and Position columns to objects view (by i-ka, #1462)
* Added an executable picker for custom commands (by Ketan Gupta, #942)
* Added marching ants effect on selected objects (by Mohamed Thabet, #1489)
* Added all open tilesets to the Tilesets view
* Added auto-show/hide all views (Clear View) action (by erem2k, #563)
* Added minimap in the resizing dialog (by Yuriy, #1516)
* Added drag-n-drop support in Layers view (#178)
* Added support for storing object type definitions in JSON format (#1313)
* Added cut/copy/paste actions for custom properties (#515)
* Allow changing the tile of tile objects (by Mohamed Thabet, #409)
* Allow selecting a folder to fix multiple broken links at once
* Added support for dragging external tilesets into the Tilesets dock
* Added support for dragging images into image collection tilesets
* Write out Tiled version in TMX/JSON "version" attribute (#1416)
* Remember last view on map also for closed files (#905)
* Remember tileset zoom level in the tileset editor (by Artem Sharganov, #408)
* Change current layer depending on selected objects (by Glavak, #1424)
* Improved support for using Tiled on HiDpi screens
* Improved the behavior of the tile selection tool
* Made Ctrl+D duplicate objects instead of deleting them
* Use an eye icon instead of a checkbox for layer visibility (by Ketan Gupta, #1127)
* JSON tileset: Save width/height of individual tile images
* Linux: Added MIME type for tileset files
* Fixed hexagonal rotation of tile stamps (by Bdtrotte, #1476)
* Fixed handling of broken tile references, which now render as a red marker
* Fixed manual reloading of images for image collection tilesets
* Fixed Offset Layers tool to wait until mouse is moved
* Fixed current stamp to always update when a tile is clicked
* Fixed handling of pinch gestures (#1305)
* Fixed flipping a group of objects to work like expected (by Vitek1425, #1475)
* Fixed stamp brush to work better on staggered maps (by Bdtrotte)
* Fixed objects offsetting while resizing (by Acuion, #1518)
* Fixed fill tool for hexagonal maps (#883)
* Fixed potential crash in Terrain Brush
* Windows: Fixed menus when using OpenGL in full screen mode (#1576)
* Windows: Added Sticker Knight and Python example scripts to installer (#819)
* Windows: Fixed bringing existing Tiled window to foreground (#1256)
* AutoMapping: Fixed object groups always getting added
* AutoMapping: Improved map boundary handling (by Stefan Beller, #1224)
* AutoMapping: Apply custom properties set on output layers
* terraingenerator: Made the amount of columns configurable
* terraingenerator: Copy tile properties from the source tilesets
* Added Ukrainian translation (by Olexandr Nesterenko)
* Added Hungarian translation (by Balázs Úr)
* Added Finnish translation (by ekeimaja)
* Updated Bulgarian, Dutch, French, German, Russian, Spanish and Turkish translations

### Tiled 0.18.2 (21 February 2017)

* Fixed crash when deleting multiple selected objects
* Fixed crash when moving multiple selected objects to another object layer
* Fixed updating of values displayed in Objects and Layers views
* GMX plugin: Added support for image collection tilesets
* Object Types Editor: Improved behavior when adding new types
* Linux: Fixed shipping of image format plugins in AppImage releases

### Tiled 0.18.1 (23 January 2017)

* Fixed terrain brush for isometric staggered maps (by Clyde)
* Fixed crash when resizing map causes objects to get removed
* Fixed crash when duplicating an object layer
* Fixed position of image layer after Resize or Offset Map
* Fixed the quality of the minimap on HiDpi displays
* Fixed Alt-drag behavior to not override resize handles
* When adding a new layer, insert it above the current one
* GMX plugin: Fixed positioning for non-tile objects and support scaling
* GMX plugin: Export tile objects without a type as tiles
* GMX plugin: Support horizontal and vertical flipping
* Windows: Fixed encoding problems with command-line output
* Windows: Fixed the architecture of shipped MSVC DLLs
* Updated Chinese translation (by Clyde)

### Tiled 0.18.0 (20 December 2016)

* Added Layer via Copy/Cut actions
* Added support for Paste in Place action for tile layers
* Added context menu to change custom property type (by Dmitry Hrabrov)
* Added support for higher precision for custom floating point properties
* Added %mappath variable to commands (by Jack Roper)
* Added snapping to pixels (by Mamed Ibrahimov)
* Added right-click to clear the tile selection
* Added a context menu action to reset the size of tile objects
* Added exporter for Game Maker Studio room files (by Jones Blunt)
* Added Move Up/Down buttons to Objects view (by iskolbin)
* Added pixel coordinates to status bar for object tools (by iskolbin)
* Added Sticker Knight platformer example (by Ponywolf)
* tmxrasterizer: Added --size argument and support local file URLs
* tmxrasterizer: Use smooth pixmap transform by default
* Linux: Register tmxrasterizer as thumbnail generator for TMX files
* Allow scrolling past map edges with mouse wheel
* Enabled HiDpi scaling and improved the quality of some icons
* Reversed the order of the objects in the Objects view
* JSON plugin: Added Node.js support to the JavaScript export
* Updated TMX schema definition (by assofohdz)
* Fixed unfinished objects getting saved
* Fixed OpenGL rendering mode when application is scaled (HiDpi screens)
* Fixed Remove and Rename actions for predefined properties
* Windows: Fixed console output
* libtiled-java: Use Maven, deploy to OSSRH and code updates (by Mike Thomas)
* libtiled-java: Added a basic isometric renderer (by Mike Thomas)
* Updated Brazilian Portuguese, Chinese, Czech, Dutch, Hebrew, Norwegian Bokmål and Spanish translations

### Tiled 0.17.2 (28 November 2016)

* Fixed bug with editing type and name for multiple objects
* Fixed ability to change the image of a tile in an image collection tileset
* Fixed wrong layer name getting edited when switching maps
* Fixed possible crash when missing tileset images and using tile animations
* Compiled against Qt 5.6.2 on macOS to avoid crashes with Qt 5.7

### Tiled 0.17.1 (4 November 2016)

* Fixed wrong alpha value when opening the color picker dialog
* Fixed saving of object group color alpha value
* Fixed tile id adjustment for newly added tilesets
* Fixed "Object Properties" entry in the context menu to be always enabled (by Erik Schilling)
* Fixed out-of-sync tile selection during layer offset change (by nykm)
* Fixed hidden objects becoming visible when offsetting the map (by ranjak)
* Fixed problems with using predefined file properties
* Lua plugin: Fixed type of animation frame properties
* OS X: Use standard shortcut for toggling full screen
* OS X: Fixed compile when pkg-config is present
* Windows: Include the Defold plugin
* Windows: Added support for DDS, TGA, WBMP and WEBP image formats
* Linux: Added 64-bit AppImage (with help from Simon Peter)
* Chinese translation updates (by endlesstravel and buckle2000)
* French translation updated (by Yohann Ferreira)

### Tiled 0.17.0 (15 August 2016)

* Added a platform-independent theme, which can be dark (#786)
* Added Paste in Place action for objects (#1257)
* Added custom property type 'color' (#1275)
* Added custom property type 'file' (#1278)
* Added option for removing invisible objects in resize dialog (#1032, by Mamed Ibrahimov)
* Added support for editing multi-line string properties (#205)
* Added %layername and %objectid to available command variables
* Added support for scrolling in tileset view with middle mouse button (#1050, with Will Luongo)
* Added a rectangle erase mode to the eraser (#1297)
* Added export to Defold .tilemap files (by Nikita Razdobreev)
* Added simple full screen mode
* Added "Copy File Path" and "Open Containing Folder" actions to tab context menu
* Added warning when saving with the wrong file extension
* Added color picker for setting transparent color of a tileset (#1173, by Ava Brumfield)
* Various object selection tool improvements
* Allow creating rectangle/ellipse objects in any direction (#1300)
* Enabled nested views and grouped dragging for stacked views (#1291)
* Fixed updating object drag cursor when exiting resize handles (#1277)
* Fixed tile animations to stay in sync when changing them (#1288)
* Fixed preservation of tile meta-data when tileset width is changed (#1315)
* Updated Bulgarian, Dutch, German, Norwegian Bokmål, Russian, Spanish and Turkish translations

### Tiled 0.16.2 (7 July 2016)

* JSON plugin: Fixed loading of custom properties on terrains
* Lua plugin: Fixed missing export of object layer drawing order
* Fixed tile index adjustment when tileset image changes width
* Fixed --export-map [format] option
* Fixed shortcuts for some tools when language is set to Dutch
* Fixed a painting related bug affecting the top edge after AutoMapping
* Fixed issues when compiling against Qt 5.6 on OS X and Windows
* Fixed crash on maximizing with Maps view open on Windows (Qt 5.6.1)
* Fixed focus issue while typing predefined object types (Qt 5.6)
* Fixed silent fail when saving to restricted location on Windows (Qt 5.6)

### Tiled 0.16.1 (6 May 2016)

* Fixed auto-updater not enabled for Windows release
* Fixed saving of object IDs assigned to tile collision shapes
* Fixed crash when pressing Backspace with Custom Properties section selected
* Fixed crash on exit when leaving the Tile Collision Editor open
* Added Norwegian Bokmål translation (by Peter André Johansen)
* Updated Turkish translation

### Tiled 0.16.0 (28 March 2016)

* Added checking for updates, based on Sparkle and WinSparkle
* Added default property definitions to object types (with Michael Bickel)
* Added types to custom properties: string, float, int, boolean (with CaptainFrog)
* Added Properties view to the Tile Collision Editor (by Seanba)
* Added a reset button for color properties
* Added eraser mode to Terrain Brush and fixed some small issues
* Reuse existing Tiled instance when opening maps from the file manager (with Will Luongo)
* Allow setting tile probability for multiple tiles (by Henrik Heino)
* New MSI based installer for Windows
* Optimized selection of many objects
* libtiled-java: Fixed loading of maps with CSV layer data that are not square (by Zachary Jia)
* Fixed potential crash when having Terrain Brush selected and switching maps
* Updated Dutch, French, German, Japanese, Russian and Spanish translations

### Tiled 0.15.2 (6 March 2016)

* Added Turkish translation (by Nuri Uzunoğlu)
* Fixed hiding of object labels when deleting an object layer
* Fixed updating of object label colors when changing object types
* TMX: Added image size attributes to image layer images
* Updated Brazilian Portuguese translation

### Tiled 0.15.1 (30 January 2016)

* Fixed adding/removing object name labels when set to always visible
* Fixed a problem with 'Execute in Terminal' on OS X
* Fixed mouse coordinate conversion for hexagonal renderer
* Fixed image layer offset handling
* Update Czech translation

### Tiled 0.15.0 (4 January 2016)

* Allow loading maps with broken external references
* Allow plugins to be enabled/disabled
* Allow changing tileset image parameters
* Allow changing the images of tiles in a collection tileset
* Allow changing external tileset references
* Allow panning over the edges of the map
* Added Terrain Generator tool
* Added column count property to image collection tilesets
* Added a combo box for changing the current layer to the status bar
* Moved the AutoMapping while drawing toggle into the menu
* Removing tiles from collection tilesets no longer changes tile IDs
* Unified layer offset handling
* Default tile layer data format changed to CSV
* Deprecated pure XML and Gzip-compressed tile layer data formats
* Fixed random tile picker for tiles with zero probability (by Henrik Heino)
* Fixed saving of alpha value of the map background color
* Fixed crash in tmxrasterizer and tmxviewer
* Fixed tmxrasterizer not reporting write errors
* Fixed isometric rendering bug with odd tile heights (by Ryan Schmitt)
* Updated Bulgarian, Dutch, French, German, Japanese, Russian and Spanish translations

### Tiled 0.14.2 (12 October 2015)

* Added Polish translation (by Tomasz Kubiak)
* Fixed layer offsets missing in the Lua export
* Fixed JSON tileset format missing in 'Add External Tileset' action
* Fixed language selection entries for Portuguese
* Fixed an issue with copy/pasting when using image collection tilesets
* Updated Brazilian Portuguese translation

### Tiled 0.14.1 (28 September 2015)

* Added missing 'renderorder' property to the Lua export
* Fixed editing of properties of tiles captured from the map

### Tiled 0.14.0 (21 September 2015)

* Added support for custom external tileset formats (JSON format added)
* Added support for shifting layers by some distance in pixels
* Added back object name labels in a much improved form
* Added tile stamp variation support to the fill tool
* Synchronize tileset selection when capturing tiles from the map
* Change tile in collision and animation editors based on selected tile object
* Keep the active brush when switching maps
* Python plugins can now add export-only map formats
* Fixed updating of current tile when changing map
* Fixed animated tile overlay to look less odd in some cases
* Fixed Save As dialog popping up when saving fails
* Fixed tilesets view collapsing when switching maps on OS X
* Updated Russian, Spanish, Czech, French, Japanese, German, Dutch and Bulgarian translations

### Tiled 0.13.1 (6 September 2015)

* Added Bulgarian translation (by Lyubomir Vasilev)
* Updated Spanish, French and Dutch translations

### Tiled 0.13.0 (10 August 2015)

* Added persistent Tile Stamps with support for variations (#969)
* Added Select Same Tile tool (by Mamed Ibrahimov)
* Added option to disable opening of last files on startup (by Mamed Ibrahimov)
* Added tilecount property to TMX, JSON and Lua map formats (#806)
* Added tileset properties to Properties view, as read-only (by Mamed Ibrahimov)
* Added Save All action (by Mamed Ibrahimov)
* Added translation of command line messages (by Mamed Ibrahimov)
* Added menu item linking to online documentation
* Object selection outlines are now drawn on top of everything
* Select new objects after they have been created
* Made the starting point for polylines and polygons visible
* Use the tile probability property also in random mode
* Ungrouped position and size properties (#892)
* CSV plugin: Extended to export all tile layers (by Alejandro Cámara)
* Lua and JSON plugins: Added support for layer data compression
* Fixed crash when changing flipping flag for multiple objects (by Mamed Ibrahimov)
* Fixed Ctrl+T causing a crash when no maps are open
* Fixed availability of 'Execute in Terminal' command on Linux with Qt 5
* Fixed drag object mouse cursor to appear only when it should
* Fixed selected file format when doing Save As with a non-TMX map
* Fixed problems with infinate scaling factors when resizing objects
* Require at least Qt 5.1.0
* Require compiler support for C++11
* Updated Russian, German, Czech and Italian translations

### Tiled 0.12.3 (1 June 2015)

* Fixed updating of map view when rotating objects with Z key
* Fixed updating of map view when joining, splitting or deleting polygon nodes
* Fixed a crash when reading an invalid TMX file
* Fixed live automapping updates when moving the mouse fast
* Made Backspace work for deleting collision objects and animation frames

### Tiled 0.12.2 (22 May 2015)

* Fixed updating of map view when moving objects with arrow keys
* Fixed compatibility issue with tile objects affecting the JSON format

### Tiled 0.12.1 (19 May 2015)

* Fixed updating of map view when changing objects from properties view
* Fixed updating of Properties view while objects are moved/resized
* Fixed terrain information getting lost when reading JSON maps

### Tiled 0.12.0 (14 May 2015)

* Added support for resizing any object as well as multiselection (with mauve)
* Added Control modifier for preserving aspect ratio while resizing
* Added Shift modifier for resizing with origin in the middle
* Added Alt modifier for suppressing selection changes when starting to drag
* Added a Magic Wand selection tool (by Henry Jia)
* Added tile probability attribute to tile properties view
* Added a Donate button to the About dialog
* Added a Patreon dialog to the Help menu
* Added an --export-formats command line option
* Remember the directory used for external tilesets (by Henry Jia)
* Don't set a window icon on Mac OS X
* Changed the way tile probability is applied (now it's relative)
* Fixed a crash in the terrain brush
* Fixed object selection behavior when Shift is held while clicking on nothing
* Fixed grid snapping being applied for staggered maps even when not enabled
* Fixed infinite memory allocation loop on invalid tile size in TMX file
* Fixed file icon associated with TMX files on Windows
* Fixed automapping of tile objects (by Seanba)
* Fixed 'Export as Image' to handle out of memory errors
* Fixed TMX files to be written in native line endings
* Fixed .desktop file missing %f argument for passing files (by Ying-Chun Liu)
* Fixed cursor position resetting when editing object type
* Added Arabic (Algeria) translation (by Damene Abdelkader)
* Updated, Czech, Dutch, French, German, Italian, Japanese, Portuguese, Russian and Spanish translations

### Tiled 0.11.0 (11 January 2015)

* Added support for hexagonal maps (offset coordinates)
* Added 'Export' action to repeat the last export
* Added a shortcut for the Reload action (Ctrl+R)
* Added ability to rename custom properties (by arn00d)
* Added unique IDs to objects (by Mark van Rij)
* Added a CSV export plugin
* Added visual feedback when properties differ between multiple selected objects (by Parker Miller)
* Added command-line export (by Brandon Dillon)
* Allow dynamically changing the map orientation and grid size
* Suppress the standard main window context menu in the collision editor
* Lua plugin: Write out tile terrain information
* Lua plugin: Include Tiled version in exported file
* Flare plugin: Fixed ability to open maps with absolute paths
* Fixed grid rendering for staggered maps
* Fully support building and running Tiled with Qbs
* Updated Czech, Dutch, French, German, Italian, Japanese, Portuguese and Spanish translations

### Tiled 0.10.2 (23 October 2014)

* Fixed hit area for polygon nodes when editing polygons while zoomed in or out
* Fixed another possible crash in the orthogonal renderer
* Fixed Select All action to work for object layers
* Fixed map pixel size preview for staggered maps
* Fixed repainting issues when tiles extend beyond their layer boundaries
* Fixed repainting issues when using tiles smaller than the grid size
* Display errors non-modal when applying automatic automapping rules
* Flare plugin: Fixed coordinate format for import and export (by Justin Jacobs)
* Lua plugin: Write out Image layer position
* Small updates to the Italian translation (by Omnomnobot)

### Tiled 0.10.1 (21 September 2014)

* Fixed a crash that could happen when using the terrain tool
* Fixed missing background color information from Lua export
* Allow using up to 3 or 4 GB RAM on 32 or 64 bit Windows systems respectively

### Tiled 0.10.0 (14 September 2014)

* Added object rotation (sponsored by Ben Wales)
* Added support for explicit object ordering (sponsored by Ben Wales)
* Added new Properties window with a rewritten properties editor
* Added support for writing plugins in Python (by Samuli Tuomola)
* Added image collection tilesets (sponsored by Jamie Rocks)
* Added map file watching and automatic reloading (sponsored by FlatRedBall.com)
* Added support for moving objects with arrow keys (sponsored by Ben Wales)
* Added a 'snap to fine grid' option (by Xenodora)
* Added support for JavaScript (JSONP) load/save (by Dobes Vandermeer)
* Added more zoom levels (by Joel Leclerc)
* Added shortcuts for finishing and canceling object creation
* Added a tile collision editor for defining collision shapes on tiles
* Added a tile animation editor and play defined animations
* Allow changing properties of multiple objects/tiles simultanously (by Parker Miller)
* Added tile rendering-order map property (by Lennert Raesch)
* Added support for changing the object line width
* Added support for CSV-encoded layers to libtiled-java (by Alexei Bratuhin)
* Added support for ellipse and polygon objects to libtiled-java (by Hendrik Brummermann)
* Added terrain properties to JSON export (by Dennis Hostetler)
* Added support for moving image layers in the Properties window (by Michael Aquilina)
* Added option to include background image when saving as image (by Sean Humeniuk)
* Added options to control layer visibility to tmxrasterizer (by Nathan Tolbert)
* Added display of tile ID in status bar (by Champi080)
* Added support for objects on staggered isometric maps (by Remco Kuijper)
* Added support for staggered maps to tmxviewer and tmxrasterizer
* Added a tool for moving the image of an image layer (by Mattia Basaglia)
* Added button to the tileset dock as shortcut to add a tileset (by Erik Schilling)
* Allow changing order of open document tabs (by Sean Humeniuk)
* Changed object position and size units from tiles to pixels (by mauve)
* Allow adding multiple tilesets at once (by mauve)
* Make highlighted grid cells outside map red (by Sean Humeniuk)
* Allow changing the drawing offset of a tileset
* Fixed hang on Mac OS X when drawing certain ellipse objects
* Fixed removal of polygon/polyline objects when resizing a map
* Fixed writing of tile offset in the Lua export
* Fixed updating of image layer when changing its image
* Fixed start drag distance check when editing polygons and moving objects
* Fixed console output of tmxrasterizer on Windows
* Raise the Layers dock for editing a new layer's name
* Avoid saving truncated files when compiled against Qt 5.1 or higher (by Erik Schilling)
* Made Tiled registering \*.tmx as MIME-type (by Erik Schilling)
* Added Traditional Chinese translation (by Yehnan Chiang)
* Updated Czech, Dutch, French, German, Russian and Spanish translations

### Tiled 0.9.1 (27 July 2013)

* Added saving of map background to JSON format (by Petr Viktorin)
* Added saving of terrain information to JSON format (by Petr Viktorin)
* Object Selection tool now always start selecting objects when holding Shift
* Increased maximum for tileset margin and spacing to 9999
* Some updates to libtiled-java (by Oskar Wiksten)
* Install the automappingconverter application (relevant on Linux)
* Avoid using Windows 95 style (was used on some Linux desktop environments)
* Removed layer name checks from the Flare export plugin (by Stefan Beller)
* Double-clicking an object now opens the Object Properties dialog
* Fixed Object Properties dialog not remembering its size
* Fixed object drawing order for image saving and mini-map
* Fixed some plurals in English translation
* Fixed line widths when zooming in Qt 5
* Fixed updating of image layer when its opacity or image is changed
* Fixed display of grid in tileset view on certain zoom levels
* Fixed save in wrong format after opening a map with plugin (by Mike Hendricks)
* Fixed closing Tiled being very slow with many maps
* Fixed saving of image layer properties in the Lua format
* Fixed escaping of special characters in the Lua format
* Fixed handling of relative paths for image layers in the JSON plugin

### Tiled 0.9.0 (27 January 2013)

* Added objects dock and per-object visibility toggle (by Tim Baker)
* Added maps dock (by Tim Baker)
* Added terrain tool for automatic terrain transitions (by Manu Evans)
* Added a minimap (by Christoph Schnackenberg)
* Added a staggered isometric map renderer, still without object layer support
* Added basic image layer support (by Gregory Nickonov and Alexander Kuhrt)
* Added display of current layer to the status bar (by Tim Baker)
* Added editable combo box for changing the zoom level (by Tim Baker)
* Added support for multiple input layers to automapping (by Stefan Beller)
* Added option to apply automapping rules while editing (by Stefan Beller)
* Added a converter to update old automapping rules (by Stefan Beller)
* Added support for objects layers to automapping (by Stefan Beller)
* Added support for random mode to the fill tool (by Stefan Beller)
* Added Replica Island plugin (by Eric Kidd)
* Added option to change the grid color (by Stefan Beller)
* Added support for ellipse objects (by devnewton and Christoph Schnackenberg)
* Added name labels for objects on isometric maps (by Andrew Motrenko)
* Added map property for changing the background color (by Emmanuel Barroga)
* Added shortcut to manually reload tilesets (Ctrl-T) (by Michael Williams)
* Added toggle for showing tile object outlines
* Added support for pinch zooming (by Pierre-David Bélanger)
* Added initial (non-GUI) support for individual and/or embedded tile images
  (by Petr Viktorin)
* Added reading support to Flare plugin (by Stefan Beller)
* Added a TMX rasterizer command line tool (by Vincent Petithory)
* Added man pages and desktop file (by Erik Schilling)
* Made the size and position of most dialogs persistent
* Respect the original layer data format of a loaded map (by Ben Longbons)
* Marked Tiled as high-resolution capable on Mac OS X
* Improved handling of external tilesets in Lua export
* Reverted tilesets view back to tabs, but with menu button (by Stefan Beller)
* Allowed plugins to support multiple file name filters (by Samuli Tuomola)
* Allow saving in any format that can also be read (by Stefan Beller)
* Fixed eraser skipping tiles when moving fast
* Fixed bug in Flare plugin (by Clint Bellanger)
* Fixed compile against Qt 5 (by Kenney Phillis)
* Fixed resolving of symbolic links while loading map
* Fixed a crash that could happen after trying to load a faulty map
* Updated Portuguese, Dutch, German, Spanish, Russian, French, Japanese,
  Chinese, Brazilian Portuguese, Hebrew and Czech translations

### Tiled 0.8.1 (7 May 2012)

* Added MacOS X Lion full screen support
* Fixed crash that could happen when painting with a pasted stamp
* Fixed zoom sensitivity for finer-resolution mouse wheels
* Fixed issues when using quickstamps in combination with the fill tool
* Fixed stamp tool not to miss tiles when drawing fast
* Fixed automapping to work with external tilesets
* Fixed crash in automapping when dealing with broken rule files
* Fixed object type getting erased on pressing Enter
* Changed the license of libtiled-java from LGPL to BSD
* Updated Italian and Hebrew translations

### Tiled 0.8.0 (11 December 2011)

* Added support for polygon and polyline objects
* Added support for tile rotation
* Added support for defining the color of custom object types
* Added a Delete action to delete selected tiles or objects
* Added random mode to the stamp brush
* Added Flare export plugin
* Added JSON plugin that supports both reading and writing
* Added ability to rename tilesets
* Added a mode in which the current layer is highlighted
* Added support for specifying a tile drawing offset
* Added a shortcut to copy the current tile position to clipboard (Alt+C)
* Added a command line option to disable OpenGL
* Allow custom properties on tilesets
* Many automapping improvements
* Improved tileset dock to handle a large amount of tilesets better
* Made the 'Show Grid' option in the tileset view persistent
* Raised the tile size limit in the New Tileset dialog from 999 to 9999
* Correctly handle changes in the width of a tileset image
* Worked around a long standing crash bug
* Added Russian translation
* Updated the German, Japanese, Spanish, Chinese, Czech, Dutch, French and
  Brazilian Portuguese translations

### Tiled 0.7.1 (27 September 2011)

* Select stamp tool when selecting tiles in tileset view
* Enable anti-aliasing for OpenGL mode
* Small improvement to the Lua export plugin (incompatible!)
* Fixed a bug in the Create Object tool
* Fixed reading of maps without tilesets but with a tile layer
* Fixed position of tile objects to center on the mouse on insertion
* Updated the Czech translation

### Tiled 0.7.0 (20 July 2011)

* Added support for horizontal and vertical flipping of tiles
* Added copy/paste support for objects
* Added merge layer down action
* Added Show or Hide all Other Layers action
* Added actions to select the previous/next layer
* Added Crop to Selection action
* Added a Lua export plugin
* Added Droidcraft plugin to read and export the map files
* Added option to turn off grid in the tileset view
* Added hand scrolling while holding the spacebar
* Made the object context menu available in all object tools
* Display tile coordinates also when using object tools
* Various improvements to running external commands
* Automapping stability and memory consumption improvements
* Objects that fall outside of the map on resize are now removed
* Fixed problems with watching tilesets multiple times
* Fixed several issues related to restoring previously opened files
* Updated Brazilian Portuguese, Chinese, German, Spanish, Japanese, Hebrew,
  Portuguese, Dutch and French translations

### Tiled 0.6.2 (2 May 2011)

* Fixed object layers losing their color when resizing the map
* Fixed the tabs in the Tilesets dock to use scroll buttons on MacOS X
* Fixed window title to update when saving a map with a different name

### Tiled 0.6.1 (3 April 2011)

* Added ability to open multiple files at once
* Added Ctrl+PageUp/PageDown shortcuts to switch documents
* Added an example to show how automatic mapping works
* Fixed bugs, crashes and leaks in the automatic mapping feature
* Fixed starting point for circles to be the click position
* Fixed a memory leak when using lines or circles
* Fixed layer opacity to be taken into account when saving as image
* Fixed endless loop when tile size is set to 0
* Fixed crash when passing an empty string as command line parameter
* Fixed problems with the tileset view after switching documents
* Fixed tile objects to be removed when their tileset is removed

### Tiled 0.6.0 (26 January 2011)

* Added support for opening multiple maps in one session
* Added support for placing tiles as objects
* Added automatic mapping feature, allowing placing of tiles based on rules
* Added ability to save/restore up to 9 stamps with Ctrl+<number>
* Added an object selection tool, allowing moving/deleting multiple objects
* Added ability to run external commands
* Added support for drawing lines and ellipses with the stamp brush
* Added icons to distinguish tile layers from object layers
* Added "Move To Layer" submenu to the context menu of objects
* Added option to use hardware rendering based on OpenGL
* Added a T-Engine4 map export plugin
* Added a simple TMX viewer application (BSD licensed)
* Added a New Layer dropdown menu to the layers dock
* Added a checkbox that enables snap to grid permanently
* Added an initial version of libtiled-java (LGPL licensed)
* Added Chinese and Hebrew translations
* Allowed dragging an image onto Tiled to add a tileset
* Center the map when it is smaller than the map view
* Remember the selected layer across restarts
* Changed the default layer data format to use zlib rather than gzip
* Store the tileset image width and height in the map file
* Compile fixes related to linking zlib
* Fixed the current stamp to get updated when switching tilesets
* Fixed the maximum sizes of the resize map dialog
* Fixed build issues when an older version of libtiled is installed
* Fixed saving of property when clicking OK while editing on MacOS X
* Allow Backspace to delete properties to make it easier on a MacBook
* Associate tmx files with Tiled on MacOS X
* Changed the license of libtiled from GPL to BSD
* Updated Czech, Spanish, German, Brazilian Portuguese, Dutch and French
  translations

### Tiled 0.5.1 (2 September 2010)

* Fixed saving of objects when tile width is different from tile height
* Updated Czech translation

### Tiled 0.5.0 (30 June 2010)

* Added support for import and export plugins
* Added support for external tilesets
* Added undo for adding tilesets and ability to remove tilesets
* Added error handling to the New Tileset dialog
* Added ability to change tileset order by dragging them around
* Added option to draw the tile grid when saving as image
* Added a context menu and tool buttons to the layer dock
* Added Latvian translation
* Added an install target to the Makefile
* Open local files when they are dropped onto Tiled
* Allow changing position and size of objects in the Object Properties dialog
* Fixed rendering issues with tiles wider than the tile width of the map
* Fixed eraser and fill tool working on invisible layers
* Fixed a crash when using some tools when no map is loaded
* Fixed compile errors related to detecting static builds
* Fixed the Save dialog not suggesting any particular file extension
* Updated Japanese, Dutch, German, Brazilian Portuguese, French, Portuguese
  and Spanish translations

### Tiled 0.4.1 (14 April 2010)

* Added support for saving tile layer data as CSV
* Added shift modifier to bucket fill tool for filling the selection
* Added Brazilian Portuguese, Japanese, French, Italian and Czech translations
* Made values used in the New Map and New Tileset dialogs persistent
* Fixed drawing selection highlight where brush is not painting
* Fixed an incompatibility with Tiled Java in 'trans' attribute

### Tiled 0.4.0 (30 January 2010)

* Added support for isometric maps
* Added automatic reloading of tileset images when they change
* Added Offset Map action that can shift a set of layers by a certain amount
* Added a fill tool
* Added ability to duplicate map objects
* Added support for choosing the tile layer data format used when saving
* Added mouse wheel zooming support to the tileset view
* Added an object display color attribute to object groups
* Added ability to edit tile properties through a context menu
* Made writing out a DTD reference optional and disabled it by default
* Made translations functional
* Updated Dutch, Portuguese, Spanish and German translations

### Tiled 0.3.1 (22 November 2009)

* Enabled undo command compression for stamp brush and eraser
* Fixed reading of maps with non-binary-encoded layer data
* Fixed a compile issue on Mac OS X related to QXmlStreamWriter
* Fixed a crash when loading a map while holding Ctrl
* Confirm overwrite on the right moment for 'Save as Image' dialog

### Tiled 0.3.0 (13 November 2009)

* Added a tile selection tool
* Added support for cut, copy and paste
* Added current cursor position to the status bar
* Added keyboard shortcuts to switch tools
* Added scrolling the map view with middle mouse button
* Snap objects to the grid when Ctrl is pressed

### Tiled 0.2.0 (1 October 2009)

* Added support for zooming the map view
* Added an eraser tool that allows you to erase tiles
* Added ability to save a map as an image
* Added support for masking tileset images based on a certain color
* Added a slider to change the opacity of the current layer
* Fixed the minimum row and column size in the tileset view
* Fixed stamp creation when not dragging topleft to bottomright

### Tiled 0.1.0 (1 September 2009)<|MERGE_RESOLUTION|>--- conflicted
+++ resolved
@@ -1,4 +1,3 @@
-<<<<<<< HEAD
 ### Unreleased
 
 * Ignore transparent pixels when selecting tile objects (#1477)
@@ -24,7 +23,7 @@
 * Raised minimum supported Qt version from 5.6 to 5.12 (drops Windows XP support)
 * Raised minimum C++ version to C++17
 * Removed qmake project files (only Qbs supported now)
-=======
+
 ### Unreleased 1.8 patch
 
 * Keep references between objects when copy/pasting (#3361)
@@ -34,7 +33,6 @@
 * Fixed breaking of alternative shortcuts on import or reset (#3367)
 * Fixed conflict detection to handle alternative shortcuts (#3368)
 * Defold plugins: Added support for rotated tiles (#3369)
->>>>>>> e9fcd8e6
 
 ### Tiled 1.8.5 (17 May 2022)
 
