### Unreleased

* Added --project command-line parameter for use when exporting (#3797)
* Added group layer names in "Move Object to Layer" menu (#3454)
* Made adding "Copy" when duplicating optional and disabled by default (#3917)
* Layer names are now trimmed when edited in the UI, to avoid accidental whitespace
* Scripting: Added API for working with worlds (#3539)
* Scripting: Added Tile.image for accessing a tile's image data
* Scripting: Added Tileset.imageFileName and ImageLayer.imageFileName
* Scripting: Added FilePath.localFile and FileEdit.fileName (string alternatives to Qt.QUrl properties)
* Scripting: Made Tileset.margin and Tileset.tileSpacing writable
* Scripting: Restored compatibility for MapObject.polygon (#3845)
* TMX format: Embedded images are now also supported on tilesets and image layers
* JSON format: Fixed tile order when loading a tileset using the old format
* Godot 4 plugin: Added support for exporting objects (by Rick Yorgason, #3615)
* Godot 4 plugin: Use Godot 4.2 tile transformation flags (by Rick Yorgason, #3895)
* Godot 4 plugin: Fixed positioning of tile collision shapes (by Ryan Petrie, #3862)
* GameMaker 2 plugin: Fixed positioning of objects on isometric maps
<<<<<<< HEAD
* Python plugin: Added support for implementing tileset formats (#3857)
=======
* Python plugin: Raised minimum Python version to 3.8
>>>>>>> 288cd98b
* tmxrasterizer: Added --hide-object and --show-object arguments (by Lars Luz, #3819)
* tmxrasterizer: Added --frames and --frame-duration arguments to export animated maps as multiple images (#3868)
* tmxrasterizer: Fixed --hide/show-layer to work on group layers (#3899)
* tmxviewer: Added support for viewing JSON maps (#3866)
* AutoMapping: Ignore empty outputs per-rule (#3523)
* Automapping: Added per-input-layer properties for ignoring flip flags (#3803)
* AutoMapping: Always apply output sets with empty index
* Windows: Fixed the support for WebP images (updated to Qt 6.6.1, #3661)
* Fixed possible crash after assigning to tiled.activeAsset
* Fixed the option to resolve properties on export to also resolve class members (#3411, #3315)
* Fixed terrain tool behavior and terrain overlays after changing terrain set type (#3204, #3260)
* Fixed mouse handling issue when zooming while painting (#3863)
* Fixed possible crash after a scripted tool disappears while active
* Fixed updating of used tilesets after resizing map (#3884)
* Fixed alignment of shortcuts in action search
* AppImage: Fixed ability to open paths with spaces from the CLI (#3914)
* AppImage: Updated to Sentry 0.6.7

### Tiled 1.10.2 (4 August 2023)

* Added support for setting custom properties on the project (#2903)
* Added feedback when Terrain Brush and Terrain Fill Mode can't find a tile
* Removed Space and Ctrl+Space shortcuts from Layers view to avoid conflict with panning (#3672)
* Display the image base name for unnamed tile objects referring to single images
* Scripting: Added API for editing tile layers using terrain sets (with a-morphous, #3758)
* Scripting: Added file dialog API (with dogboydog, #3782)
* Scripting: Support erasing tiles in Tool.preview and TileMap.merge
* Scripting: Added Geometry interface with line and ellipse helpers
* Scripting: Added WangSet.effectiveTypeForColor
* Fixed crash when changing file property of custom class (#3783)
* Fixed loading of invalid color properties (#3793)
* Fixed handling of enum values with 31 flags and fixed the applied limit (#3658)
* Fixed object preview position with parallax factor on group layer (#3669)
* Fixed hover highlight rendering with active parallax factor (#3669)
* Fixed updating of object selection outlines when changing parallax factor (#3669)
* Fixed "Offset Map" action to offset all objects when choosing "Whole Map" as bounds
* Fixed several issues with drawing ellipses (#3776)
* Fixed Terrain Fill Mode for sets containing transitions to empty (#3774)
* Godot 4 plugin: Export custom tile properties as Custom Data Layers (with Kevin Harrison, #3653)
* AppImage: Updated to Sentry 0.6.5
* Qt 6: Increased the image allocation limit from 1 GB to 4 GB (#3616)
* macOS: The macOS 10.14+ build is now a Universal macOS Binary (#3707)

### Tiled 1.10.1 (4 April 2023)

* Make panning with Space require pressing a mouse button as well (#3626)
* Scripting: Added read-only access to Project properties (by dogboydog, #3622)
* Scripting: Fixed behavior of Dialog.SameWidgetRows (#3607)
* Fixed object labels to adjust to application font changes
* Fixed grid rendering for odd Hex Side Length values (#3623)
* Fixed tile stamp getting messed up on staggered maps in some cases (#3431)
* JSON plugin: Fixed loading of empty tilesets created by script (#3542)
* Godot 4 plugin: Removed depth limit for `.godot` project file (#3612)
* Improved Terrain Brush for Hexagonal (Staggered) maps with side length 0 (#3617)
* Removed "Add Folder to Project" button from the startup page
* Qt 6: Increased the image allocation limit from 128 MB to 1 GB (#3616)
* Qt 6 / Linux: Fixed long startup time for some icon themes
* snap: Updated from core20 to core22 (now uses Qt 5.15)
* Qbs: Added projects.Tiled.libDir option (#3613)

### Tiled 1.10.0 (10 March 2023)

* Restored Tiled 1.8 file format compatibility by default (#3560)
* Added action search popup on Ctrl+Shift+P (with dogboydog, #3449)
* Added Godot 4 export plugin (by Rick Yorgason, #3550)
* Added file system actions also for tileset image based tilesets (#3448)
* Added custom class option to disable drawing fill for objects (with dogboydog, #3312)
* Added option to choose a custom interface font (#3589)
* Implemented rendering of major grid lines for staggered / hexagonal maps (#3583)
* Fixed new layer names to be always unique (by Logan Higinbotham, #3452)
* Fixed broken tile images after importing/exporting a tileset
* AutoMapping: Added support for output set probability (#3179)
* AutoMapping: When input regions are defined, match in order by default (#3559)
* AutoMapping: Skip locked layers when applying rules (#3544)
* AutoMapping: Fixed NoOverlappingOutput in case of multiple output indices (#3551)
* AutoMapping: Fixed automatic output regions for object output (#3473)
* AutoMapping: Fixed crash on undo when output layers have properties
* Scripting: Added Object.setColorProperty and Object.setFloatProperty (#3423)
* Scripting: Added tiled.projectFilePath
* Scripting: Added tiled.versionLessThan
* Scripting: Added TileMap.toImage (#3519)
* Scripting: Added Tool.targetLayerType (#3248)
* Scripting: Added region.contiguousRegions() (#3576)
* Scripting: Added tiled.compress and tiled.decompress (#3153)
* Scripting: Added Base64 encoding and decoding API (#3153)
* Scripting: Allow assigning null to Tile.objectGroup (by Logan Higinbotham, #3495)
* Scripting: Allow changing the items in a combo box added to a dialog
* Scripting: Fixed painting issues after changing TileLayer size (#3481)
* Scripting: Renamed Tileset.collection to Tileset.isCollection (#3543)
* Defold plugin: Allow overriding z value also when exporting to .collection (#3214)
* Qt 6: Fixed invisible tileset tabs when only a single tileset is open
* Qt 6: Fixed behavior of "Class of" selection popup
* Qt 6: Fixed tile rendering when OpenGL is enabled (#3578)
* Fixed positioning of point object name labels (by Logan Higinbotham, #3400)
* Fixed slight drift when zooming the map view in/out
* Fixed remaining lag after switching off hardware acceleration (#3584)
* Fixed point object hover highlight position (#3571)
* Fixed drawing lines with stamps having differently sized variations (#3533)
* Fixed compile against Qt 6.4
* snap: Added Wayland platform plugin and additional image format plugins
* AppImage: Updated to Sentry 0.6.0
* Updated Bulgarian, French, German, Hungarian, Russian and Swedish translations

### Tiled 1.9.2 (16 September 2022)

* Allow adding maps to image collection tilesets (#3447)
* Auto-detect JSON file format when importing custom types (#3472)
* Added file system actions to the tile context menu (#3448)
* Fixed possible crash in Custom Types Editor (#3465)
* Fixed display of overridden values from a nested class
* Fixed ability to reset nested string and file properties (#3409)
* Fixed changing nested property values for multiple objects (#3344)
* Fixed resolving of class properties on export to affect all data types (#3470)
* Fixed possible duplication of Automapping Rules Tileset (#3462)
* Fixed case where object labels could become visible for hidden layer (#3442)
* Fixed updating of custom property colors when changing style
* Scripting: Added Tileset.findTile
* AutoMapping: Fixed applying of rule probability (#3425)
* Defold plugin: Assign incrementing z values and allow specifying tile\_set (#3214)
* Updates to German translation (by Christian Pervoelz)

### Tiled 1.9.1 (11 August 2022)

* Fixed properties-related crash when having no project loaded
* Fixed loading of custom tile image rectangles (#3405)
* Fixed loading of member values for nested classes (#3414)
* Fixed visibility of "Move Object to Layer" sub-menu (#3417)
* Fixed shadow offset for other maps in a world (#3429)
* Fixed class dropdown to update immediately when changing custom types (#3398)
* Fixed deleting an overridden property to not make it disappear (#3409)
* Scripting: Added TilesetsView.currentTilesetChanged
* JSON plugin: Fixed loading image layer "repeatx/y" properties (by Jene Litsch, #3428)
* snap: Fixed startup error due to missing libQt5Concurrent.so.5 (#3408)
* AppImage: Updated to Sentry 0.5.0
* Updated Chinese (Simplified) and Portuguese translations

### Tiled 1.9.0 (25 June 2022)

* Added option to ignore transparent pixels when selecting tile objects (#1477)
* Added support for sub-images in image collection tilesets (#1008)
* Added "Class" field to all data types, referring to a custom class
* Added Tile Render Size and Fill Mode options to Tileset
* Added %worldfile variable for custom commands (by Pixel-Nori, #3352)
* Added 'New Project' action, replacing 'Save Project As' (#3279)
* Added ability to load .tiled-session files from command-line
* Merged Object Types with Property Types
* Don't scale point objects with the zoom level (#3356)
* Take into account image layer content when determining visual map size (#3386)
* Scripting: Added Dialog API for building custom UI (by tileboydog, #3384)
* Scripting: Added -e,--evaluate to run a script from command-line
* Scripting: Added Tool.toolBarActions property (#3318)
* Scripting: Added Tileset.columnCount property
* Scripting: Added ImageLayer.image property
* Scripting: Added access to selected terrain in tileset editor
* AutoMapping: Applying rules is now 10-30x faster
* AutoMapping: Explicit "regions" layers are no longer needed and have been deprecated (#1918)
* AutoMapping: "AutoMap While Drawing" no longer creates separate undo steps (#2166)
* AutoMapping: Custom tiles can now match "Empty", "Non-Empty" and "Other" tiles through a "MatchType" property (#3100)
* AutoMapping: A custom tile with "MatchType" set to "Negate" can be used instead of "inputnot" layers
* AutoMapping: Added built-in tileset with these custom rule tiles
* AutoMapping: Added a number of per-rule options which can be set using rectangle objects
* AutoMapping: Erase tiles by placing tiles with "MatchType" set to "Empty" on output layers (#3100)
* AutoMapping: Accumulate touched layers in AutoMap While Drawing (#3313)
* AutoMapping: Support map name filters in rules.txt (#3014)
* AutoMapping: Show relevant custom properties when a rules map is detected
* Optimized rendering of tinted layers by caching tinted images
* tmxrasterizer: Added options to hide certain layer types (#3343)
* Raised minimum supported Qt version from 5.6 to 5.12 (drops Windows XP support)
* Raised minimum C++ version to C++17
* Removed qmake project files (only Qbs supported now)
* macOS: Fixed layout of Custom Types Editor when using native style
* AppImage: Updated to Sentry 0.4.18
* Python plugin: Now built against Python 3.8 on Windows and Linux
* Updated Bulgarian, Czech, French and Russian translations

### Tiled 1.8.6 (15 June 2022)

* Keep references between objects when copy/pasting or duplicating (#3361)
* Improved default translation used in case of multiple options
* Terrain Brush: Update preview on mouse release (#3381)
* Fixed 'Add Variation' action in Tile Stamps context menu (#3362)
* Fixed importing of removed shortcuts (#3367)
* Fixed breaking of alternative shortcuts on import or reset (#3367)
* Fixed conflict detection to handle alternative shortcuts (#3368)
* Fixed locking up UI on property type name conflict (#3380)
* Scripting: Fixed possible crash when accessing Layer.map
* Defold plugins: Added support for rotated tiles (#3369)
* Updates to German translation (by Ettore Atalan)

### Tiled 1.8.5 (17 May 2022)

* Made expanded group layers persistent (#3282)
* Improved snapping behavior for scalable objects on staggered maps
* Allow setting a shortcut on the 'Edit Tileset' action
* Always select first entry while using the Open File in Project action
* Improved Add Property dialog layout in case of long type names (#3302)
* Fixed restoring of window layout when maximized (#590)
* Fixed snapping when dragging templates into a map (#3326)
* Fixed map selection rectangle in world for infinite maps (#3340)
* Fixed 'Merge Layer Down' action for infinite maps
* Fixed several small issues in the image color picker (#3348)
* Fixed missing name for undo commands that add/remove maps from world
* Fixed selection issues for tile objects with a non-zero tile offset
* Fixed hover indicator sometimes overlapping selection indicator
* Fixed removal of terrain info when removing tiles from a collection
* Scripting: Fixed region.rects when compiled against Qt 5.9 to 5.13
* Scripting: Layer.tintColor is now #ffffff when not set
* macOS: Enabled support for loading SVGs
* macOS: Show shortcuts in context menus when using Tiled Fusion style (#1978)
* AppImage: Updated to Sentry 0.4.17
* Updated Chinese (Simplified) and Portuguese (Portugal) translations

### Tiled 1.8.4 (31 March 2022)

* Fixed crash when trying to create an object
* Fixed handling of deleted session file

### Tiled 1.8.3 (31 March 2022)

* Improved rendering quality of the Mini-map when it's small (#1431)
* Fixed automatic tool switching after deleting layers
* Fixed rendering of arrows for object references in class members (#3306)
* Fixed image layer repeat settings not copied to duplicates (#3307)
* Fixed map bounding rectangle for infinite isometric maps
* Fixed tile selection to not get removed when deleting (#3281)
* Fixed custom types not being usable without opening a project (#3295)
* Fixed use of custom property types in global object types file (#3301)
* Fixed parallax layer positions for other maps in a world
* Fixed crash when rendering invalid polygon objects
* Fixed sticky Bucket Fill preview when hovering same tile
* Fixed automatically reloaded map becoming the active document
* Fixed "Map format '%s' not found" error
* Fixed updating of "Unload/Save World" menu enabled state
* Fixed flipping horizontally to not rotate objects by 180 degrees (#1704)
* Fixed displacement when flipping horizontally on isometric maps (#2660)
* Fixed offset of tile collision shapes on isometric maps (#3138)
* Mark world as modified when map size changes (#3020)
* Prevent unsaved maps from being added to a world (#3317)
* Hide "Move Objects to Layer" menu when there's only one object layer
* Scripting: Avoid possible crash due to garbage collection (#3290)
* Scripting: Fixed missing null check in Tileset.loadFromImage and Tile.setImage
* Scripting: Initialize tile layer size also when added as part of a group layer (#3291)
* AutoMapping: Applying rules without "inputnot" layers is now much faster
* AutoMapping: Optimized calculation of each rule's input/output region
* AutoMapping: Fixed compatibility with "RegionsInput" / "RegionsOutput" layers
* AutoMapping: Fixed ability to AutoMap using project rules in unsaved maps
* CSV plugin: Improved error message and replace reserved characters (#3309)
* terraingenerator: Fixed crash when source terrain doesn't have an image (#3299)
* macOS: Fixed main window expanding with many open files (#1047)
* JSON plugin: Wrap arrays at the map width or chunk width
* Qt 6: Fixed captured or erased area when dragging backwards
* Updated Finnish translation (by Tuomas Lähteenmäki)

### Tiled 1.8.2 (18 February 2022)

* Fixed deactivating of tools when no layer is selected (avoids crash)
* Fixed monospace font option in multi-line text editor on macOS and Windows (#3007)
* Fixed ability to reset custom 'color' and 'object' properties (#3270)
* Fixed updating of layer positions when changing parallax factor of a group (#3175)
* Scripting: Fixed crash when assigning null to the MapObject.tile property
* Scripting: Fixed adding of tilesets when adding layers to a loaded map (#3268)
* JSON format: Fixed layer locked status not getting saved (#2877)
* macOS: Fixed duplicate overwrite confirmation when using Export As (#3152)
* FreeBSD: Fixed compile due to missing include (by Dmitry Marakasov, #3271)

### Tiled 1.8.1 (11 February 2022)

* Fixed pasted objects not getting selected if a tile layer was also copied
* Fixed possible crash when trying to determine whether OpenGL is used
* Fixed possible crash when using the Insert Tile tool
* Fixed possible crash in tile stamp preview
* AutoMapping: Fixed crash when an input layer does not exist (#3269)
* Scripting: Automatically add tilesets to the map where needed (#3268)
* snap: Updated from core18 to core20 (now uses Qt 5.12)
* AppImage: Updated to Sentry 0.4.15

### Tiled 1.8.0 (7 February 2022)

* Added support for custom enum properties (with svipal, #2941)
* Added support for custom class properties (#489)
* Added parallax origin property to the map (with krukai, #3209)
* Added Repeat X/Y properties to Image Layers (with krukai, #3205)
* Added an action for selecting all layers (Ctrl+Alt+A) (#3081)
* Added actions to select or add tilesets to Project view context menu
* Added cut/copy/paste actions to Tile Animation Editor
* Improved undo behavior by merging sequential edits to the same property (#3103)
* Improved multi-layer painting behavior (#3094)
* Separated the X and Y components of the major grid option (#3208)
* Added automatic fading out of the grid when zooming out a lot
* AutoMapping: Made it find layers within groups (#1771)
* AutoMapping: `regions` layer can now be used alongside `region_input/output` layers
* AutoMapping: Recognize "//" layer name prefix for ignoring layers (#3262)
* AutoMapping: Allow setting a rule map as project rules file (#3221)
* Tweaked focus behavior in the Template Editor
* Changed the default Terrain Brush shortcut back to T
* Reset tile animations when disabling playback and when exporting as image
* Don't require saving maps upon creation (#1902)
* Apply transformation actions to the preview while placing tiles (#3091)
* Allow using object context menu in object creation tools
* Reduced the step size for the parallax factor property
* Improved the logic for automatically switching tools (#2807)
* Ignore selection changes when marking a file as modified (#3194)
* Use the tileset background color in the collision editor (with Benja Appel, #3163)
* Show the read error when using --export-map/tileset
* Avoid deselecting all layers when clicking empty area in Layers view (#2806)
* Scripting: Added File API
* Scripting: Added support for loading JavaScript `.mjs` modules (#3261)
* Scripting: Added tiled.applicationDirPath property
* Scripting: Added tiled.extensionsPath property (#3139)
* Scripting: Added missing Layer.tintColor property
* Scripting: Added missing ObjectGroup.drawOrder property (#3147)
* Scripting: Added TileMap.removeObjects (#3149)
* Scripting: Added TileMap.regionEdited signal
* Scripting: Added TileMap.layers and GroupLayer.layers properties, for convenience
* Scripting: Added region.rects property and region.contains(x,y)
* Scripting: Treat custom format extensions as case-insensitive (#3141)
* Scripting: Allow tools to stay active when tiles or a terrain type are selected (#3201)
* Scripting: Extended the terrain related API (#2663)
* Scripting: tiled.activeAsset can be assigned asset created in script (#3160)
* Scripting: Fixed possible crash after creating tilesets from script (#3229)
* Scripting: Fixed possible crash in TileMap.autoMap
* Scripting: Fixed dialog window titles to show on macOS (#2910)
* Scripting: Fixed tileset or tile references for maps loaded from script
* Scripting: Avoid crash when script reload happens during popup (#2991)
* Fixed the logic for handling group layer parallax factors (with LilithSilver, #3125)
* Fixed keyboard modifiers getting stuck for Terrain Brush (#2678)
* Fixed debug messages showing in the Console and Issues views
* Fixed enabled state of File > Export action for tilesets (#3177)
* Fixed Snap to Grid for hexagonal maps
* Fixed AutoMapping rules file to update after changing project properties (#3176)
* Fixed 'Detect Bounding Box' action missing in Keyboard settings
* Fixed toggling "Clear View" on & off shifting the map
* Fixed command-line output not showing on Windows (#2688)
* Fixed "Select object on map" when no object layer is selected (#3207)
* Fixed adjusting of tile types when tileset width changed (by Albert Vaca Cintora, #3237)
* Fixed missing Qt translations for Linux AppImage
* Fixed minimap viewport position when layers are offset (#3211)
* Fixed "Highlight Current Layer" getting confused (#3223)
* Fixed Terrain Set type property to be disabled when appropriate (avoids crash)
* Fixed saving broken references to files loaded using "ext:" prefix (#3185)
* Fixed performance issue in Project view related to file icons
* Fixed dynamic wrapping when adding tiles to a collection (#3076)
* Fixed potential crash when changing a WangSet from script
* Tiled Manual is now available in French
* JSON plugin: Added "tmj", "tsj" and "tj" as accepted file extensions
* YY plugin: Don't use safe writing of files
* YY plugin: Write out custom "object" properties as instance name (instead of the ID)
* YY plugin: Determine sprite names by looking for meta files (by krukai, #3213)
* CSV plugin: Improved handling of infinite maps
* RpMap plugin: Fixed hardcoded exported tile size (#3184)
* libtiled-java: Introduced TilesetCache interface (by Samuel Manflame, #3117)
* Added Ukrainian translation to Windows installer (#3132)
* AppImage: Updated to Sentry 0.4.14
* Updated Bulgarian, Chinese (Simplified), French, Korean, Portuguese (Brasil), Portuguese (Portugal), Russian, Swedish and Turkish translations

### Tiled 1.7.2 (10 August 2021)

* Avoid automatically replacing external tilesets with "similar" ones
* Fixed copying and capturing stamps on staggered maps (with Alexander Dorogov, #2874)
* Fixed possible crash in Tile Animation Editor
* Fixed data loss when saving maps with tilesets that failed to load (#3106)
* Fixed creating multi-layer tile stamp from selection (#2899)
* Scripting: Automatically reset object ID when adding to avoid duplicate IDs
* Linux: Possible workaround for crash in clipboard manager
* AppImage: Updated to Sentry 0.4.12
* Updated Italian translation

### Tiled 1.7.1 (9 July 2021)

* Don't save export target and format to exported files
* Fixed crashes resulting from the Tile Animation Editor
* Fixed possible crash when pasting multi-layer stamp (#3097)
* Fixed possible crash when restoring expanded layers in Objects view
* Fixed parallax factor getting lost when layer is cloned (#3077)
* Fixed an issue with synchronizing selected tiles to current stamp (#3095)
* Commands: Fixed possible crash in Edit Commands window
* Commands: Automatically quote the command executable
* Commands: Improved starting directory for executable file chooser
* Commands: Fixed the 'Clear' button to reset the shortcut
* AppImage: Updated to Sentry 0.4.11
* Updated French translation

### Tiled 1.7.0 (4 June 2021)

* Added basic "major grid" option with stronger lines (with Ilya Arkhanhelsky, #3032)
* Added ability to rearrange tiles in a tileset (with José Miguel Sánchez García, #2983)
* Added option to choose background fade color (with SchmidtWC, #3031)
* Added portable mode, enabled when a "tiled.ini" is detected alongside the Tiled executable (#2945) 
* Disable project extensions by default, for security reasons (#3058)
* Render selection preview and hovered item highlight above labels (#3036)
* Changed the donation reminder to be non-modal
* docs: Generate scripting API documentation using TypeDoc (with Erik Schilling (#2965) and MrMasterplan (#3040, #3041, #3045))
* QMake/Qbs: Added a way to disable DBus support (with Dmitry Marakasov, #3039)
* Scripting: Fixed 'mouseLeft' callback for scripted tools (#3050)
* Scripting: Fixed loading of icons with explicit "ext:" prefix (#3048)
* Scripting: Made TileMap coordinate conversion functions always work (#3054)
* tBIN plugin: Convert 'color', 'object' and 'file' properties on save
* Python plugin: Added Layer.offset and Layer.setOffset (with sverx, #3073)
* Python plugin: Linux AppImage now supports Python 3.6 instead of 3.5
* Windows: Add a default "Open in text editor" command based on notepad.exe
* Fixed possible crash in Properties view when switching files
* Fixed watching/unwatching of folders when adding/removing from project (#3035)
* Fixed determining desired file format by extension on export
* Fixed compilation issue with GCC 10 (#3037)
* Updated Bulgarian, Portuguese (Portugal), Russian and Turkish translations

### Tiled 1.6.0 (23 April 2021)

* Added object selection preview
* Added toggle to select enclosed rather than touched objects (#3023)
* Added Sentry crash handler to Linux AppImage (disabled by default)
* Added %tileid variable for custom commands on tilesets (#3026)
* Added option to lock the position of views and tool bars
* Added toggle to show/hide other maps in the same world (#2859)
* Added a helpful text to Terrain Sets view when it is empty (#3015)
* Allow opening projects from the File menu (#3000)
* Made the terrains list in the Terrain Sets view not collapsible (#3015)
* Automatically select the first terrain when selecting a Terrain Set (#3015)
* When duplicating objects, place the duplicates next to the originals (#2998)
* Tweaked selection outlines to be a little fatter and adjust to DPI
* Write --export-formats output to stdout instead of stderr (#3002)
* Allow hiding objects in the Tile Collision Editor
* Scripting: Added missing Tileset.transparentColor property
* Fixed 'Detach templates' export option to add tilesets when needed
* Fixed Terrain Brush behavior on map edges
* Fixed Terrain Brush behavior for sets transitioning to nothing
* Fixed loss of edit focus when hovering tileset while assigning terrain (#3015)
* Fixed shortcuts for flipping or rotating the current terrain pattern
* Fixed switching to Terrain Brush when clicked terrain is already selected (#3015)
* Fixed state of "dynamic wrapping" toggle button on startup
* Fixed parallax layer positioning when reordering layers (#3009)
* Windows: Fixed Swedish translation missing from installer
* Windows: Re-enabled code signing by SignPath (was missing for Tiled 1.5)
* snap: Added 'removable-media' plug, for accessing USB drives
* snap: "Open Containing Folder" action now also selects the file
* JSON plugin: Write out "version" property as string (#3033)
* YY plugin: Fixed plugin loading issue for qmake builds
* libtiled-java: Optimized for multithreaded usage (by Samuel Manflame, #3004)
* Updated Bulgarian, French, Portuguese (Portugal), Swedish and Turkish translations
* Added Thai translation (by Thanachart Monpassorn, currently at 54%)

### Tiled 1.5.0 (23 March 2021)

* Unified Wang and Terrain tools (backwards incompatible change!)
* Added support for a per-layer parallax scrolling factor ([#2951](https://github.com/mapeditor/tiled/pull/2951))
* Added export to GameMaker Studio 2.3 ([#1642](https://github.com/mapeditor/tiled/issues/1642))
* Added option to change object selection behavior ([#2865](https://github.com/mapeditor/tiled/pull/2865))
* Added Monospace option to the multi-line text editor
* Added option to auto-scroll on middle click
* Added smooth scrolling option for arrow keys
* Added a 'Convert to Polygon' action for rectangle objects
* Added support for drawing with a blob tileset
* Added 'Duplicate Terrain Set' action
* Added Terrain Set type (Corner, Edge or Mixed)
* Added support for rotating and flipping Terrain tiles (by Christof Petig, [#2912](https://github.com/mapeditor/tiled/pull/2912))
* Added support for exporting to [RPTools MapTool](https://www.rptools.net/toolbox/maptool/) RpMap files (by Christof Petig, [#2926](https://github.com/mapeditor/tiled/pull/2926))
* Added Ctrl+Shift to toggle Snap to Fine Grid (by sverx, [#2895](https://github.com/bjorn/tiled/pull/2895))
* Eraser: Added Shift to erase on all layers (by Michael Aganier, [#2897](https://github.com/bjorn/tiled/pull/2897))
* Automatically add .world extension to new World files
* Shape Fill Tool now displays the size of the current shape ([#2808](https://github.com/mapeditor/tiled/issues/2808))
* Tile Collision Editor: Added action to add an auto-detected bounding box collision rectangle (by Robin Macharg, [#1960](https://github.com/bjorn/tiled/pull/1960))
* Tile Collision Editor: Added context menu action to copy selected collision objects to all other selected tiles (by Robin Macharg, [#1960](https://github.com/bjorn/tiled/pull/1960))
* Tilesets view: Added "Edit Tileset" action to tab context menu
* Tilesets view: Added "Add External Tileset" action to tilesets menu
* Scripting: Added initial API for creating and modifying Terrain Sets
* Scripting: Added API for working with images ([#2787](https://github.com/mapeditor/tiled/pull/2787))
* Scripting: Added API for launching other processes ([#2783](https://github.com/mapeditor/tiled/issues/2783))
* Scripting: Added MapView.center property
* Scripting: Added missing Layer.id and Layer.parentLayer properties
* Scripting: Enable extending most context menus
* Scripting: Fixed reset of file formats on script reload ([#2911](https://github.com/mapeditor/tiled/issues/2911))
* Scripting: Fixed missing GroupLayer and ImageLayer constructors
* Scripting: Added default icon for scripted actions
* Enabled high-DPI scaling on Linux and changed rounding policy
* Remember last file dialog locations in the session instead of globally
* Fixed loading extension path from project config (by Peter Ruibal, [#2956](https://github.com/mapeditor/tiled/pull/2956))
* Fixed performance issues when using a lot of custom properties
* Fixed storing template instance size when overriding the tile ([#2889](https://github.com/mapeditor/tiled/issues/2889))
* Fixed removal of object reference arrow when deleting target object ([#2944](https://github.com/mapeditor/tiled/issues/2944))
* Fixed updating of object references when layer visibility changes
* Fixed map positioning issues in the World Tool ([#2970](https://github.com/mapeditor/tiled/issues/2970))
* Fixed handling of Shift modifiers in Bucket and Shape Fill tools ([#2883](https://github.com/mapeditor/tiled/issues/2883))
* Fixed scrolling speed in Tileset view when holding Ctrl
* Fixed issue causing export.target to get written out as "."
* Fixed "Repeat last export on save" when using Save All ([#2969](https://github.com/mapeditor/tiled/issues/2969))
* Fixed interaction shape for rectangle objects to be more precise ([#2999](https://github.com/mapeditor/tiled/issues/2999))
* Fixed "AutoMap While Drawing" not applying when using Cut/Delete
* Fixed path in AutoMap error message when rules file doesn't exist
* Lua plugin: Don't embed external tilesets, unless enabled as export option ([#2120](https://github.com/mapeditor/tiled/issues/2120))
* Python plugin: Added missing values to MapObject.Shape enum ([#2898](https://github.com/bjorn/tiled/issues/2898))
* Python plugin: Fixed linking issue when compiling against Python 3.8
* CSV plugin: Include flipping flags in exported tile IDs
* GMX plugin: Take tile object alignment into account
* Linux: "Open Containing Folder" action now also selects the file
* libtiled-java: Many updates (by Henri Viitanen, [#2207](https://github.com/bjorn/tiled/pull/2207))
* Ported Tiled to Qt 6 (releases still use 5.15 for now)
* Updated Bulgarian, Chinese (Simplified), Czech, Finnish, French, Portuguese, Portuguese (Portugal), Russian, Swedish and Turkish translations

### Tiled 1.4.3 (17 November 2020)

* Fixed running Tiled on macOS Big Sur (#2845)
* Improved error message when adding external tileset
* Fixed opening of files in already open instance of Tiled
* Fixed crash in Edit Commands dialog (#2914)
* Fixed Object Alignment not getting set when reloading a tileset
* Tile Collision Editor: Fixed invisible tile for isometric oriented tileset (#2892)
* Ignore attempts to replace a tileset with itself
* qmake: Support linking to system Zstd on all UNIX-like systems

### Tiled 1.4.2 (5 August 2020)

* Reverted the default layer data format back to CSV (was changed to Zstd by accident in 1.4.0)
* Added ability to draw lines using click+drag (in addition to click and click) when holding Shift
* Improved positioning when adding maps to world via context menu
* Disable instead of hide the "Save As Template" action when using embedded tilesets
* Made Ctrl turn off snapping if Snap to Fine Grid is enabled (#2061)
* Set minimum value of tile width and height to 1
* Fixed Select Same Tile tool behavior for empty tiles
* Fixed clickability of the dot in point objects
* Fixed adjusting of terrain images when tileset width changes
* Worlds: Fixed potential data loss when opening .world file
* tmxrasterizer: Added --show-layer option (by Matthias Varnholt, #2858)
* tmxrasterizer: Added parameter to advance animations (by Sean Ballew, #2868)
* Scripting: Initialize tile layer size to map size upon add (#2879)
* Windows installer: Made creation of the desktop shortcut optional
* Windows installer: Made the launching of Tiled optional
* Updated Qt to 5.12.9 on all platforms except Windows XP and snap releases
* snap: Fixed issues with storing the default session (#2852)
* snap: Enabled support for Zstandard (#2850)

### Tiled 1.4.1 (25 June 2020)

* When opening a .world file, load the world and open its first map
* When opening an object template, show it in the Template Editor
* Fixed crash on trying to export using the command-line (#2842)
* Fixed crash when deleting multiple objects with manual drawing order (#2844)
* Fixed potential crash when removing a tileset
* Fixed potential scaling happening for maps used as tilesets (#2843)
* Fixed positioning of map view when switching between maps in a world
* Fixed file dialog start location
* Scripting: Fixed issues with absolute file paths on Windows (#2841)
* Lua plugin: Fixed syntax used for object properties (#2839)

### Tiled 1.4.0 (17 June 2020)

* Added support for projects (#1665)
* Added object reference property type (with Steve Le Roy Harris and Phlosioneer, #707)
* Added world editing tool for adding/removing and moving around maps in a world (with Nils Kübler, #2208)
* Added a quick "Open file in Project" (Ctrl+P) action
* Added new Object Alignment property to Tileset (with Phlosioneer, #91)
* Added layer tint color (by Gnumaru, #2687)
* Added support for using maps as images (with Phlosioneer, #2708)
* Added 'Open with System Editor' action for custom file properties (#2172)
* Added option to render object names when exporting as image (#2216)
* Added 'Replace Tileset' action to Tilesets view
* Added shortcut to tooltips for all registered actions
* Added automatic reloading of object templates (by Phlosioneer, #2699)
* Added 'Clear Console' button and context menu action (#2220)
* Added 'Reopen Closed File' (Ctrl+Shift+T) action
* Added status bar button to toggle the Console view
* Added a border around the tile selection highlight
* Switch current tileset tab if all selected tiles are from the same tileset (by Mitch Curtis, #2792)
* Made tileset dynamic wrapping toggle persistent
* Properties view: Added action for adding a property to context menu (#2796)
* Optimized loading of CSV tile layer data (by Phlosioneer, #2701)
* Improved map positioning when toggling 'Clear View'
* Remember the preferred format used for saving
* Normalize rotation values when rotating objects (#2775)
* Removed the Maps view (replaced by Project view)
* Removed file system hierarchy from Templates view (replaced by Project view)
* Fixed potential crash when triggering AutoMap (#2766)
* Fixed the status bar placement to be always at the bottom of the window
* Fixed potential issue with automatic reloading of files (#1904)
* Fixed issue where image layer images cannot be loaded from Qt resource files (by obeezzy, #2711)
* GmxPlugin: Added support for layer tint color
* Scripting: Assign global variables to console script evaluations (by Phlosioneer, #2724)
* Scripting: Added coordinate conversion to TileMap
* Scripting: Added support for custom "file" properties
* Scripting: Added checks for nullptr arguments (by Phlosioneer, #2736)
* Scripting: Added some missing tileset related properties
* Scripting: Added FileInfo API with various file path operations (with David Konsumer, #2822)
* Scripting: Provide access to registered file formats (by Phlosioneer, #2716)
* Scripting: Enabled scripted formats to be used on the command-line
* Scripting: Added functions to access inherited properties (by Bill Clark, #2813)
* Scripting: Introduced \__filename global value (with konsumer)
* Scripting: Fixed ObjectGroup.insertObjectAt to use the index
* docs: Clarify "can contain" documentation and error handling (by Phlosioneer, #2702)
* docs: Document all optional attributes, update some docs (by Phlosioneer, #2705)
* docs: Alphabetize scripting API reference (by Phlosioneer, #2720)
* docs: Added missing BinaryFile constructor docs (by Phlosioneer, #2732)
* docs: Enabled Algolia powered search
* libtiled-java: Big update to support newer TMX attributes (by Mike Thomas, #1925)
* libtiled-java: Fixed writing of the tile type (by Phlosioneer, #2704)
* libtiled-java: Enable loading of maps from jar files (by Adam Hornáček, #2829)
* Updated Bulgarian, Chinese (Simplified), Czech, Finnish, French, Norwegian Bokmål, Portuguese (Portugal) and Turkish translations


### Tiled 1.3.5 (27 May 2020)

* Fixed initialization and restoring of map view (#2779)
* Fixed skewed tile terrain/Wang overlays for non-square tiles (#1943)
* Fixed link color on dark theme
* Fixed small issue when right-clicking embedded tileset tab
* Fixed Wang Sets toggle to also appear in the Tileset menu
* Scripting: Fixed issue when closing/comitting BinaryFile (#2801)
* Scripting: Fixed "Safe writing of files" when writing with TextFile
* Updated Qt to 5.12.8 on all platforms except Windows XP and snap releases
* Small translation updates to Bulgarian, French and Portuguese

### Tiled 1.3.4 (14 April 2020)

* Fixed automatic reload issues when editing object types (regression in 1.3.1, #2768)
* Scripting: Added methods to get tileset's image size (backported from 1.4, #2733)
* Scripting: Fixed map.tilesets when 'Embed tilesets' is enabled
* Fixed the "Fix Tileset" button in the Template Editor
* macOS: Disabled unified tool bar to avoid repainting issues (#2667)
* macOS and Linux: Updated Qt from 5.12.6 to 5.12.7

### Tiled 1.3.3 (3 March 2020)

* Fixed loading of compression level
* Fixed default value for Hex Side Length property
* Fixed hiding of status bar text for some tools
* Fixed removing of object labels when removing a group layer
* GmxPlugin: Fixed compatibility with GameMaker 1.4.9999
* Scripting: Made TextFile.commit and BinaryFile.commit close as well
* Scripting: Fixed crashes when modifying certain new objects
* Scripting: Fixed potential crash in Asset.macro/undo/redo/isModified
* Scripting: Fixed potential crash when accessing Tool.preview
* Scripting: Fixed loading of images from extensions folder
* Scripting: Reload extensions also when files are added/removed
* Updated Bulgarian translation (by Любомир Василев)

### Tiled 1.3.2 (22 January 2020)

* Fixed initialization of selected layers (#2719)
* Fixed stamp action shortcuts not being configurable (#2684)
* Fixed the tileset view to respect the 'wheel zooms by default' preference
* Fixed insertion position when using drag-n-drop to rearrange layers
* Fixed displayed layer data format in Properties
* Fixed repeating of export when map is saved by a custom command (#2709)
* Fixed issue when multiple worlds are loaded that use pattern matching
* Issues view can now be hidden by clicking the status bar counters
* macOS: Fixed black toolbar when enabling OpenGL rendering (#1839)
* Windows: Fixed context menus activating first item on release (#2693)
* Windows installer: Include the 'defoldcollection' plugin (#2677)
* libtiled: Avoid inheriting Properties from QVariantMap (#2679)
* docs: Added some notes to Python and JavaScript pages (#2725)
* Updated Qt from 5.12.5 to 5.12.6
* Updated Finnish translation (by Tuomas Lähteenmäki and odamite)
* Updated part of Italian translation (by Katia Piazza)

### Tiled 1.3.1 (20 November 2019)

* Added reloading of object types when changed externally (by Jacob Coughenour, #2674)
* Added a status bar to the startup screen
* Made the shortcuts for the tools configurable (#2666)
* Made Undo/Redo shortcuts configurable (#2669)
* Fixed importing of keyboard settings (.kms files) (#2671)
* Fixed small window showing up on startup for a split second
* Windows: Fixed the shipped version of OpenSSL (fixes new version notification)
* Tiled Quick: Don't compile/install by default (#2673)

### Tiled 1.3.0 (13 November 2019)

* Added support for extending Tiled with JavaScript (#949)
* Added error and warning counts to the status bar
* Added Issues view where you can see warnings and errors and interact with them
* Added configuration of keyboard shortcuts (#215)
* Added status bar notification on new releases (replacing Sparkle and WinSparkle)
* Added option to show tile collision shapes on the map (#799)
* Added switching current layer with Ctrl + Right Click in map view
* Added search filter to the Objects view (#1467)
* Added icons to objects in the Objects view
* Added dynamic wrapping mode to the tileset view (#1241)
* Added a \*.world file filter when opening a world file
* Added support for .world files in tmxrasterizer (by Samuel Magnan, #2067)
* Added synchronization of selected layers and tileset when switching between maps in a world (by JustinZhengBC, #2087)
* Added actions to show/hide and lock/unlock the selected layers
* Added toggle button for "Highlight Current Layer" action
* Added custom output chunk size option to map properties (by Markus, #2130)
* Added support for Zstandard compression and configurable compression level (with BRULE Herman and Michael de Lang, #1888)
* Added option to minimize output on export (#944)
* Added export to Defold .collection files (by CodeSpartan, #2084)
* Added a warning when custom file properties point to non-existing files (#2080)
* Added shortcuts for next/previous tileset (#1238)
* Added saving of the last export target and format in the map/tileset file (#1610)
* Added option to repeat the last export on save (#1610)
* Added Fit Map in View action (by Mateo de Mayo, #2206)
* Tile Collision Editor: Added objects list view
* Changed the Type property from a text box to an editable combo box (#823)
* Changed animation preview to follow zoom factor for tiles (by Ruslan Gainutdinov, #2050)
* Changed the shortcut for AutoMap from A to Ctrl+M
* AutoMapping: Added "OverflowBorder" and "WrapBorder" options (by João Baptista de Paula e Silva, #2141)
* AutoMapping: Allow any supported map format to be used for rule maps
* Python plugin: Added support for loading external tileset files (by Ruin0x11, #2085)
* Python plugin: Added Tile.type() and MapObject.effectiveType() (by Ruin0x11, #2124)
* Python plugin: Added Object.propertyType() (by Ruin0x11, #2125)
* Python plugin: Added Tileset.sharedPointer() function (#2191)
* tmxrasterizer: Load plugins to support additional map formats (by Nathan Tolbert, #2152)
* tmxrasterizer: Added rendering of object layers (by oncer, #2187)
* Fixed missing native styles when compiled against Qt 5.10 or later (#1977)
* Fixed file change notifications no longer triggering when file was replaced (by Nathan Tolbert, #2158)
* Fixed layer IDs getting re-assigned when resizing the map (#2160)
* Fixed performance issues when switching to a new map in a world with many maps (by Simon Parzer, #2159)
* Fixed restoring of expanded group layers in Objects view
* Fixed tileset view to keep position at mouse stable when zooming (#2039)
* libtiled-java: Added support for image layers and flipped tiles (by Sergey Savchuk, #2006)
* libtiled-java: Optimized map reader and fixed path separator issues (by Pavel Bondoronok, #2006)
* Updated builds on all platforms to Qt 5.12 (except snap release)
* Raised minimum supported Qt version from 5.5 to 5.6
* Raised minimum supported macOS version from 10.7 to 10.12
* Removed option to include a DTD in the saved files
* Removed the automappingconverter tool
* snap: Updated from Ubuntu 16.04 to 18.04 (core18, Qt 5.9)
* Updated Chinese, Portuguese (Portugal), Turkish and Ukrainian translations

### Tiled 1.2.5 (9 October 2019)

* Fixed exporting to a file name containing multiple dots (#2149)
* Fixed possible crash in AutoMapper (#2157)
* Fixed crash when unloading certain plugins
* Fixed duplicated entries in Objects view after grouping layers
* Fixed adjacent maps within a world not being properly clickable
* Fixed empty maps within a world not being clickable
* Fixed handling of negative multiplierX/Y in a world file

### Tiled 1.2.4 (15 May 2019)

* Fixed view boundaries to take into account layer offsets (#2090)
* Fixed map size when switching infinite off (#2051)
* Fixed the image cache to check file modification time (#2081)
* Fixed updating a few things when changing tileset drawing offset
* Fixed position of tile object outline on isometric maps
* Fixed saving of tile stamps when using the Shape Fill Tool
* tBIN plugin: Fixed loading of some tilesets on Linux
* tBIN plugin: Fixed possible crash when images can't be found (#2106)
* Python plugin: Disable this plugin by default, to avoid crashes on startup (#2091)
* JSON plugin: Fixed writing of position for objects without ID
* Added Swedish translation (by Anton R)

### Tiled 1.2.3 (12 March 2019)

* Fixed cut/copy in Tile Collision Editor (#2075)
* Fixed crash when trying to add Wang colors without a selected Wang set (#2083)
* tBIN plugin: Fixed hang when locating missing tileset image (#2068)
* CSV plugin: Fixed exporting of grouped tile layers

### Tiled 1.2.2 (29 January 2019)

* Added 'json1' plugin that exports to the old JSON format (#2058)
* Enable the adding of point objects in Tile Collision Editor (#2043)
* Reload AutoMapping rules when they have changed on disk (by Justin Zheng, #1997)
* Fixed remembering of last used export filter
* Fixed label color to update when object layer color is changed (by Justin Zheng, #1976)
* Fixed stamp and fill tools to adjust when tile probability is changed (by Justin Zheng, #1996)
* Fixed misbehavior when trying to open non-existing files
* Fixed mini-map bounds when layer offsets are used in combination with group layers
* Fixed Templates view missing from the Views menu (#2054)
* Fixed Copy Path / Open Folder actions for embedded tilesets (#2059)
* Python plugin: Made the API more complete (#1867)
* Updated Chinese, German, Korean, Norwegian Bokmål, Portuguese (Portugal) and Ukrainian translations

### Tiled 1.2.1 (14 November 2018)

* Fixed JSON templates not being visible in Templates view (#2009)
* Fixed Maps view to show all readable map formats
* Fixed crash when deleting a command using the context menu (by Robert Lewicki, #2014)
* Fixed crash after a world file failed to load
* Fixed Select None action to be enabled when there is any selection
* Fixed disappearing of tile types on export/import of a tileset (#2023)
* Fixed tool shortcuts when using Spanish translation
* Fixed saving of the "Justify" alignment option for text objects (#2026)
* Changed Cut, Copy and Delete actions to apply based on selected layer types
* Windows: Updated builds to Qt 5.9.7
* Updated Russian translation (by Rafael Osipov, #2017)

### Tiled 1.2.0 (19 September 2018)

* Added multi-layer selection, including multi-layer tile layer editing
* Added support for multi-map worlds (#1669)
* Added ability to extend existing polylines (with Ketan Gupta, #1683)
* Added option to highlight the hovered object (#1190)
* Added news from website to the status bar (#1898)
* Added option to show object labels for hovered objects
* Added option to embed tilesets on export (#1850)
* Added option to detach templates on export (#1850)
* Added option to resolve object types and properties on export (#1850)
* Added Escape for switching to the Select Objects tool and for clearing the selection
* Added Escape to cancel the current action in all object layer tools
* Added double-click on polygon objects to switch to Edit Polygons tool
* Added interaction with segments for polygons, for selection and dragging
* Added double-clicking a polygon segment for inserting a new point at that location
* Added action to lock/unlock all other layers (by kralle333, #1883)
* Added --export-tileset command line argument (by Josh Bramlett, #1872)
* Added unique persistent layer IDs (#1892)
* Added 'version' and 'tiledversion' to external tileset files
* Added full paths to Recent Files menu as tool tips (by Gauthier Billot, #1992)
* Create Object Tools: Show preview already on hover (#537)
* Objects view: Only center view on object on press or activation
* Objects view: When clicking a layer, make it the current one (by kralle333, #1931)
* Unified the Create Polygon and Create Polyline tools
* JSON plugin: Made the JSON format easier to parse (by saeedakhter, #1868)
* Tile Collision Editor: Allowed using object templates
* Templates view: Don't allow hiding the template object
* Python plugin: Updated to Python 3 (by Samuli Tuomola)
* Python plugin: Fixed startup messages not appearing in debug console
* Python plugin: Fixed file change watching for main script files
* Lua plugin: Include properties from templates (#1901)
* Lua plugin: Include tileset column count in export (by Matt Drollette, #1969)
* tBIN plugin: Don't ignore objects that aren't perfectly aligned (#1985)
* tBIN plugin: Fixed "Unsupported property type" error for newly added float properties
* Automapping: Report error when no output layers are found
* AutoMapping: Changed matching outside of map boundaries and added 'MatchOutsideMap' option
* Linux: Modernized the appstream file (by Patrick Griffis)
* libtiled: Allow qrc-based tileset images (#1947)
* libtiled-java: Fixed loading maps with multiple external tilesets
* Optimized deletion of many objects (#1972)
* Make Ctrl+Q work for quitting also on Windows (#1998)
* Fixed randomizing of terrain, Wang tiles and stamp variations (#1949)
* Fixed tilesets getting added to maps when they shouldn't be (#2002)
* Fixed issue with default font size in combination with custom family (#1994)
* Fixed the tile grid to render below labels, handles and selection indicators
* Fixed confirming overwrite when exporting a tileset
* Fixed reading of infinite maps that don't use chunked layer data
* Updated Bulgarian, Dutch, French, German, Norwegian Bokmål, Portuguese (Portugal) and Turkish translations

### Tiled 1.1.6 (17 July 2018)

* Fixed Terrain Brush issue on staggered isometric maps (#1951)
* Fixed objects to stay selected when moving them between layers
* Fixed small tab bar rendering issue on high DPI displays
* Fixed rendering of arrows on scroll bar buttons
* Fixed object labels to adjust properly to the font DPI
* Fixed resize handle locations for multiple zero-sized objects
* Fixed handling of arrow keys on focused layer combo box (#1973)
* Tile Collision Editor: Fixed handling of tile offset (#1955)
* Tile Collision Editor: Fixed potential crash on Undo (#1965)
* Python plugin: Added some missing API to the Cell class
* Windows and Linux: Downgraded builds to Qt 5.9 (fixes #1928)
* macOS: Fixed library loading issues for tmxrasterizer and terraingenerator
* macOS: Downgraded to Qt 5.6 (fixes resizing of undocked views and reduces minimum macOS version to 10.7)
* Updates to German, Hungarian, Norwegian Bokmål, Polish, Portuguese (Portugal), Russian and Ukrainian translations

### Tiled 1.1.5 (25 April 2018)

* Fixed erasing mode of the Terrain Brush
* Fixed crash after editing a template
* Fixed rendering of eye/lock icons in Layers view
* Fixed object index when undoing Move Object to Layer action (#1932)
* Fixed shortcuts for flipping and rotating objects (#1926)
* Fixed dynamic retranslation of tools and tool actions
* Fixed possible crash when undoing/redoing Wang color changes
* Fixed handling of sub-properties in Object Type Editor (#1936)
* Fixed crash when deleting an object right before dragging it (#1933)
* Adjust Wang tile data when tileset column count changes (#1851)
* Improved fill behavior in case of selection on infinite map (#1921)
* Removed ability to hide tile collision objects (#1929)
* Remove tile collision layer along with the last object (#1230)
* JSON plugin: Made the reader more strict about object types (#1922)
* JSON plugin: Added support for Wang sets

### Tiled 1.1.4 (28 March 2018)

* Fixed exporting of external tilesets to JSON or TSX formats
* Fixed problem with embedding or exporting tilesets with Wang sets
* Fixed tiles placed by the terrain tool being considered different (#1913)
* Fixed text alignment values appearing at random in Properties view (#1767)
* macOS: Fixed eye/lock icon display in Layers view
* Re-enabled Space for toggling layer visibility
* Migrate properties set on tile collision layer to the tile (#1912)
* Don't reset stamp brush state when pressing Alt
* Automapping: Apply rules to selected area when there is one
* Windows and Linux: Updated builds to Qt 5.10.1
* Linux: Indicate Tiled can open multiple files at once in desktop file
* Lowered the minimum supported version of Qt to 5.5

### Tiled 1.1.3 (6 March 2018)

* Fixed crash when removing a tileset referenced by multiple objects
* Fixed crash on paste when it introduced more than one new tileset
* Fixed Invert Selection for non-infinite maps
* Fixed Select All to not select objects on locked layers
* Fixed logic determining the tilesets used by a tile layer
* Fixed copy/paste changing object order (#1896)
* Fixed tileset getting loaded twice when used by the map and a template
* Fixed repainting issues on undo/redo for new maps (#1887)
* JSON plugin: Fixed loading of infinite maps using CSV tile layer format (#1878)
* Linux: Updated AppImage to Qt 5.9.4
* Updated Hungarian, Japanese, Norwegian Bokmål, Portuguese and Ukrainian translations

### Tiled 1.1.2 (31 January 2018)

* Fixed possible crash while editing polygons
* Fixed hang when loading map file with empty compressed layer data
* Fixed selection of tile stamp to work on mouse click
* Fixed tools not being up to date on modifier keys after activation
* Fixed "Offset Map" action for infinite maps (#1866)
* Templates view: Keep template centered when resizing view
* Tile Collision Editor: Keep tile centered when resizing view
* Tile Collision Editor: Display tool info text in status bar
* JSON plugin: Fixed reading of infinite maps (#1858)
* libtiled-java: Fixed some bugs (by Henry Wang, #1840)
* libtiled-java: Fixed tile offset value not being considered (by digitalhoax, #1863)

### Tiled 1.1.1 (4 January 2018)

* Fixed crash on load for template instances of non-tile objects
* Windows Installer: Include the Qt SVG image plugin

### Tiled 1.1.0 (3 January 2018)

* Added support for infinite maps (by Ketan Gupta, #260)
* Added support for Wang tiles and related tools (by Benjamin Trotter)
* Added support for reusable object templates (by Mohamed Thabet)
* Added working directory setting for custom commands (by Ketan Gupta, #1580)
* Added output of custom commands in Debug Console (by Ketan Gupta, #1552)
* Added autocrop action based on tile layers (by Ketan Gupta, #642)
* Added tool bar with tool-specific actions and settings (by Ketan Gupta, #1084)
* Added shape fill tool for filling rectangles or circles (by Benjamin Trotter, #1272)
* Added option to lock/unlock a layer (by Ketan Gupta, #734)
* Added .xml as possible file extension for TMX files
* Added keyboard shortcut for Save All (by Thomas ten Cate)
* Added actions to remove a segment from polygon or to split a polyline (by Ketan Gupta, #1685)
* Added icon for animation editor in the tileset editor (by Ketan Gupta, #1706)
* Added display of flip bits for hovered tile in status bar (#1707)
* Added ability to capture tiles while using fill tools (#790)
* Added option to have mouse wheel zoom by default (#1472)
* Added tab closing actions to context menu, and close by middle-click (by Justin Jacobs, #1720)
* Added ability to reorder terrain types (by Justin Jacobs, #1603)
* Added a point object for marking locations (by Antoine Gersant, #1325)
* Added 'New Tileset' button when no tileset is opened (by Rhenaud Dubois, #1789)
* Added 'Open File' button when no file opened (by Rhenaud Dubois, #1818)
* Added support for custom input formats and TMX output to the --export-map command-line option
* Added island RPG example based on Beach tileset by finalbossblues
* Added file-related context menu actions to tileset tabs
* Added action to reset to default window layout (by Keshav Sharma, #1794)
* Added support for exporting tilesets, including to Lua format (by Conrad Mercer, #1213)
* Keep object types sorted alphabetically (by Antoine Gersant, #1679)
* Improved polygon node handles and drag behavior
* Fixed %executablepath variable for executables found in PATH (#1648)
* Fixed Delete key to delete selected polygon nodes when appropriate (by Ketan Gupta, #1555)
* Fixed Terrain Brush going wild in some scenarios (#1632)
* Fixed the "Embed in Map" checkbox to be persistent (#1664)
* Fixed crash when saving two new maps using the same file name (#1734)
* Fixed issues caused by paths not being cleaned (#1713)
* Fixed suggested file name for tilesets to match the tileset name (by killerasus, #1783)
* Fixed selection rectangle's shadow offset when zooming (by Antoine Gersant, #1796)
* Fixed save dialog to reopen after heeding the file extension warning (by Antoine Gersant, #1782)
* Fixed potential crash when zooming out too much (#1824)
* Fixed potential crash after deleting object or group layers
* Fixed Object Selection tool clearing selection on double-click
* Enabled building with Qbs on macOS, including the Python plugin (by Jake Petroules)
* Automapping: Don't fail if an input/inputnot layer isn't found
* Automapping: Added a "StrictEmpty" flag to input layers
* GMX plugin: Added support for defining views with objects (by William Taylor, #1621)
* GMX plugin: Added support for setting scale and origin for instances (#1427)
* GMX plugin: Added support for setting the creation code for instances and the map
* GMX plugin: Start counting default tile layer depth from 1000000 (#1814)
* tBIN plugin: Added read/write support for the tBIN map format (by Chase Warrington, #1560)
* libtiled-java: Generate classes from XSD, some fixes and build with Maven (by Mike Thomas, #1637)
* libtiled-java: Added support for manipulating non-consecutive tile IDs in a tileset (by Stéphane Seng)
* Python plugin: Adjusted example scripts to API changes (by spiiin, #1769)
* Flare plugin: Various changes (by Justin Jacobs, #1781)
* TMW plugin: Removed since it is no longer needed
* Updated Dutch, Bulgarian, English, French, German, Korean, Norwegian Bokmål, Spanish and Turkish translations

### Tiled 1.0.3 (29 August 2017)

* Fixed crash on reload map (#1659, #1694)
* Fixed possible crash on undo/redo in collision editor (#1695)
* Fixed tile replacement to add tileset when needed (by Mohamed Thabet, #1641)
* Fixed the display of the image source property for tilesets
* Fixed shortcut for 'Copy tile coordinates' (Alt+C) in Portuguese translation (by olueiro)
* JSON plugin: Fixed reading of tileset column count
* JSON plugin: Fixed reading of custom properties on tile collision object group

### Tiled 1.0.2 (27 June 2017)

* Added read-only tile and terrain properties in map editor (#1615)
* Fixed Terrains view to display all tilesets with terrain
* Fixed hang when trying to fill with a pasted stamp (#1617, #1624)
* Fixed crash when editing collision when tile image wasn't loaded
* Fixed rendering of tile objects when the image couldn't be loaded
* Fixed rendering of tile object outlines for resized objects
* Fixed labels shown on objects hidden via a group layer
* Fixed updating of label positions when moving a group layer
* GMX plugin: Fixed tile type inheritance for tile objects
* Restored Ctrl+N shortcut on "New Map" action

### Tiled 1.0.1 (13 June 2017)

* Made the zoom level used in Tilesets view persistent
* Fixed mixed up polygon and polyline icons (by Ketan Gupta, #1588)
* Fixed reset of font size when using font dialog (#1596)
* Fixed several issues with the Properties dock (#1583, #1611)
* Fixed centering on object on layer with offset (#1600)
* Fixed handling of symbolic links in Recent Files menu and Maps view (#1589)
* Fixed labels for objects in grouped object layers
* Reverted the file format version back to "1.0" and added "tiledversion" attribute
* Lua plugin: Fixed group layers being exported with "imagelayer" type (#1595)
* Added Korean translation (by miru2533 and SshipSunBee, #1604)
* Updated Russian and Chinese translations

### Tiled 1.0.0 (25 May 2017)

* Added support for editing external tilesets (#242)
* Added a text object with configurable font and wrapping (#1429)
* Added layer grouping (#1038)
* Added Tile.type and inherit tile object properties from the tile (#436, #1248)
* Added a start page
* Added selection of underlying objects with Alt modifier (by Yuriy, #1491)
* Added an option to disable safe writing of files (#1402, #1404)
* Added invert selection action (by Leon Moctezuma, #1423)
* Added support for isometric terrain overlays and tile collision objects (#419, #757)
* Added 180-degree mirroring mode to terrain brush with Alt modifier
* Added short and consistent map format names to use with --export-map (by Marce Coll, #1382)
* Added Swap Tiles action (by Alexander Münch, #866)
* Added tileset background color property (#227)
* Added 60 degree tile rotation support for hexagonal maps (by Victor Nicolaichuk, #1447)
* Added a check for duplicates when adding tiles (by Simião, #1227)
* Added option to run commands from menu as well as edit them (by Ketan Gupta, #943)
* Added custom shortcuts for commands (by Ketan Gupta, #1456)
* Added optional ID and Position columns to objects view (by i-ka, #1462)
* Added an executable picker for custom commands (by Ketan Gupta, #942)
* Added marching ants effect on selected objects (by Mohamed Thabet, #1489)
* Added all open tilesets to the Tilesets view
* Added auto-show/hide all views (Clear View) action (by erem2k, #563)
* Added minimap in the resizing dialog (by Yuriy, #1516)
* Added drag-n-drop support in Layers view (#178)
* Added support for storing object type definitions in JSON format (#1313)
* Added cut/copy/paste actions for custom properties (#515)
* Allow changing the tile of tile objects (by Mohamed Thabet, #409)
* Allow selecting a folder to fix multiple broken links at once
* Added support for dragging external tilesets into the Tilesets dock
* Added support for dragging images into image collection tilesets
* Write out Tiled version in TMX/JSON "version" attribute (#1416)
* Remember last view on map also for closed files (#905)
* Remember tileset zoom level in the tileset editor (by Artem Sharganov, #408)
* Change current layer depending on selected objects (by Glavak, #1424)
* Improved support for using Tiled on HiDpi screens
* Improved the behavior of the tile selection tool
* Made Ctrl+D duplicate objects instead of deleting them
* Use an eye icon instead of a checkbox for layer visibility (by Ketan Gupta, #1127)
* JSON tileset: Save width/height of individual tile images
* Linux: Added MIME type for tileset files
* Fixed hexagonal rotation of tile stamps (by Bdtrotte, #1476)
* Fixed handling of broken tile references, which now render as a red marker
* Fixed manual reloading of images for image collection tilesets
* Fixed Offset Layers tool to wait until mouse is moved
* Fixed current stamp to always update when a tile is clicked
* Fixed handling of pinch gestures (#1305)
* Fixed flipping a group of objects to work like expected (by Vitek1425, #1475)
* Fixed stamp brush to work better on staggered maps (by Bdtrotte)
* Fixed objects offsetting while resizing (by Acuion, #1518)
* Fixed fill tool for hexagonal maps (#883)
* Fixed potential crash in Terrain Brush
* Windows: Fixed menus when using OpenGL in full screen mode (#1576)
* Windows: Added Sticker Knight and Python example scripts to installer (#819)
* Windows: Fixed bringing existing Tiled window to foreground (#1256)
* AutoMapping: Fixed object groups always getting added
* AutoMapping: Improved map boundary handling (by Stefan Beller, #1224)
* AutoMapping: Apply custom properties set on output layers
* terraingenerator: Made the amount of columns configurable
* terraingenerator: Copy tile properties from the source tilesets
* Added Ukrainian translation (by Olexandr Nesterenko)
* Added Hungarian translation (by Balázs Úr)
* Added Finnish translation (by ekeimaja)
* Updated Bulgarian, Dutch, French, German, Russian, Spanish and Turkish translations

### Tiled 0.18.2 (21 February 2017)

* Fixed crash when deleting multiple selected objects
* Fixed crash when moving multiple selected objects to another object layer
* Fixed updating of values displayed in Objects and Layers views
* GMX plugin: Added support for image collection tilesets
* Object Types Editor: Improved behavior when adding new types
* Linux: Fixed shipping of image format plugins in AppImage releases

### Tiled 0.18.1 (23 January 2017)

* Fixed terrain brush for isometric staggered maps (by Clyde)
* Fixed crash when resizing map causes objects to get removed
* Fixed crash when duplicating an object layer
* Fixed position of image layer after Resize or Offset Map
* Fixed the quality of the minimap on HiDpi displays
* Fixed Alt-drag behavior to not override resize handles
* When adding a new layer, insert it above the current one
* GMX plugin: Fixed positioning for non-tile objects and support scaling
* GMX plugin: Export tile objects without a type as tiles
* GMX plugin: Support horizontal and vertical flipping
* Windows: Fixed encoding problems with command-line output
* Windows: Fixed the architecture of shipped MSVC DLLs
* Updated Chinese translation (by Clyde)

### Tiled 0.18.0 (20 December 2016)

* Added Layer via Copy/Cut actions
* Added support for Paste in Place action for tile layers
* Added context menu to change custom property type (by Dmitry Hrabrov)
* Added support for higher precision for custom floating point properties
* Added %mappath variable to commands (by Jack Roper)
* Added snapping to pixels (by Mamed Ibrahimov)
* Added right-click to clear the tile selection
* Added a context menu action to reset the size of tile objects
* Added exporter for Game Maker Studio room files (by Jones Blunt)
* Added Move Up/Down buttons to Objects view (by iskolbin)
* Added pixel coordinates to status bar for object tools (by iskolbin)
* Added Sticker Knight platformer example (by Ponywolf)
* tmxrasterizer: Added --size argument and support local file URLs
* tmxrasterizer: Use smooth pixmap transform by default
* Linux: Register tmxrasterizer as thumbnail generator for TMX files
* Allow scrolling past map edges with mouse wheel
* Enabled HiDpi scaling and improved the quality of some icons
* Reversed the order of the objects in the Objects view
* JSON plugin: Added Node.js support to the JavaScript export
* Updated TMX schema definition (by assofohdz)
* Fixed unfinished objects getting saved
* Fixed OpenGL rendering mode when application is scaled (HiDpi screens)
* Fixed Remove and Rename actions for predefined properties
* Windows: Fixed console output
* libtiled-java: Use Maven, deploy to OSSRH and code updates (by Mike Thomas)
* libtiled-java: Added a basic isometric renderer (by Mike Thomas)
* Updated Brazilian Portuguese, Chinese, Czech, Dutch, Hebrew, Norwegian Bokmål and Spanish translations

### Tiled 0.17.2 (28 November 2016)

* Fixed bug with editing type and name for multiple objects
* Fixed ability to change the image of a tile in an image collection tileset
* Fixed wrong layer name getting edited when switching maps
* Fixed possible crash when missing tileset images and using tile animations
* Compiled against Qt 5.6.2 on macOS to avoid crashes with Qt 5.7

### Tiled 0.17.1 (4 November 2016)

* Fixed wrong alpha value when opening the color picker dialog
* Fixed saving of object group color alpha value
* Fixed tile id adjustment for newly added tilesets
* Fixed "Object Properties" entry in the context menu to be always enabled (by Erik Schilling)
* Fixed out-of-sync tile selection during layer offset change (by nykm)
* Fixed hidden objects becoming visible when offsetting the map (by ranjak)
* Fixed problems with using predefined file properties
* Lua plugin: Fixed type of animation frame properties
* OS X: Use standard shortcut for toggling full screen
* OS X: Fixed compile when pkg-config is present
* Windows: Include the Defold plugin
* Windows: Added support for DDS, TGA, WBMP and WEBP image formats
* Linux: Added 64-bit AppImage (with help from Simon Peter)
* Chinese translation updates (by endlesstravel and buckle2000)
* French translation updated (by Yohann Ferreira)

### Tiled 0.17.0 (15 August 2016)

* Added a platform-independent theme, which can be dark (#786)
* Added Paste in Place action for objects (#1257)
* Added custom property type 'color' (#1275)
* Added custom property type 'file' (#1278)
* Added option for removing invisible objects in resize dialog (#1032, by Mamed Ibrahimov)
* Added support for editing multi-line string properties (#205)
* Added %layername and %objectid to available command variables
* Added support for scrolling in tileset view with middle mouse button (#1050, with Will Luongo)
* Added a rectangle erase mode to the eraser (#1297)
* Added export to Defold .tilemap files (by Nikita Razdobreev)
* Added simple full screen mode
* Added "Copy File Path" and "Open Containing Folder" actions to tab context menu
* Added warning when saving with the wrong file extension
* Added color picker for setting transparent color of a tileset (#1173, by Ava Brumfield)
* Various object selection tool improvements
* Allow creating rectangle/ellipse objects in any direction (#1300)
* Enabled nested views and grouped dragging for stacked views (#1291)
* Fixed updating object drag cursor when exiting resize handles (#1277)
* Fixed tile animations to stay in sync when changing them (#1288)
* Fixed preservation of tile meta-data when tileset width is changed (#1315)
* Updated Bulgarian, Dutch, German, Norwegian Bokmål, Russian, Spanish and Turkish translations

### Tiled 0.16.2 (7 July 2016)

* JSON plugin: Fixed loading of custom properties on terrains
* Lua plugin: Fixed missing export of object layer drawing order
* Fixed tile index adjustment when tileset image changes width
* Fixed --export-map [format] option
* Fixed shortcuts for some tools when language is set to Dutch
* Fixed a painting related bug affecting the top edge after AutoMapping
* Fixed issues when compiling against Qt 5.6 on OS X and Windows
* Fixed crash on maximizing with Maps view open on Windows (Qt 5.6.1)
* Fixed focus issue while typing predefined object types (Qt 5.6)
* Fixed silent fail when saving to restricted location on Windows (Qt 5.6)

### Tiled 0.16.1 (6 May 2016)

* Fixed auto-updater not enabled for Windows release
* Fixed saving of object IDs assigned to tile collision shapes
* Fixed crash when pressing Backspace with Custom Properties section selected
* Fixed crash on exit when leaving the Tile Collision Editor open
* Added Norwegian Bokmål translation (by Peter André Johansen)
* Updated Turkish translation

### Tiled 0.16.0 (28 March 2016)

* Added checking for updates, based on Sparkle and WinSparkle
* Added default property definitions to object types (with Michael Bickel)
* Added types to custom properties: string, float, int, boolean (with CaptainFrog)
* Added Properties view to the Tile Collision Editor (by Seanba)
* Added a reset button for color properties
* Added eraser mode to Terrain Brush and fixed some small issues
* Reuse existing Tiled instance when opening maps from the file manager (with Will Luongo)
* Allow setting tile probability for multiple tiles (by Henrik Heino)
* New MSI based installer for Windows
* Optimized selection of many objects
* libtiled-java: Fixed loading of maps with CSV layer data that are not square (by Zachary Jia)
* Fixed potential crash when having Terrain Brush selected and switching maps
* Updated Dutch, French, German, Japanese, Russian and Spanish translations

### Tiled 0.15.2 (6 March 2016)

* Added Turkish translation (by Nuri Uzunoğlu)
* Fixed hiding of object labels when deleting an object layer
* Fixed updating of object label colors when changing object types
* TMX: Added image size attributes to image layer images
* Updated Brazilian Portuguese translation

### Tiled 0.15.1 (30 January 2016)

* Fixed adding/removing object name labels when set to always visible
* Fixed a problem with 'Execute in Terminal' on OS X
* Fixed mouse coordinate conversion for hexagonal renderer
* Fixed image layer offset handling
* Update Czech translation

### Tiled 0.15.0 (4 January 2016)

* Allow loading maps with broken external references
* Allow plugins to be enabled/disabled
* Allow changing tileset image parameters
* Allow changing the images of tiles in a collection tileset
* Allow changing external tileset references
* Allow panning over the edges of the map
* Added Terrain Generator tool
* Added column count property to image collection tilesets
* Added a combo box for changing the current layer to the status bar
* Moved the AutoMapping while drawing toggle into the menu
* Removing tiles from collection tilesets no longer changes tile IDs
* Unified layer offset handling
* Default tile layer data format changed to CSV
* Deprecated pure XML and Gzip-compressed tile layer data formats
* Fixed random tile picker for tiles with zero probability (by Henrik Heino)
* Fixed saving of alpha value of the map background color
* Fixed crash in tmxrasterizer and tmxviewer
* Fixed tmxrasterizer not reporting write errors
* Fixed isometric rendering bug with odd tile heights (by Ryan Schmitt)
* Updated Bulgarian, Dutch, French, German, Japanese, Russian and Spanish translations

### Tiled 0.14.2 (12 October 2015)

* Added Polish translation (by Tomasz Kubiak)
* Fixed layer offsets missing in the Lua export
* Fixed JSON tileset format missing in 'Add External Tileset' action
* Fixed language selection entries for Portuguese
* Fixed an issue with copy/pasting when using image collection tilesets
* Updated Brazilian Portuguese translation

### Tiled 0.14.1 (28 September 2015)

* Added missing 'renderorder' property to the Lua export
* Fixed editing of properties of tiles captured from the map

### Tiled 0.14.0 (21 September 2015)

* Added support for custom external tileset formats (JSON format added)
* Added support for shifting layers by some distance in pixels
* Added back object name labels in a much improved form
* Added tile stamp variation support to the fill tool
* Synchronize tileset selection when capturing tiles from the map
* Change tile in collision and animation editors based on selected tile object
* Keep the active brush when switching maps
* Python plugins can now add export-only map formats
* Fixed updating of current tile when changing map
* Fixed animated tile overlay to look less odd in some cases
* Fixed Save As dialog popping up when saving fails
* Fixed tilesets view collapsing when switching maps on OS X
* Updated Russian, Spanish, Czech, French, Japanese, German, Dutch and Bulgarian translations

### Tiled 0.13.1 (6 September 2015)

* Added Bulgarian translation (by Lyubomir Vasilev)
* Updated Spanish, French and Dutch translations

### Tiled 0.13.0 (10 August 2015)

* Added persistent Tile Stamps with support for variations (#969)
* Added Select Same Tile tool (by Mamed Ibrahimov)
* Added option to disable opening of last files on startup (by Mamed Ibrahimov)
* Added tilecount property to TMX, JSON and Lua map formats (#806)
* Added tileset properties to Properties view, as read-only (by Mamed Ibrahimov)
* Added Save All action (by Mamed Ibrahimov)
* Added translation of command line messages (by Mamed Ibrahimov)
* Added menu item linking to online documentation
* Object selection outlines are now drawn on top of everything
* Select new objects after they have been created
* Made the starting point for polylines and polygons visible
* Use the tile probability property also in random mode
* Ungrouped position and size properties (#892)
* CSV plugin: Extended to export all tile layers (by Alejandro Cámara)
* Lua and JSON plugins: Added support for layer data compression
* Fixed crash when changing flipping flag for multiple objects (by Mamed Ibrahimov)
* Fixed Ctrl+T causing a crash when no maps are open
* Fixed availability of 'Execute in Terminal' command on Linux with Qt 5
* Fixed drag object mouse cursor to appear only when it should
* Fixed selected file format when doing Save As with a non-TMX map
* Fixed problems with infinate scaling factors when resizing objects
* Require at least Qt 5.1.0
* Require compiler support for C++11
* Updated Russian, German, Czech and Italian translations

### Tiled 0.12.3 (1 June 2015)

* Fixed updating of map view when rotating objects with Z key
* Fixed updating of map view when joining, splitting or deleting polygon nodes
* Fixed a crash when reading an invalid TMX file
* Fixed live automapping updates when moving the mouse fast
* Made Backspace work for deleting collision objects and animation frames

### Tiled 0.12.2 (22 May 2015)

* Fixed updating of map view when moving objects with arrow keys
* Fixed compatibility issue with tile objects affecting the JSON format

### Tiled 0.12.1 (19 May 2015)

* Fixed updating of map view when changing objects from properties view
* Fixed updating of Properties view while objects are moved/resized
* Fixed terrain information getting lost when reading JSON maps

### Tiled 0.12.0 (14 May 2015)

* Added support for resizing any object as well as multiselection (with mauve)
* Added Control modifier for preserving aspect ratio while resizing
* Added Shift modifier for resizing with origin in the middle
* Added Alt modifier for suppressing selection changes when starting to drag
* Added a Magic Wand selection tool (by Henry Jia)
* Added tile probability attribute to tile properties view
* Added a Donate button to the About dialog
* Added a Patreon dialog to the Help menu
* Added an --export-formats command line option
* Remember the directory used for external tilesets (by Henry Jia)
* Don't set a window icon on Mac OS X
* Changed the way tile probability is applied (now it's relative)
* Fixed a crash in the terrain brush
* Fixed object selection behavior when Shift is held while clicking on nothing
* Fixed grid snapping being applied for staggered maps even when not enabled
* Fixed infinite memory allocation loop on invalid tile size in TMX file
* Fixed file icon associated with TMX files on Windows
* Fixed automapping of tile objects (by Seanba)
* Fixed 'Export as Image' to handle out of memory errors
* Fixed TMX files to be written in native line endings
* Fixed .desktop file missing %f argument for passing files (by Ying-Chun Liu)
* Fixed cursor position resetting when editing object type
* Added Arabic (Algeria) translation (by Damene Abdelkader)
* Updated, Czech, Dutch, French, German, Italian, Japanese, Portuguese, Russian and Spanish translations

### Tiled 0.11.0 (11 January 2015)

* Added support for hexagonal maps (offset coordinates)
* Added 'Export' action to repeat the last export
* Added a shortcut for the Reload action (Ctrl+R)
* Added ability to rename custom properties (by arn00d)
* Added unique IDs to objects (by Mark van Rij)
* Added a CSV export plugin
* Added visual feedback when properties differ between multiple selected objects (by Parker Miller)
* Added command-line export (by Brandon Dillon)
* Allow dynamically changing the map orientation and grid size
* Suppress the standard main window context menu in the collision editor
* Lua plugin: Write out tile terrain information
* Lua plugin: Include Tiled version in exported file
* Flare plugin: Fixed ability to open maps with absolute paths
* Fixed grid rendering for staggered maps
* Fully support building and running Tiled with Qbs
* Updated Czech, Dutch, French, German, Italian, Japanese, Portuguese and Spanish translations

### Tiled 0.10.2 (23 October 2014)

* Fixed hit area for polygon nodes when editing polygons while zoomed in or out
* Fixed another possible crash in the orthogonal renderer
* Fixed Select All action to work for object layers
* Fixed map pixel size preview for staggered maps
* Fixed repainting issues when tiles extend beyond their layer boundaries
* Fixed repainting issues when using tiles smaller than the grid size
* Display errors non-modal when applying automatic automapping rules
* Flare plugin: Fixed coordinate format for import and export (by Justin Jacobs)
* Lua plugin: Write out Image layer position
* Small updates to the Italian translation (by Omnomnobot)

### Tiled 0.10.1 (21 September 2014)

* Fixed a crash that could happen when using the terrain tool
* Fixed missing background color information from Lua export
* Allow using up to 3 or 4 GB RAM on 32 or 64 bit Windows systems respectively

### Tiled 0.10.0 (14 September 2014)

* Added object rotation (sponsored by Ben Wales)
* Added support for explicit object ordering (sponsored by Ben Wales)
* Added new Properties window with a rewritten properties editor
* Added support for writing plugins in Python (by Samuli Tuomola)
* Added image collection tilesets (sponsored by Jamie Rocks)
* Added map file watching and automatic reloading (sponsored by FlatRedBall.com)
* Added support for moving objects with arrow keys (sponsored by Ben Wales)
* Added a 'snap to fine grid' option (by Xenodora)
* Added support for JavaScript (JSONP) load/save (by Dobes Vandermeer)
* Added more zoom levels (by Joel Leclerc)
* Added shortcuts for finishing and canceling object creation
* Added a tile collision editor for defining collision shapes on tiles
* Added a tile animation editor and play defined animations
* Allow changing properties of multiple objects/tiles simultanously (by Parker Miller)
* Added tile rendering-order map property (by Lennert Raesch)
* Added support for changing the object line width
* Added support for CSV-encoded layers to libtiled-java (by Alexei Bratuhin)
* Added support for ellipse and polygon objects to libtiled-java (by Hendrik Brummermann)
* Added terrain properties to JSON export (by Dennis Hostetler)
* Added support for moving image layers in the Properties window (by Michael Aquilina)
* Added option to include background image when saving as image (by Sean Humeniuk)
* Added options to control layer visibility to tmxrasterizer (by Nathan Tolbert)
* Added display of tile ID in status bar (by Champi080)
* Added support for objects on staggered isometric maps (by Remco Kuijper)
* Added support for staggered maps to tmxviewer and tmxrasterizer
* Added a tool for moving the image of an image layer (by Mattia Basaglia)
* Added button to the tileset dock as shortcut to add a tileset (by Erik Schilling)
* Allow changing order of open document tabs (by Sean Humeniuk)
* Changed object position and size units from tiles to pixels (by mauve)
* Allow adding multiple tilesets at once (by mauve)
* Make highlighted grid cells outside map red (by Sean Humeniuk)
* Allow changing the drawing offset of a tileset
* Fixed hang on Mac OS X when drawing certain ellipse objects
* Fixed removal of polygon/polyline objects when resizing a map
* Fixed writing of tile offset in the Lua export
* Fixed updating of image layer when changing its image
* Fixed start drag distance check when editing polygons and moving objects
* Fixed console output of tmxrasterizer on Windows
* Raise the Layers dock for editing a new layer's name
* Avoid saving truncated files when compiled against Qt 5.1 or higher (by Erik Schilling)
* Made Tiled registering \*.tmx as MIME-type (by Erik Schilling)
* Added Traditional Chinese translation (by Yehnan Chiang)
* Updated Czech, Dutch, French, German, Russian and Spanish translations

### Tiled 0.9.1 (27 July 2013)

* Added saving of map background to JSON format (by Petr Viktorin)
* Added saving of terrain information to JSON format (by Petr Viktorin)
* Object Selection tool now always start selecting objects when holding Shift
* Increased maximum for tileset margin and spacing to 9999
* Some updates to libtiled-java (by Oskar Wiksten)
* Install the automappingconverter application (relevant on Linux)
* Avoid using Windows 95 style (was used on some Linux desktop environments)
* Removed layer name checks from the Flare export plugin (by Stefan Beller)
* Double-clicking an object now opens the Object Properties dialog
* Fixed Object Properties dialog not remembering its size
* Fixed object drawing order for image saving and mini-map
* Fixed some plurals in English translation
* Fixed line widths when zooming in Qt 5
* Fixed updating of image layer when its opacity or image is changed
* Fixed display of grid in tileset view on certain zoom levels
* Fixed save in wrong format after opening a map with plugin (by Mike Hendricks)
* Fixed closing Tiled being very slow with many maps
* Fixed saving of image layer properties in the Lua format
* Fixed escaping of special characters in the Lua format
* Fixed handling of relative paths for image layers in the JSON plugin

### Tiled 0.9.0 (27 January 2013)

* Added objects dock and per-object visibility toggle (by Tim Baker)
* Added maps dock (by Tim Baker)
* Added terrain tool for automatic terrain transitions (by Manu Evans)
* Added a minimap (by Christoph Schnackenberg)
* Added a staggered isometric map renderer, still without object layer support
* Added basic image layer support (by Gregory Nickonov and Alexander Kuhrt)
* Added display of current layer to the status bar (by Tim Baker)
* Added editable combo box for changing the zoom level (by Tim Baker)
* Added support for multiple input layers to automapping (by Stefan Beller)
* Added option to apply automapping rules while editing (by Stefan Beller)
* Added a converter to update old automapping rules (by Stefan Beller)
* Added support for objects layers to automapping (by Stefan Beller)
* Added support for random mode to the fill tool (by Stefan Beller)
* Added Replica Island plugin (by Eric Kidd)
* Added option to change the grid color (by Stefan Beller)
* Added support for ellipse objects (by devnewton and Christoph Schnackenberg)
* Added name labels for objects on isometric maps (by Andrew Motrenko)
* Added map property for changing the background color (by Emmanuel Barroga)
* Added shortcut to manually reload tilesets (Ctrl-T) (by Michael Williams)
* Added toggle for showing tile object outlines
* Added support for pinch zooming (by Pierre-David Bélanger)
* Added initial (non-GUI) support for individual and/or embedded tile images
  (by Petr Viktorin)
* Added reading support to Flare plugin (by Stefan Beller)
* Added a TMX rasterizer command line tool (by Vincent Petithory)
* Added man pages and desktop file (by Erik Schilling)
* Made the size and position of most dialogs persistent
* Respect the original layer data format of a loaded map (by Ben Longbons)
* Marked Tiled as high-resolution capable on Mac OS X
* Improved handling of external tilesets in Lua export
* Reverted tilesets view back to tabs, but with menu button (by Stefan Beller)
* Allowed plugins to support multiple file name filters (by Samuli Tuomola)
* Allow saving in any format that can also be read (by Stefan Beller)
* Fixed eraser skipping tiles when moving fast
* Fixed bug in Flare plugin (by Clint Bellanger)
* Fixed compile against Qt 5 (by Kenney Phillis)
* Fixed resolving of symbolic links while loading map
* Fixed a crash that could happen after trying to load a faulty map
* Updated Portuguese, Dutch, German, Spanish, Russian, French, Japanese,
  Chinese, Brazilian Portuguese, Hebrew and Czech translations

### Tiled 0.8.1 (7 May 2012)

* Added MacOS X Lion full screen support
* Fixed crash that could happen when painting with a pasted stamp
* Fixed zoom sensitivity for finer-resolution mouse wheels
* Fixed issues when using quickstamps in combination with the fill tool
* Fixed stamp tool not to miss tiles when drawing fast
* Fixed automapping to work with external tilesets
* Fixed crash in automapping when dealing with broken rule files
* Fixed object type getting erased on pressing Enter
* Changed the license of libtiled-java from LGPL to BSD
* Updated Italian and Hebrew translations

### Tiled 0.8.0 (11 December 2011)

* Added support for polygon and polyline objects
* Added support for tile rotation
* Added support for defining the color of custom object types
* Added a Delete action to delete selected tiles or objects
* Added random mode to the stamp brush
* Added Flare export plugin
* Added JSON plugin that supports both reading and writing
* Added ability to rename tilesets
* Added a mode in which the current layer is highlighted
* Added support for specifying a tile drawing offset
* Added a shortcut to copy the current tile position to clipboard (Alt+C)
* Added a command line option to disable OpenGL
* Allow custom properties on tilesets
* Many automapping improvements
* Improved tileset dock to handle a large amount of tilesets better
* Made the 'Show Grid' option in the tileset view persistent
* Raised the tile size limit in the New Tileset dialog from 999 to 9999
* Correctly handle changes in the width of a tileset image
* Worked around a long standing crash bug
* Added Russian translation
* Updated the German, Japanese, Spanish, Chinese, Czech, Dutch, French and
  Brazilian Portuguese translations

### Tiled 0.7.1 (27 September 2011)

* Select stamp tool when selecting tiles in tileset view
* Enable anti-aliasing for OpenGL mode
* Small improvement to the Lua export plugin (incompatible!)
* Fixed a bug in the Create Object tool
* Fixed reading of maps without tilesets but with a tile layer
* Fixed position of tile objects to center on the mouse on insertion
* Updated the Czech translation

### Tiled 0.7.0 (20 July 2011)

* Added support for horizontal and vertical flipping of tiles
* Added copy/paste support for objects
* Added merge layer down action
* Added Show or Hide all Other Layers action
* Added actions to select the previous/next layer
* Added Crop to Selection action
* Added a Lua export plugin
* Added Droidcraft plugin to read and export the map files
* Added option to turn off grid in the tileset view
* Added hand scrolling while holding the spacebar
* Made the object context menu available in all object tools
* Display tile coordinates also when using object tools
* Various improvements to running external commands
* Automapping stability and memory consumption improvements
* Objects that fall outside of the map on resize are now removed
* Fixed problems with watching tilesets multiple times
* Fixed several issues related to restoring previously opened files
* Updated Brazilian Portuguese, Chinese, German, Spanish, Japanese, Hebrew,
  Portuguese, Dutch and French translations

### Tiled 0.6.2 (2 May 2011)

* Fixed object layers losing their color when resizing the map
* Fixed the tabs in the Tilesets dock to use scroll buttons on MacOS X
* Fixed window title to update when saving a map with a different name

### Tiled 0.6.1 (3 April 2011)

* Added ability to open multiple files at once
* Added Ctrl+PageUp/PageDown shortcuts to switch documents
* Added an example to show how automatic mapping works
* Fixed bugs, crashes and leaks in the automatic mapping feature
* Fixed starting point for circles to be the click position
* Fixed a memory leak when using lines or circles
* Fixed layer opacity to be taken into account when saving as image
* Fixed endless loop when tile size is set to 0
* Fixed crash when passing an empty string as command line parameter
* Fixed problems with the tileset view after switching documents
* Fixed tile objects to be removed when their tileset is removed

### Tiled 0.6.0 (26 January 2011)

* Added support for opening multiple maps in one session
* Added support for placing tiles as objects
* Added automatic mapping feature, allowing placing of tiles based on rules
* Added ability to save/restore up to 9 stamps with Ctrl+<number>
* Added an object selection tool, allowing moving/deleting multiple objects
* Added ability to run external commands
* Added support for drawing lines and ellipses with the stamp brush
* Added icons to distinguish tile layers from object layers
* Added "Move To Layer" submenu to the context menu of objects
* Added option to use hardware rendering based on OpenGL
* Added a T-Engine4 map export plugin
* Added a simple TMX viewer application (BSD licensed)
* Added a New Layer dropdown menu to the layers dock
* Added a checkbox that enables snap to grid permanently
* Added an initial version of libtiled-java (LGPL licensed)
* Added Chinese and Hebrew translations
* Allowed dragging an image onto Tiled to add a tileset
* Center the map when it is smaller than the map view
* Remember the selected layer across restarts
* Changed the default layer data format to use zlib rather than gzip
* Store the tileset image width and height in the map file
* Compile fixes related to linking zlib
* Fixed the current stamp to get updated when switching tilesets
* Fixed the maximum sizes of the resize map dialog
* Fixed build issues when an older version of libtiled is installed
* Fixed saving of property when clicking OK while editing on MacOS X
* Allow Backspace to delete properties to make it easier on a MacBook
* Associate tmx files with Tiled on MacOS X
* Changed the license of libtiled from GPL to BSD
* Updated Czech, Spanish, German, Brazilian Portuguese, Dutch and French
  translations

### Tiled 0.5.1 (2 September 2010)

* Fixed saving of objects when tile width is different from tile height
* Updated Czech translation

### Tiled 0.5.0 (30 June 2010)

* Added support for import and export plugins
* Added support for external tilesets
* Added undo for adding tilesets and ability to remove tilesets
* Added error handling to the New Tileset dialog
* Added ability to change tileset order by dragging them around
* Added option to draw the tile grid when saving as image
* Added a context menu and tool buttons to the layer dock
* Added Latvian translation
* Added an install target to the Makefile
* Open local files when they are dropped onto Tiled
* Allow changing position and size of objects in the Object Properties dialog
* Fixed rendering issues with tiles wider than the tile width of the map
* Fixed eraser and fill tool working on invisible layers
* Fixed a crash when using some tools when no map is loaded
* Fixed compile errors related to detecting static builds
* Fixed the Save dialog not suggesting any particular file extension
* Updated Japanese, Dutch, German, Brazilian Portuguese, French, Portuguese
  and Spanish translations

### Tiled 0.4.1 (14 April 2010)

* Added support for saving tile layer data as CSV
* Added shift modifier to bucket fill tool for filling the selection
* Added Brazilian Portuguese, Japanese, French, Italian and Czech translations
* Made values used in the New Map and New Tileset dialogs persistent
* Fixed drawing selection highlight where brush is not painting
* Fixed an incompatibility with Tiled Java in 'trans' attribute

### Tiled 0.4.0 (30 January 2010)

* Added support for isometric maps
* Added automatic reloading of tileset images when they change
* Added Offset Map action that can shift a set of layers by a certain amount
* Added a fill tool
* Added ability to duplicate map objects
* Added support for choosing the tile layer data format used when saving
* Added mouse wheel zooming support to the tileset view
* Added an object display color attribute to object groups
* Added ability to edit tile properties through a context menu
* Made writing out a DTD reference optional and disabled it by default
* Made translations functional
* Updated Dutch, Portuguese, Spanish and German translations

### Tiled 0.3.1 (22 November 2009)

* Enabled undo command compression for stamp brush and eraser
* Fixed reading of maps with non-binary-encoded layer data
* Fixed a compile issue on Mac OS X related to QXmlStreamWriter
* Fixed a crash when loading a map while holding Ctrl
* Confirm overwrite on the right moment for 'Save as Image' dialog

### Tiled 0.3.0 (13 November 2009)

* Added a tile selection tool
* Added support for cut, copy and paste
* Added current cursor position to the status bar
* Added keyboard shortcuts to switch tools
* Added scrolling the map view with middle mouse button
* Snap objects to the grid when Ctrl is pressed

### Tiled 0.2.0 (1 October 2009)

* Added support for zooming the map view
* Added an eraser tool that allows you to erase tiles
* Added ability to save a map as an image
* Added support for masking tileset images based on a certain color
* Added a slider to change the opacity of the current layer
* Fixed the minimum row and column size in the tileset view
* Fixed stamp creation when not dragging topleft to bottomright

### Tiled 0.1.0 (1 September 2009)<|MERGE_RESOLUTION|>--- conflicted
+++ resolved
@@ -16,11 +16,8 @@
 * Godot 4 plugin: Use Godot 4.2 tile transformation flags (by Rick Yorgason, #3895)
 * Godot 4 plugin: Fixed positioning of tile collision shapes (by Ryan Petrie, #3862)
 * GameMaker 2 plugin: Fixed positioning of objects on isometric maps
-<<<<<<< HEAD
 * Python plugin: Added support for implementing tileset formats (#3857)
-=======
 * Python plugin: Raised minimum Python version to 3.8
->>>>>>> 288cd98b
 * tmxrasterizer: Added --hide-object and --show-object arguments (by Lars Luz, #3819)
 * tmxrasterizer: Added --frames and --frame-duration arguments to export animated maps as multiple images (#3868)
 * tmxrasterizer: Fixed --hide/show-layer to work on group layers (#3899)
