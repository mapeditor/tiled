### Unreleased

<<<<<<< HEAD
* Added support for SVG 1.2 / CSS blending modes to layers (#3932)
* Added export plugin for Remixed Dungeon (by Mikhael Danilov, #4158)
* Scripting: Added API for custom property types (with dogboydog, #3971)
* AutoMapping: Don't match rules based on empty input indexes
* AutoMapping: Optimized reloading of rule maps and load rule maps on-demand
* Raised minimum supported Qt version from 5.12 to 5.15.2
=======
* Workaround tileset view layout regression in Qt 6.9
>>>>>>> 2c6eb813

### Tiled 1.11.2 (28 Jan 2025)

* YY plugin: Fixed compatibility with GameMaker 2024 (#4132)
* Fixed crash while handling file reloads without any files opened
* Fixed crash when closing the last file with multiple custom properties selected
* snap: Fixed crash on startup on Wayland
* AppImage: Updated to Sentry 0.7.19

### Tiled 1.11.1 (11 Jan 2025)

* Releases now ship with support for loading Aseprite images (#4109)
* Scripting: Added `FileFormat.nameFilter`
* Scripting: Added `MapEditor.currentBrushChanged` signal
* Scripting: Added `tiled.cursor` to create mouse cursor values
* Scripting: Added `Tileset.transformationFlags` (#3753)
* Scripting: Added `Dialog.addRadioButtonGroup` for selecting one of a list of mutually exclusive options (#4107)
* Scripting: Made `currentWangSet` and `currentWangColorIndex` properties writeable (#4105)
* AutoMapping: Ignore rules with empty input or output regions (#3834)
* Fixed saving/loading of custom properties set on worlds (#4025)
* Fixed issue with placing tile objects after switching maps (#3497)
* Fixed crash when accessing a world through a symlink (#4042)
* Fixed performance issue when tinting tiles from large tilesets
* Fixed error reporting when exporting on the command-line (by Shuhei Nagasawa, #4015)
* Fixed updating of object label when text changes without changing size
* Fixed minimum value of spinbox in Tile Animation Editor
* Fixed loading of custom property types in tilesets referenced by tile stamps (#4044)
* Fixed compile against Qt 6.8
* snap: Updated to core24
* AppImage: Updated to Sentry 0.7.13

### Tiled 1.11.0 (27 June 2024)

* Added --project command-line parameter for use when exporting (#3797)
* Added group layer names in "Move Object to Layer" menu (#3454)
* Added lock icon to open tabs for which the file is read-only
* Added Shift modifier to cut when capturing a tile stamp (by kdx2a, #3961)
* Made adding "Copy" when duplicating optional and disabled by default (#3917)
* Changed default shortcut for "Save As" to Ctrl+Shift+S and removed shortcut from "Save All" (#3933)
* Layer names are now trimmed when edited in the UI, to avoid accidental whitespace
* Scripting: Added API for working with worlds (with dogboydog, #3539)
* Scripting: Added `Object.setProperty` overload for setting nested values
* Scripting: Added `Tile.image` for accessing a tile's image data
* Scripting: Added `Image.copy` overload that takes a rectangle
* Scripting: Added `Tileset.imageFileName` and `ImageLayer.imageFileName`
* Scripting: Added `FilePath.localFile` and `FileEdit.fileName` (string alternatives to `Qt.QUrl` properties)
* Scripting: Added `tiled.color` to create color values
* Scripting: Made `Tileset.margin` and `Tileset.tileSpacing` writable
* Scripting: Restored compatibility for `MapObject.polygon` (#3845)
* Scripting: Fixed issues with editing properties after setting class values from script
* Scripting: Fixed setting/getting object reference values when nested as a class member
* TMX format: Embedded images are now also supported on tilesets and image layers
* JSON format: Fixed tile order when loading a tileset using the old format
* Godot 4 plugin: Added support for exporting objects (by Rick Yorgason, #3615)
* Godot 4 plugin: Use Godot 4.2 tile transformation flags (by Rick Yorgason, #3895)
* Godot 4 plugin: Fixed positioning of tile collision shapes (by Ryan Petrie, #3862)
* GameMaker 2 plugin: Fixed positioning of objects on isometric maps
* Python plugin: Added support for implementing tileset formats (with Pablo Duboue, #3857)
* Python plugin: Raised minimum Python version to 3.8
* Python plugin: Now built against Python 3.12 for Windows 10+
* tmxrasterizer: Added `--hide-object` and `--show-object` arguments (by Lars Luz, #3819)
* tmxrasterizer: Added `--frames` and `--frame-duration` arguments to export animated maps as multiple images (#3868)
* tmxrasterizer: Fixed `--hide/show-layer` to work on group layers (#3899)
* tmxviewer: Added support for viewing JSON maps (#3866)
* tmxrasterizer/viewer: Fixed loading of XML object templates (with Christian Schaadt, #3977)
* AutoMapping: Ignore empty outputs per-rule (#3523)
* Automapping: Added per-input-layer properties for ignoring flip flags (#3803)
* AutoMapping: Always apply output sets with empty index
* AutoMapping: Fixed adding of new tilesets used by applied changes
* Windows: Fixed the support for WebP images (updated to Qt 6.6.1, #3661)
* Fixed issues related to map and tileset reloading
* Fixed possible crash after assigning to tiled.activeAsset
* Fixed the option to resolve properties on export to also resolve class members (#3411, #3315)
* Fixed terrain tool behavior and terrain overlays after changing terrain set type (#3204, #3260)
* Fixed mouse handling issue when zooming while painting (#3863)
* Fixed possible crash after a scripted tool disappears while active
* Fixed updating of used tilesets after resizing map (#3884)
* Fixed alignment of shortcuts in action search
* Fixed object assignment buttons in tile collision editor (#3399)
* AppImage: Fixed ability to open paths with spaces from the CLI (#3914)
* AppImage: Updated to Sentry 0.7.6

### Tiled 1.10.2 (4 August 2023)

* Added support for setting custom properties on the project (#2903)
* Added feedback when Terrain Brush and Terrain Fill Mode can't find a tile
* Removed Space and Ctrl+Space shortcuts from Layers view to avoid conflict with panning (#3672)
* Display the image base name for unnamed tile objects referring to single images
* Scripting: Added API for editing tile layers using terrain sets (with a-morphous, #3758)
* Scripting: Added file dialog API (with dogboydog, #3782)
* Scripting: Support erasing tiles in Tool.preview and TileMap.merge
* Scripting: Added Geometry interface with line and ellipse helpers
* Scripting: Added WangSet.effectiveTypeForColor
* Fixed crash when changing file property of custom class (#3783)
* Fixed loading of invalid color properties (#3793)
* Fixed handling of enum values with 31 flags and fixed the applied limit (#3658)
* Fixed object preview position with parallax factor on group layer (#3669)
* Fixed hover highlight rendering with active parallax factor (#3669)
* Fixed updating of object selection outlines when changing parallax factor (#3669)
* Fixed "Offset Map" action to offset all objects when choosing "Whole Map" as bounds
* Fixed several issues with drawing ellipses (#3776)
* Fixed Terrain Fill Mode for sets containing transitions to empty (#3774)
* Godot 4 plugin: Export custom tile properties as Custom Data Layers (with Kevin Harrison, #3653)
* AppImage: Updated to Sentry 0.6.5
* Qt 6: Increased the image allocation limit from 1 GB to 4 GB (#3616)
* macOS: The macOS 10.14+ build is now a Universal macOS Binary (#3707)

### Tiled 1.10.1 (4 April 2023)

* Make panning with Space require pressing a mouse button as well (#3626)
* Scripting: Added read-only access to Project properties (by dogboydog, #3622)
* Scripting: Fixed behavior of Dialog.SameWidgetRows (#3607)
* Fixed object labels to adjust to application font changes
* Fixed grid rendering for odd Hex Side Length values (#3623)
* Fixed tile stamp getting messed up on staggered maps in some cases (#3431)
* JSON plugin: Fixed loading of empty tilesets created by script (#3542)
* Godot 4 plugin: Removed depth limit for `.godot` project file (#3612)
* Improved Terrain Brush for Hexagonal (Staggered) maps with side length 0 (#3617)
* Removed "Add Folder to Project" button from the startup page
* Qt 6: Increased the image allocation limit from 128 MB to 1 GB (#3616)
* Qt 6 / Linux: Fixed long startup time for some icon themes
* snap: Updated from core20 to core22 (now uses Qt 5.15)
* Qbs: Added projects.Tiled.libDir option (#3613)

### Tiled 1.10.0 (10 March 2023)

* Restored Tiled 1.8 file format compatibility by default (#3560)
* Added action search popup on Ctrl+Shift+P (with dogboydog, #3449)
* Added Godot 4 export plugin (by Rick Yorgason, #3550)
* Added file system actions also for tileset image based tilesets (#3448)
* Added custom class option to disable drawing fill for objects (with dogboydog, #3312)
* Added option to choose a custom interface font (#3589)
* Implemented rendering of major grid lines for staggered / hexagonal maps (#3583)
* Fixed new layer names to be always unique (by Logan Higinbotham, #3452)
* Fixed broken tile images after importing/exporting a tileset
* AutoMapping: Added support for output set probability (#3179)
* AutoMapping: When input regions are defined, match in order by default (#3559)
* AutoMapping: Skip locked layers when applying rules (#3544)
* AutoMapping: Fixed NoOverlappingOutput in case of multiple output indices (#3551)
* AutoMapping: Fixed automatic output regions for object output (#3473)
* AutoMapping: Fixed crash on undo when output layers have properties
* Scripting: Added Object.setColorProperty and Object.setFloatProperty (#3423)
* Scripting: Added tiled.projectFilePath
* Scripting: Added tiled.versionLessThan
* Scripting: Added TileMap.toImage (#3519)
* Scripting: Added Tool.targetLayerType (#3248)
* Scripting: Added region.contiguousRegions() (#3576)
* Scripting: Added tiled.compress and tiled.decompress (#3153)
* Scripting: Added Base64 encoding and decoding API (#3153)
* Scripting: Allow assigning null to Tile.objectGroup (by Logan Higinbotham, #3495)
* Scripting: Allow changing the items in a combo box added to a dialog
* Scripting: Fixed painting issues after changing TileLayer size (#3481)
* Scripting: Renamed Tileset.collection to Tileset.isCollection (#3543)
* Defold plugin: Allow overriding z value also when exporting to .collection (#3214)
* Qt 6: Fixed invisible tileset tabs when only a single tileset is open
* Qt 6: Fixed behavior of "Class of" selection popup
* Qt 6: Fixed tile rendering when OpenGL is enabled (#3578)
* Fixed positioning of point object name labels (by Logan Higinbotham, #3400)
* Fixed slight drift when zooming the map view in/out
* Fixed remaining lag after switching off hardware acceleration (#3584)
* Fixed point object hover highlight position (#3571)
* Fixed drawing lines with stamps having differently sized variations (#3533)
* Fixed compile against Qt 6.4
* snap: Added Wayland platform plugin and additional image format plugins
* AppImage: Updated to Sentry 0.6.0
* Updated Bulgarian, French, German, Hungarian, Russian and Swedish translations

### Tiled 1.9.2 (16 September 2022)

* Allow adding maps to image collection tilesets (#3447)
* Auto-detect JSON file format when importing custom types (#3472)
* Added file system actions to the tile context menu (#3448)
* Fixed possible crash in Custom Types Editor (#3465)
* Fixed display of overridden values from a nested class
* Fixed ability to reset nested string and file properties (#3409)
* Fixed changing nested property values for multiple objects (#3344)
* Fixed resolving of class properties on export to affect all data types (#3470)
* Fixed possible duplication of Automapping Rules Tileset (#3462)
* Fixed case where object labels could become visible for hidden layer (#3442)
* Fixed updating of custom property colors when changing style
* Scripting: Added Tileset.findTile
* AutoMapping: Fixed applying of rule probability (#3425)
* Defold plugin: Assign incrementing z values and allow specifying tile\_set (#3214)
* Updates to German translation (by Christian Pervoelz)

### Tiled 1.9.1 (11 August 2022)

* Fixed properties-related crash when having no project loaded
* Fixed loading of custom tile image rectangles (#3405)
* Fixed loading of member values for nested classes (#3414)
* Fixed visibility of "Move Object to Layer" sub-menu (#3417)
* Fixed shadow offset for other maps in a world (#3429)
* Fixed class dropdown to update immediately when changing custom types (#3398)
* Fixed deleting an overridden property to not make it disappear (#3409)
* Scripting: Added TilesetsView.currentTilesetChanged
* JSON plugin: Fixed loading image layer "repeatx/y" properties (by Jene Litsch, #3428)
* snap: Fixed startup error due to missing libQt5Concurrent.so.5 (#3408)
* AppImage: Updated to Sentry 0.5.0
* Updated Chinese (Simplified) and Portuguese translations

### Tiled 1.9.0 (25 June 2022)

* Added option to ignore transparent pixels when selecting tile objects (#1477)
* Added support for sub-images in image collection tilesets (#1008)
* Added "Class" field to all data types, referring to a custom class
* Added Tile Render Size and Fill Mode options to Tileset
* Added %worldfile variable for custom commands (by Pixel-Nori, #3352)
* Added 'New Project' action, replacing 'Save Project As' (#3279)
* Added ability to load .tiled-session files from command-line
* Merged Object Types with Property Types
* Don't scale point objects with the zoom level (#3356)
* Take into account image layer content when determining visual map size (#3386)
* Scripting: Added Dialog API for building custom UI (by tileboydog, #3384)
* Scripting: Added -e,--evaluate to run a script from command-line
* Scripting: Added Tool.toolBarActions property (#3318)
* Scripting: Added Tileset.columnCount property
* Scripting: Added ImageLayer.image property
* Scripting: Added access to selected terrain in tileset editor
* AutoMapping: Applying rules is now 10-30x faster
* AutoMapping: Explicit "regions" layers are no longer needed and have been deprecated (#1918)
* AutoMapping: "AutoMap While Drawing" no longer creates separate undo steps (#2166)
* AutoMapping: Custom tiles can now match "Empty", "Non-Empty" and "Other" tiles through a "MatchType" property (#3100)
* AutoMapping: A custom tile with "MatchType" set to "Negate" can be used instead of "inputnot" layers
* AutoMapping: Added built-in tileset with these custom rule tiles
* AutoMapping: Added a number of per-rule options which can be set using rectangle objects
* AutoMapping: Erase tiles by placing tiles with "MatchType" set to "Empty" on output layers (#3100)
* AutoMapping: Accumulate touched layers in AutoMap While Drawing (#3313)
* AutoMapping: Support map name filters in rules.txt (#3014)
* AutoMapping: Show relevant custom properties when a rules map is detected
* Optimized rendering of tinted layers by caching tinted images
* tmxrasterizer: Added options to hide certain layer types (#3343)
* Raised minimum supported Qt version from 5.6 to 5.12 (drops Windows XP support)
* Raised minimum C++ version to C++17
* Removed qmake project files (only Qbs supported now)
* macOS: Fixed layout of Custom Types Editor when using native style
* AppImage: Updated to Sentry 0.4.18
* Python plugin: Now built against Python 3.8 on Windows and Linux
* Updated Bulgarian, Czech, French and Russian translations

### Tiled 1.8.6 (15 June 2022)

* Keep references between objects when copy/pasting or duplicating (#3361)
* Improved default translation used in case of multiple options
* Terrain Brush: Update preview on mouse release (#3381)
* Fixed 'Add Variation' action in Tile Stamps context menu (#3362)
* Fixed importing of removed shortcuts (#3367)
* Fixed breaking of alternative shortcuts on import or reset (#3367)
* Fixed conflict detection to handle alternative shortcuts (#3368)
* Fixed locking up UI on property type name conflict (#3380)
* Scripting: Fixed possible crash when accessing Layer.map
* Defold plugins: Added support for rotated tiles (#3369)
* Updates to German translation (by Ettore Atalan)

### Tiled 1.8.5 (17 May 2022)

* Made expanded group layers persistent (#3282)
* Improved snapping behavior for scalable objects on staggered maps
* Allow setting a shortcut on the 'Edit Tileset' action
* Always select first entry while using the Open File in Project action
* Improved Add Property dialog layout in case of long type names (#3302)
* Fixed restoring of window layout when maximized (#590)
* Fixed snapping when dragging templates into a map (#3326)
* Fixed map selection rectangle in world for infinite maps (#3340)
* Fixed 'Merge Layer Down' action for infinite maps
* Fixed several small issues in the image color picker (#3348)
* Fixed missing name for undo commands that add/remove maps from world
* Fixed selection issues for tile objects with a non-zero tile offset
* Fixed hover indicator sometimes overlapping selection indicator
* Fixed removal of terrain info when removing tiles from a collection
* Scripting: Fixed region.rects when compiled against Qt 5.9 to 5.13
* Scripting: Layer.tintColor is now #ffffff when not set
* macOS: Enabled support for loading SVGs
* macOS: Show shortcuts in context menus when using Tiled Fusion style (#1978)
* AppImage: Updated to Sentry 0.4.17
* Updated Chinese (Simplified) and Portuguese (Portugal) translations

### Tiled 1.8.4 (31 March 2022)

* Fixed crash when trying to create an object
* Fixed handling of deleted session file

### Tiled 1.8.3 (31 March 2022)

* Improved rendering quality of the Mini-map when it's small (#1431)
* Fixed automatic tool switching after deleting layers
* Fixed rendering of arrows for object references in class members (#3306)
* Fixed image layer repeat settings not copied to duplicates (#3307)
* Fixed map bounding rectangle for infinite isometric maps
* Fixed tile selection to not get removed when deleting (#3281)
* Fixed custom types not being usable without opening a project (#3295)
* Fixed use of custom property types in global object types file (#3301)
* Fixed parallax layer positions for other maps in a world
* Fixed crash when rendering invalid polygon objects
* Fixed sticky Bucket Fill preview when hovering same tile
* Fixed automatically reloaded map becoming the active document
* Fixed "Map format '%s' not found" error
* Fixed updating of "Unload/Save World" menu enabled state
* Fixed flipping horizontally to not rotate objects by 180 degrees (#1704)
* Fixed displacement when flipping horizontally on isometric maps (#2660)
* Fixed offset of tile collision shapes on isometric maps (#3138)
* Mark world as modified when map size changes (#3020)
* Prevent unsaved maps from being added to a world (#3317)
* Hide "Move Objects to Layer" menu when there's only one object layer
* Scripting: Avoid possible crash due to garbage collection (#3290)
* Scripting: Fixed missing null check in Tileset.loadFromImage and Tile.setImage
* Scripting: Initialize tile layer size also when added as part of a group layer (#3291)
* AutoMapping: Applying rules without "inputnot" layers is now much faster
* AutoMapping: Optimized calculation of each rule's input/output region
* AutoMapping: Fixed compatibility with "RegionsInput" / "RegionsOutput" layers
* AutoMapping: Fixed ability to AutoMap using project rules in unsaved maps
* CSV plugin: Improved error message and replace reserved characters (#3309)
* terraingenerator: Fixed crash when source terrain doesn't have an image (#3299)
* macOS: Fixed main window expanding with many open files (#1047)
* JSON plugin: Wrap arrays at the map width or chunk width
* Qt 6: Fixed captured or erased area when dragging backwards
* Updated Finnish translation (by Tuomas Lähteenmäki)

### Tiled 1.8.2 (18 February 2022)

* Fixed deactivating of tools when no layer is selected (avoids crash)
* Fixed monospace font option in multi-line text editor on macOS and Windows (#3007)
* Fixed ability to reset custom 'color' and 'object' properties (#3270)
* Fixed updating of layer positions when changing parallax factor of a group (#3175)
* Scripting: Fixed crash when assigning null to the MapObject.tile property
* Scripting: Fixed adding of tilesets when adding layers to a loaded map (#3268)
* JSON format: Fixed layer locked status not getting saved (#2877)
* macOS: Fixed duplicate overwrite confirmation when using Export As (#3152)
* FreeBSD: Fixed compile due to missing include (by Dmitry Marakasov, #3271)

### Tiled 1.8.1 (11 February 2022)

* Fixed pasted objects not getting selected if a tile layer was also copied
* Fixed possible crash when trying to determine whether OpenGL is used
* Fixed possible crash when using the Insert Tile tool
* Fixed possible crash in tile stamp preview
* AutoMapping: Fixed crash when an input layer does not exist (#3269)
* Scripting: Automatically add tilesets to the map where needed (#3268)
* snap: Updated from core18 to core20 (now uses Qt 5.12)
* AppImage: Updated to Sentry 0.4.15

### Tiled 1.8.0 (7 February 2022)

* Added support for custom enum properties (with svipal, #2941)
* Added support for custom class properties (#489)
* Added parallax origin property to the map (with krukai, #3209)
* Added Repeat X/Y properties to Image Layers (with krukai, #3205)
* Added an action for selecting all layers (Ctrl+Alt+A) (#3081)
* Added actions to select or add tilesets to Project view context menu
* Added cut/copy/paste actions to Tile Animation Editor
* Improved undo behavior by merging sequential edits to the same property (#3103)
* Improved multi-layer painting behavior (#3094)
* Separated the X and Y components of the major grid option (#3208)
* Added automatic fading out of the grid when zooming out a lot
* AutoMapping: Made it find layers within groups (#1771)
* AutoMapping: `regions` layer can now be used alongside `region_input/output` layers
* AutoMapping: Recognize "//" layer name prefix for ignoring layers (#3262)
* AutoMapping: Allow setting a rule map as project rules file (#3221)
* Tweaked focus behavior in the Template Editor
* Changed the default Terrain Brush shortcut back to T
* Reset tile animations when disabling playback and when exporting as image
* Don't require saving maps upon creation (#1902)
* Apply transformation actions to the preview while placing tiles (#3091)
* Allow using object context menu in object creation tools
* Reduced the step size for the parallax factor property
* Improved the logic for automatically switching tools (#2807)
* Ignore selection changes when marking a file as modified (#3194)
* Use the tileset background color in the collision editor (with Benja Appel, #3163)
* Show the read error when using --export-map/tileset
* Avoid deselecting all layers when clicking empty area in Layers view (#2806)
* Scripting: Added File API
* Scripting: Added support for loading JavaScript `.mjs` modules (#3261)
* Scripting: Added tiled.applicationDirPath property
* Scripting: Added tiled.extensionsPath property (#3139)
* Scripting: Added missing Layer.tintColor property
* Scripting: Added missing ObjectGroup.drawOrder property (#3147)
* Scripting: Added TileMap.removeObjects (#3149)
* Scripting: Added TileMap.regionEdited signal
* Scripting: Added TileMap.layers and GroupLayer.layers properties, for convenience
* Scripting: Added region.rects property and region.contains(x,y)
* Scripting: Treat custom format extensions as case-insensitive (#3141)
* Scripting: Allow tools to stay active when tiles or a terrain type are selected (#3201)
* Scripting: Extended the terrain related API (#2663)
* Scripting: tiled.activeAsset can be assigned asset created in script (#3160)
* Scripting: Fixed possible crash after creating tilesets from script (#3229)
* Scripting: Fixed possible crash in TileMap.autoMap
* Scripting: Fixed dialog window titles to show on macOS (#2910)
* Scripting: Fixed tileset or tile references for maps loaded from script
* Scripting: Avoid crash when script reload happens during popup (#2991)
* Fixed the logic for handling group layer parallax factors (with LilithSilver, #3125)
* Fixed keyboard modifiers getting stuck for Terrain Brush (#2678)
* Fixed debug messages showing in the Console and Issues views
* Fixed enabled state of File > Export action for tilesets (#3177)
* Fixed Snap to Grid for hexagonal maps
* Fixed AutoMapping rules file to update after changing project properties (#3176)
* Fixed 'Detect Bounding Box' action missing in Keyboard settings
* Fixed toggling "Clear View" on & off shifting the map
* Fixed command-line output not showing on Windows (#2688)
* Fixed "Select object on map" when no object layer is selected (#3207)
* Fixed adjusting of tile types when tileset width changed (by Albert Vaca Cintora, #3237)
* Fixed missing Qt translations for Linux AppImage
* Fixed minimap viewport position when layers are offset (#3211)
* Fixed "Highlight Current Layer" getting confused (#3223)
* Fixed Terrain Set type property to be disabled when appropriate (avoids crash)
* Fixed saving broken references to files loaded using "ext:" prefix (#3185)
* Fixed performance issue in Project view related to file icons
* Fixed dynamic wrapping when adding tiles to a collection (#3076)
* Fixed potential crash when changing a WangSet from script
* Tiled Manual is now available in French
* JSON plugin: Added "tmj", "tsj" and "tj" as accepted file extensions
* YY plugin: Don't use safe writing of files
* YY plugin: Write out custom "object" properties as instance name (instead of the ID)
* YY plugin: Determine sprite names by looking for meta files (by krukai, #3213)
* CSV plugin: Improved handling of infinite maps
* RpMap plugin: Fixed hardcoded exported tile size (#3184)
* libtiled-java: Introduced TilesetCache interface (by Samuel Manflame, #3117)
* Added Ukrainian translation to Windows installer (#3132)
* AppImage: Updated to Sentry 0.4.14
* Updated Bulgarian, Chinese (Simplified), French, Korean, Portuguese (Brasil), Portuguese (Portugal), Russian, Swedish and Turkish translations

### Tiled 1.7.2 (10 August 2021)

* Avoid automatically replacing external tilesets with "similar" ones
* Fixed copying and capturing stamps on staggered maps (with Alexander Dorogov, #2874)
* Fixed possible crash in Tile Animation Editor
* Fixed data loss when saving maps with tilesets that failed to load (#3106)
* Fixed creating multi-layer tile stamp from selection (#2899)
* Scripting: Automatically reset object ID when adding to avoid duplicate IDs
* Linux: Possible workaround for crash in clipboard manager
* AppImage: Updated to Sentry 0.4.12
* Updated Italian translation

### Tiled 1.7.1 (9 July 2021)

* Don't save export target and format to exported files
* Fixed crashes resulting from the Tile Animation Editor
* Fixed possible crash when pasting multi-layer stamp (#3097)
* Fixed possible crash when restoring expanded layers in Objects view
* Fixed parallax factor getting lost when layer is cloned (#3077)
* Fixed an issue with synchronizing selected tiles to current stamp (#3095)
* Commands: Fixed possible crash in Edit Commands window
* Commands: Automatically quote the command executable
* Commands: Improved starting directory for executable file chooser
* Commands: Fixed the 'Clear' button to reset the shortcut
* AppImage: Updated to Sentry 0.4.11
* Updated French translation

### Tiled 1.7.0 (4 June 2021)

* Added basic "major grid" option with stronger lines (with Ilya Arkhanhelsky, #3032)
* Added ability to rearrange tiles in a tileset (with José Miguel Sánchez García, #2983)
* Added option to choose background fade color (with SchmidtWC, #3031)
* Added portable mode, enabled when a "tiled.ini" is detected alongside the Tiled executable (#2945) 
* Disable project extensions by default, for security reasons (#3058)
* Render selection preview and hovered item highlight above labels (#3036)
* Changed the donation reminder to be non-modal
* docs: Generate scripting API documentation using TypeDoc (with Erik Schilling (#2965) and MrMasterplan (#3040, #3041, #3045))
* QMake/Qbs: Added a way to disable DBus support (with Dmitry Marakasov, #3039)
* Scripting: Fixed 'mouseLeft' callback for scripted tools (#3050)
* Scripting: Fixed loading of icons with explicit "ext:" prefix (#3048)
* Scripting: Made TileMap coordinate conversion functions always work (#3054)
* tBIN plugin: Convert 'color', 'object' and 'file' properties on save
* Python plugin: Added Layer.offset and Layer.setOffset (with sverx, #3073)
* Python plugin: Linux AppImage now supports Python 3.6 instead of 3.5
* Windows: Add a default "Open in text editor" command based on notepad.exe
* Fixed possible crash in Properties view when switching files
* Fixed watching/unwatching of folders when adding/removing from project (#3035)
* Fixed determining desired file format by extension on export
* Fixed compilation issue with GCC 10 (#3037)
* Updated Bulgarian, Portuguese (Portugal), Russian and Turkish translations

### Tiled 1.6.0 (23 April 2021)

* Added object selection preview
* Added toggle to select enclosed rather than touched objects (#3023)
* Added Sentry crash handler to Linux AppImage (disabled by default)
* Added %tileid variable for custom commands on tilesets (#3026)
* Added option to lock the position of views and tool bars
* Added toggle to show/hide other maps in the same world (#2859)
* Added a helpful text to Terrain Sets view when it is empty (#3015)
* Allow opening projects from the File menu (#3000)
* Made the terrains list in the Terrain Sets view not collapsible (#3015)
* Automatically select the first terrain when selecting a Terrain Set (#3015)
* When duplicating objects, place the duplicates next to the originals (#2998)
* Tweaked selection outlines to be a little fatter and adjust to DPI
* Write --export-formats output to stdout instead of stderr (#3002)
* Allow hiding objects in the Tile Collision Editor
* Scripting: Added missing Tileset.transparentColor property
* Fixed 'Detach templates' export option to add tilesets when needed
* Fixed Terrain Brush behavior on map edges
* Fixed Terrain Brush behavior for sets transitioning to nothing
* Fixed loss of edit focus when hovering tileset while assigning terrain (#3015)
* Fixed shortcuts for flipping or rotating the current terrain pattern
* Fixed switching to Terrain Brush when clicked terrain is already selected (#3015)
* Fixed state of "dynamic wrapping" toggle button on startup
* Fixed parallax layer positioning when reordering layers (#3009)
* Windows: Fixed Swedish translation missing from installer
* Windows: Re-enabled code signing by SignPath (was missing for Tiled 1.5)
* snap: Added 'removable-media' plug, for accessing USB drives
* snap: "Open Containing Folder" action now also selects the file
* JSON plugin: Write out "version" property as string (#3033)
* YY plugin: Fixed plugin loading issue for qmake builds
* libtiled-java: Optimized for multithreaded usage (by Samuel Manflame, #3004)
* Updated Bulgarian, French, Portuguese (Portugal), Swedish and Turkish translations
* Added Thai translation (by Thanachart Monpassorn, currently at 54%)

### Tiled 1.5.0 (23 March 2021)

* Unified Wang and Terrain tools (backwards incompatible change!)
* Added support for a per-layer parallax scrolling factor ([#2951](https://github.com/mapeditor/tiled/pull/2951))
* Added export to GameMaker Studio 2.3 ([#1642](https://github.com/mapeditor/tiled/issues/1642))
* Added option to change object selection behavior ([#2865](https://github.com/mapeditor/tiled/pull/2865))
* Added Monospace option to the multi-line text editor
* Added option to auto-scroll on middle click
* Added smooth scrolling option for arrow keys
* Added a 'Convert to Polygon' action for rectangle objects
* Added support for drawing with a blob tileset
* Added 'Duplicate Terrain Set' action
* Added Terrain Set type (Corner, Edge or Mixed)
* Added support for rotating and flipping Terrain tiles (by Christof Petig, [#2912](https://github.com/mapeditor/tiled/pull/2912))
* Added support for exporting to [RPTools MapTool](https://www.rptools.net/toolbox/maptool/) RpMap files (by Christof Petig, [#2926](https://github.com/mapeditor/tiled/pull/2926))
* Added Ctrl+Shift to toggle Snap to Fine Grid (by sverx, [#2895](https://github.com/mapeditor/tiled/pull/2895))
* Eraser: Added Shift to erase on all layers (by Michael Aganier, [#2897](https://github.com/mapeditor/tiled/pull/2897))
* Automatically add .world extension to new World files
* Shape Fill Tool now displays the size of the current shape ([#2808](https://github.com/mapeditor/tiled/issues/2808))
* Tile Collision Editor: Added action to add an auto-detected bounding box collision rectangle (by Robin Macharg, [#1960](https://github.com/mapeditor/tiled/pull/1960))
* Tile Collision Editor: Added context menu action to copy selected collision objects to all other selected tiles (by Robin Macharg, [#1960](https://github.com/mapeditor/tiled/pull/1960))
* Tilesets view: Added "Edit Tileset" action to tab context menu
* Tilesets view: Added "Add External Tileset" action to tilesets menu
* Scripting: Added initial API for creating and modifying Terrain Sets
* Scripting: Added API for working with images ([#2787](https://github.com/mapeditor/tiled/pull/2787))
* Scripting: Added API for launching other processes ([#2783](https://github.com/mapeditor/tiled/issues/2783))
* Scripting: Added MapView.center property
* Scripting: Added missing Layer.id and Layer.parentLayer properties
* Scripting: Enable extending most context menus
* Scripting: Fixed reset of file formats on script reload ([#2911](https://github.com/mapeditor/tiled/issues/2911))
* Scripting: Fixed missing GroupLayer and ImageLayer constructors
* Scripting: Added default icon for scripted actions
* Enabled high-DPI scaling on Linux and changed rounding policy
* Remember last file dialog locations in the session instead of globally
* Fixed loading extension path from project config (by Peter Ruibal, [#2956](https://github.com/mapeditor/tiled/pull/2956))
* Fixed performance issues when using a lot of custom properties
* Fixed storing template instance size when overriding the tile ([#2889](https://github.com/mapeditor/tiled/issues/2889))
* Fixed removal of object reference arrow when deleting target object ([#2944](https://github.com/mapeditor/tiled/issues/2944))
* Fixed updating of object references when layer visibility changes
* Fixed map positioning issues in the World Tool ([#2970](https://github.com/mapeditor/tiled/issues/2970))
* Fixed handling of Shift modifiers in Bucket and Shape Fill tools ([#2883](https://github.com/mapeditor/tiled/issues/2883))
* Fixed scrolling speed in Tileset view when holding Ctrl
* Fixed issue causing export.target to get written out as "."
* Fixed "Repeat last export on save" when using Save All ([#2969](https://github.com/mapeditor/tiled/issues/2969))
* Fixed interaction shape for rectangle objects to be more precise ([#2999](https://github.com/mapeditor/tiled/issues/2999))
* Fixed "AutoMap While Drawing" not applying when using Cut/Delete
* Fixed path in AutoMap error message when rules file doesn't exist
* Lua plugin: Don't embed external tilesets, unless enabled as export option ([#2120](https://github.com/mapeditor/tiled/issues/2120))
* Python plugin: Added missing values to MapObject.Shape enum ([#2898](https://github.com/mapeditor/tiled/issues/2898))
* Python plugin: Fixed linking issue when compiling against Python 3.8
* CSV plugin: Include flipping flags in exported tile IDs
* GMX plugin: Take tile object alignment into account
* Linux: "Open Containing Folder" action now also selects the file
* libtiled-java: Many updates (by Henri Viitanen, [#2207](https://github.com/mapeditor/tiled/pull/2207))
* Ported Tiled to Qt 6 (releases still use 5.15 for now)
* Updated Bulgarian, Chinese (Simplified), Czech, Finnish, French, Portuguese, Portuguese (Portugal), Russian, Swedish and Turkish translations

### Tiled 1.4.3 (17 November 2020)

* Fixed running Tiled on macOS Big Sur (#2845)
* Improved error message when adding external tileset
* Fixed opening of files in already open instance of Tiled
* Fixed crash in Edit Commands dialog (#2914)
* Fixed Object Alignment not getting set when reloading a tileset
* Tile Collision Editor: Fixed invisible tile for isometric oriented tileset (#2892)
* Ignore attempts to replace a tileset with itself
* qmake: Support linking to system Zstd on all UNIX-like systems

### Tiled 1.4.2 (5 August 2020)

* Reverted the default layer data format back to CSV (was changed to Zstd by accident in 1.4.0)
* Added ability to draw lines using click+drag (in addition to click and click) when holding Shift
* Improved positioning when adding maps to world via context menu
* Disable instead of hide the "Save As Template" action when using embedded tilesets
* Made Ctrl turn off snapping if Snap to Fine Grid is enabled (#2061)
* Set minimum value of tile width and height to 1
* Fixed Select Same Tile tool behavior for empty tiles
* Fixed clickability of the dot in point objects
* Fixed adjusting of terrain images when tileset width changes
* Worlds: Fixed potential data loss when opening .world file
* tmxrasterizer: Added --show-layer option (by Matthias Varnholt, #2858)
* tmxrasterizer: Added parameter to advance animations (by Sean Ballew, #2868)
* Scripting: Initialize tile layer size to map size upon add (#2879)
* Windows installer: Made creation of the desktop shortcut optional
* Windows installer: Made the launching of Tiled optional
* Updated Qt to 5.12.9 on all platforms except Windows XP and snap releases
* snap: Fixed issues with storing the default session (#2852)
* snap: Enabled support for Zstandard (#2850)

### Tiled 1.4.1 (25 June 2020)

* When opening a .world file, load the world and open its first map
* When opening an object template, show it in the Template Editor
* Fixed crash on trying to export using the command-line (#2842)
* Fixed crash when deleting multiple objects with manual drawing order (#2844)
* Fixed potential crash when removing a tileset
* Fixed potential scaling happening for maps used as tilesets (#2843)
* Fixed positioning of map view when switching between maps in a world
* Fixed file dialog start location
* Scripting: Fixed issues with absolute file paths on Windows (#2841)
* Lua plugin: Fixed syntax used for object properties (#2839)

### Tiled 1.4.0 (17 June 2020)

* Added support for projects (#1665)
* Added object reference property type (with Steve Le Roy Harris and Phlosioneer, #707)
* Added world editing tool for adding/removing and moving around maps in a world (with Nils Kübler, #2208)
* Added a quick "Open file in Project" (Ctrl+P) action
* Added new Object Alignment property to Tileset (with Phlosioneer, #91)
* Added layer tint color (by Gnumaru, #2687)
* Added support for using maps as images (with Phlosioneer, #2708)
* Added 'Open with System Editor' action for custom file properties (#2172)
* Added option to render object names when exporting as image (#2216)
* Added 'Replace Tileset' action to Tilesets view
* Added shortcut to tooltips for all registered actions
* Added automatic reloading of object templates (by Phlosioneer, #2699)
* Added 'Clear Console' button and context menu action (#2220)
* Added 'Reopen Closed File' (Ctrl+Shift+T) action
* Added status bar button to toggle the Console view
* Added a border around the tile selection highlight
* Switch current tileset tab if all selected tiles are from the same tileset (by Mitch Curtis, #2792)
* Made tileset dynamic wrapping toggle persistent
* Properties view: Added action for adding a property to context menu (#2796)
* Optimized loading of CSV tile layer data (by Phlosioneer, #2701)
* Improved map positioning when toggling 'Clear View'
* Remember the preferred format used for saving
* Normalize rotation values when rotating objects (#2775)
* Removed the Maps view (replaced by Project view)
* Removed file system hierarchy from Templates view (replaced by Project view)
* Fixed potential crash when triggering AutoMap (#2766)
* Fixed the status bar placement to be always at the bottom of the window
* Fixed potential issue with automatic reloading of files (#1904)
* Fixed issue where image layer images cannot be loaded from Qt resource files (by obeezzy, #2711)
* GmxPlugin: Added support for layer tint color
* Scripting: Assign global variables to console script evaluations (by Phlosioneer, #2724)
* Scripting: Added coordinate conversion to TileMap
* Scripting: Added support for custom "file" properties
* Scripting: Added checks for nullptr arguments (by Phlosioneer, #2736)
* Scripting: Added some missing tileset related properties
* Scripting: Added FileInfo API with various file path operations (with David Konsumer, #2822)
* Scripting: Provide access to registered file formats (by Phlosioneer, #2716)
* Scripting: Enabled scripted formats to be used on the command-line
* Scripting: Added functions to access inherited properties (by Bill Clark, #2813)
* Scripting: Introduced \__filename global value (with konsumer)
* Scripting: Fixed ObjectGroup.insertObjectAt to use the index
* docs: Clarify "can contain" documentation and error handling (by Phlosioneer, #2702)
* docs: Document all optional attributes, update some docs (by Phlosioneer, #2705)
* docs: Alphabetize scripting API reference (by Phlosioneer, #2720)
* docs: Added missing BinaryFile constructor docs (by Phlosioneer, #2732)
* docs: Enabled Algolia powered search
* libtiled-java: Big update to support newer TMX attributes (by Mike Thomas, #1925)
* libtiled-java: Fixed writing of the tile type (by Phlosioneer, #2704)
* libtiled-java: Enable loading of maps from jar files (by Adam Hornáček, #2829)
* Updated Bulgarian, Chinese (Simplified), Czech, Finnish, French, Norwegian Bokmål, Portuguese (Portugal) and Turkish translations


### Tiled 1.3.5 (27 May 2020)

* Fixed initialization and restoring of map view (#2779)
* Fixed skewed tile terrain/Wang overlays for non-square tiles (#1943)
* Fixed link color on dark theme
* Fixed small issue when right-clicking embedded tileset tab
* Fixed Wang Sets toggle to also appear in the Tileset menu
* Scripting: Fixed issue when closing/comitting BinaryFile (#2801)
* Scripting: Fixed "Safe writing of files" when writing with TextFile
* Updated Qt to 5.12.8 on all platforms except Windows XP and snap releases
* Small translation updates to Bulgarian, French and Portuguese

### Tiled 1.3.4 (14 April 2020)

* Fixed automatic reload issues when editing object types (regression in 1.3.1, #2768)
* Scripting: Added methods to get tileset's image size (backported from 1.4, #2733)
* Scripting: Fixed map.tilesets when 'Embed tilesets' is enabled
* Fixed the "Fix Tileset" button in the Template Editor
* macOS: Disabled unified tool bar to avoid repainting issues (#2667)
* macOS and Linux: Updated Qt from 5.12.6 to 5.12.7

### Tiled 1.3.3 (3 March 2020)

* Fixed loading of compression level
* Fixed default value for Hex Side Length property
* Fixed hiding of status bar text for some tools
* Fixed removing of object labels when removing a group layer
* GmxPlugin: Fixed compatibility with GameMaker 1.4.9999
* Scripting: Made TextFile.commit and BinaryFile.commit close as well
* Scripting: Fixed crashes when modifying certain new objects
* Scripting: Fixed potential crash in Asset.macro/undo/redo/isModified
* Scripting: Fixed potential crash when accessing Tool.preview
* Scripting: Fixed loading of images from extensions folder
* Scripting: Reload extensions also when files are added/removed
* Updated Bulgarian translation (by Любомир Василев)

### Tiled 1.3.2 (22 January 2020)

* Fixed initialization of selected layers (#2719)
* Fixed stamp action shortcuts not being configurable (#2684)
* Fixed the tileset view to respect the 'wheel zooms by default' preference
* Fixed insertion position when using drag-n-drop to rearrange layers
* Fixed displayed layer data format in Properties
* Fixed repeating of export when map is saved by a custom command (#2709)
* Fixed issue when multiple worlds are loaded that use pattern matching
* Issues view can now be hidden by clicking the status bar counters
* macOS: Fixed black toolbar when enabling OpenGL rendering (#1839)
* Windows: Fixed context menus activating first item on release (#2693)
* Windows installer: Include the 'defoldcollection' plugin (#2677)
* libtiled: Avoid inheriting Properties from QVariantMap (#2679)
* docs: Added some notes to Python and JavaScript pages (#2725)
* Updated Qt from 5.12.5 to 5.12.6
* Updated Finnish translation (by Tuomas Lähteenmäki and odamite)
* Updated part of Italian translation (by Katia Piazza)

### Tiled 1.3.1 (20 November 2019)

* Added reloading of object types when changed externally (by Jacob Coughenour, #2674)
* Added a status bar to the startup screen
* Made the shortcuts for the tools configurable (#2666)
* Made Undo/Redo shortcuts configurable (#2669)
* Fixed importing of keyboard settings (.kms files) (#2671)
* Fixed small window showing up on startup for a split second
* Windows: Fixed the shipped version of OpenSSL (fixes new version notification)
* Tiled Quick: Don't compile/install by default (#2673)

### Tiled 1.3.0 (13 November 2019)

* Added support for extending Tiled with JavaScript (#949)
* Added error and warning counts to the status bar
* Added Issues view where you can see warnings and errors and interact with them
* Added configuration of keyboard shortcuts (#215)
* Added status bar notification on new releases (replacing Sparkle and WinSparkle)
* Added option to show tile collision shapes on the map (#799)
* Added switching current layer with Ctrl + Right Click in map view
* Added search filter to the Objects view (#1467)
* Added icons to objects in the Objects view
* Added dynamic wrapping mode to the tileset view (#1241)
* Added a \*.world file filter when opening a world file
* Added support for .world files in tmxrasterizer (by Samuel Magnan, #2067)
* Added synchronization of selected layers and tileset when switching between maps in a world (by JustinZhengBC, #2087)
* Added actions to show/hide and lock/unlock the selected layers
* Added toggle button for "Highlight Current Layer" action
* Added custom output chunk size option to map properties (by Markus, #2130)
* Added support for Zstandard compression and configurable compression level (with BRULE Herman and Michael de Lang, #1888)
* Added option to minimize output on export (#944)
* Added export to Defold .collection files (by CodeSpartan, #2084)
* Added a warning when custom file properties point to non-existing files (#2080)
* Added shortcuts for next/previous tileset (#1238)
* Added saving of the last export target and format in the map/tileset file (#1610)
* Added option to repeat the last export on save (#1610)
* Added Fit Map in View action (by Mateo de Mayo, #2206)
* Tile Collision Editor: Added objects list view
* Changed the Type property from a text box to an editable combo box (#823)
* Changed animation preview to follow zoom factor for tiles (by Ruslan Gainutdinov, #2050)
* Changed the shortcut for AutoMap from A to Ctrl+M
* AutoMapping: Added "OverflowBorder" and "WrapBorder" options (by João Baptista de Paula e Silva, #2141)
* AutoMapping: Allow any supported map format to be used for rule maps
* Python plugin: Added support for loading external tileset files (by Ruin0x11, #2085)
* Python plugin: Added Tile.type() and MapObject.effectiveType() (by Ruin0x11, #2124)
* Python plugin: Added Object.propertyType() (by Ruin0x11, #2125)
* Python plugin: Added Tileset.sharedPointer() function (#2191)
* tmxrasterizer: Load plugins to support additional map formats (by Nathan Tolbert, #2152)
* tmxrasterizer: Added rendering of object layers (by oncer, #2187)
* Fixed missing native styles when compiled against Qt 5.10 or later (#1977)
* Fixed file change notifications no longer triggering when file was replaced (by Nathan Tolbert, #2158)
* Fixed layer IDs getting re-assigned when resizing the map (#2160)
* Fixed performance issues when switching to a new map in a world with many maps (by Simon Parzer, #2159)
* Fixed restoring of expanded group layers in Objects view
* Fixed tileset view to keep position at mouse stable when zooming (#2039)
* libtiled-java: Added support for image layers and flipped tiles (by Sergey Savchuk, #2006)
* libtiled-java: Optimized map reader and fixed path separator issues (by Pavel Bondoronok, #2006)
* Updated builds on all platforms to Qt 5.12 (except snap release)
* Raised minimum supported Qt version from 5.5 to 5.6
* Raised minimum supported macOS version from 10.7 to 10.12
* Removed option to include a DTD in the saved files
* Removed the automappingconverter tool
* snap: Updated from Ubuntu 16.04 to 18.04 (core18, Qt 5.9)
* Updated Chinese, Portuguese (Portugal), Turkish and Ukrainian translations

### Tiled 1.2.5 (9 October 2019)

* Fixed exporting to a file name containing multiple dots (#2149)
* Fixed possible crash in AutoMapper (#2157)
* Fixed crash when unloading certain plugins
* Fixed duplicated entries in Objects view after grouping layers
* Fixed adjacent maps within a world not being properly clickable
* Fixed empty maps within a world not being clickable
* Fixed handling of negative multiplierX/Y in a world file

### Tiled 1.2.4 (15 May 2019)

* Fixed view boundaries to take into account layer offsets (#2090)
* Fixed map size when switching infinite off (#2051)
* Fixed the image cache to check file modification time (#2081)
* Fixed updating a few things when changing tileset drawing offset
* Fixed position of tile object outline on isometric maps
* Fixed saving of tile stamps when using the Shape Fill Tool
* tBIN plugin: Fixed loading of some tilesets on Linux
* tBIN plugin: Fixed possible crash when images can't be found (#2106)
* Python plugin: Disable this plugin by default, to avoid crashes on startup (#2091)
* JSON plugin: Fixed writing of position for objects without ID
* Added Swedish translation (by Anton R)

### Tiled 1.2.3 (12 March 2019)

* Fixed cut/copy in Tile Collision Editor (#2075)
* Fixed crash when trying to add Wang colors without a selected Wang set (#2083)
* tBIN plugin: Fixed hang when locating missing tileset image (#2068)
* CSV plugin: Fixed exporting of grouped tile layers

### Tiled 1.2.2 (29 January 2019)

* Added 'json1' plugin that exports to the old JSON format (#2058)
* Enable the adding of point objects in Tile Collision Editor (#2043)
* Reload AutoMapping rules when they have changed on disk (by Justin Zheng, #1997)
* Fixed remembering of last used export filter
* Fixed label color to update when object layer color is changed (by Justin Zheng, #1976)
* Fixed stamp and fill tools to adjust when tile probability is changed (by Justin Zheng, #1996)
* Fixed misbehavior when trying to open non-existing files
* Fixed mini-map bounds when layer offsets are used in combination with group layers
* Fixed Templates view missing from the Views menu (#2054)
* Fixed Copy Path / Open Folder actions for embedded tilesets (#2059)
* Python plugin: Made the API more complete (#1867)
* Updated Chinese, German, Korean, Norwegian Bokmål, Portuguese (Portugal) and Ukrainian translations

### Tiled 1.2.1 (14 November 2018)

* Fixed JSON templates not being visible in Templates view (#2009)
* Fixed Maps view to show all readable map formats
* Fixed crash when deleting a command using the context menu (by Robert Lewicki, #2014)
* Fixed crash after a world file failed to load
* Fixed Select None action to be enabled when there is any selection
* Fixed disappearing of tile types on export/import of a tileset (#2023)
* Fixed tool shortcuts when using Spanish translation
* Fixed saving of the "Justify" alignment option for text objects (#2026)
* Changed Cut, Copy and Delete actions to apply based on selected layer types
* Windows: Updated builds to Qt 5.9.7
* Updated Russian translation (by Rafael Osipov, #2017)

### Tiled 1.2.0 (19 September 2018)

* Added multi-layer selection, including multi-layer tile layer editing
* Added support for multi-map worlds (#1669)
* Added ability to extend existing polylines (with Ketan Gupta, #1683)
* Added option to highlight the hovered object (#1190)
* Added news from website to the status bar (#1898)
* Added option to show object labels for hovered objects
* Added option to embed tilesets on export (#1850)
* Added option to detach templates on export (#1850)
* Added option to resolve object types and properties on export (#1850)
* Added Escape for switching to the Select Objects tool and for clearing the selection
* Added Escape to cancel the current action in all object layer tools
* Added double-click on polygon objects to switch to Edit Polygons tool
* Added interaction with segments for polygons, for selection and dragging
* Added double-clicking a polygon segment for inserting a new point at that location
* Added action to lock/unlock all other layers (by kralle333, #1883)
* Added --export-tileset command line argument (by Josh Bramlett, #1872)
* Added unique persistent layer IDs (#1892)
* Added 'version' and 'tiledversion' to external tileset files
* Added full paths to Recent Files menu as tool tips (by Gauthier Billot, #1992)
* Create Object Tools: Show preview already on hover (#537)
* Objects view: Only center view on object on press or activation
* Objects view: When clicking a layer, make it the current one (by kralle333, #1931)
* Unified the Create Polygon and Create Polyline tools
* JSON plugin: Made the JSON format easier to parse (by saeedakhter, #1868)
* Tile Collision Editor: Allowed using object templates
* Templates view: Don't allow hiding the template object
* Python plugin: Updated to Python 3 (by Samuli Tuomola)
* Python plugin: Fixed startup messages not appearing in debug console
* Python plugin: Fixed file change watching for main script files
* Lua plugin: Include properties from templates (#1901)
* Lua plugin: Include tileset column count in export (by Matt Drollette, #1969)
* tBIN plugin: Don't ignore objects that aren't perfectly aligned (#1985)
* tBIN plugin: Fixed "Unsupported property type" error for newly added float properties
* Automapping: Report error when no output layers are found
* AutoMapping: Changed matching outside of map boundaries and added 'MatchOutsideMap' option
* Linux: Modernized the appstream file (by Patrick Griffis)
* libtiled: Allow qrc-based tileset images (#1947)
* libtiled-java: Fixed loading maps with multiple external tilesets
* Optimized deletion of many objects (#1972)
* Make Ctrl+Q work for quitting also on Windows (#1998)
* Fixed randomizing of terrain, Wang tiles and stamp variations (#1949)
* Fixed tilesets getting added to maps when they shouldn't be (#2002)
* Fixed issue with default font size in combination with custom family (#1994)
* Fixed the tile grid to render below labels, handles and selection indicators
* Fixed confirming overwrite when exporting a tileset
* Fixed reading of infinite maps that don't use chunked layer data
* Updated Bulgarian, Dutch, French, German, Norwegian Bokmål, Portuguese (Portugal) and Turkish translations

### Tiled 1.1.6 (17 July 2018)

* Fixed Terrain Brush issue on staggered isometric maps (#1951)
* Fixed objects to stay selected when moving them between layers
* Fixed small tab bar rendering issue on high DPI displays
* Fixed rendering of arrows on scroll bar buttons
* Fixed object labels to adjust properly to the font DPI
* Fixed resize handle locations for multiple zero-sized objects
* Fixed handling of arrow keys on focused layer combo box (#1973)
* Tile Collision Editor: Fixed handling of tile offset (#1955)
* Tile Collision Editor: Fixed potential crash on Undo (#1965)
* Python plugin: Added some missing API to the Cell class
* Windows and Linux: Downgraded builds to Qt 5.9 (fixes #1928)
* macOS: Fixed library loading issues for tmxrasterizer and terraingenerator
* macOS: Downgraded to Qt 5.6 (fixes resizing of undocked views and reduces minimum macOS version to 10.7)
* Updates to German, Hungarian, Norwegian Bokmål, Polish, Portuguese (Portugal), Russian and Ukrainian translations

### Tiled 1.1.5 (25 April 2018)

* Fixed erasing mode of the Terrain Brush
* Fixed crash after editing a template
* Fixed rendering of eye/lock icons in Layers view
* Fixed object index when undoing Move Object to Layer action (#1932)
* Fixed shortcuts for flipping and rotating objects (#1926)
* Fixed dynamic retranslation of tools and tool actions
* Fixed possible crash when undoing/redoing Wang color changes
* Fixed handling of sub-properties in Object Type Editor (#1936)
* Fixed crash when deleting an object right before dragging it (#1933)
* Adjust Wang tile data when tileset column count changes (#1851)
* Improved fill behavior in case of selection on infinite map (#1921)
* Removed ability to hide tile collision objects (#1929)
* Remove tile collision layer along with the last object (#1230)
* JSON plugin: Made the reader more strict about object types (#1922)
* JSON plugin: Added support for Wang sets

### Tiled 1.1.4 (28 March 2018)

* Fixed exporting of external tilesets to JSON or TSX formats
* Fixed problem with embedding or exporting tilesets with Wang sets
* Fixed tiles placed by the terrain tool being considered different (#1913)
* Fixed text alignment values appearing at random in Properties view (#1767)
* macOS: Fixed eye/lock icon display in Layers view
* Re-enabled Space for toggling layer visibility
* Migrate properties set on tile collision layer to the tile (#1912)
* Don't reset stamp brush state when pressing Alt
* Automapping: Apply rules to selected area when there is one
* Windows and Linux: Updated builds to Qt 5.10.1
* Linux: Indicate Tiled can open multiple files at once in desktop file
* Lowered the minimum supported version of Qt to 5.5

### Tiled 1.1.3 (6 March 2018)

* Fixed crash when removing a tileset referenced by multiple objects
* Fixed crash on paste when it introduced more than one new tileset
* Fixed Invert Selection for non-infinite maps
* Fixed Select All to not select objects on locked layers
* Fixed logic determining the tilesets used by a tile layer
* Fixed copy/paste changing object order (#1896)
* Fixed tileset getting loaded twice when used by the map and a template
* Fixed repainting issues on undo/redo for new maps (#1887)
* JSON plugin: Fixed loading of infinite maps using CSV tile layer format (#1878)
* Linux: Updated AppImage to Qt 5.9.4
* Updated Hungarian, Japanese, Norwegian Bokmål, Portuguese and Ukrainian translations

### Tiled 1.1.2 (31 January 2018)

* Fixed possible crash while editing polygons
* Fixed hang when loading map file with empty compressed layer data
* Fixed selection of tile stamp to work on mouse click
* Fixed tools not being up to date on modifier keys after activation
* Fixed "Offset Map" action for infinite maps (#1866)
* Templates view: Keep template centered when resizing view
* Tile Collision Editor: Keep tile centered when resizing view
* Tile Collision Editor: Display tool info text in status bar
* JSON plugin: Fixed reading of infinite maps (#1858)
* libtiled-java: Fixed some bugs (by Henry Wang, #1840)
* libtiled-java: Fixed tile offset value not being considered (by digitalhoax, #1863)

### Tiled 1.1.1 (4 January 2018)

* Fixed crash on load for template instances of non-tile objects
* Windows Installer: Include the Qt SVG image plugin

### Tiled 1.1.0 (3 January 2018)

* Added support for infinite maps (by Ketan Gupta, #260)
* Added support for Wang tiles and related tools (by Benjamin Trotter)
* Added support for reusable object templates (by Mohamed Thabet)
* Added working directory setting for custom commands (by Ketan Gupta, #1580)
* Added output of custom commands in Debug Console (by Ketan Gupta, #1552)
* Added autocrop action based on tile layers (by Ketan Gupta, #642)
* Added tool bar with tool-specific actions and settings (by Ketan Gupta, #1084)
* Added shape fill tool for filling rectangles or circles (by Benjamin Trotter, #1272)
* Added option to lock/unlock a layer (by Ketan Gupta, #734)
* Added .xml as possible file extension for TMX files
* Added keyboard shortcut for Save All (by Thomas ten Cate)
* Added actions to remove a segment from polygon or to split a polyline (by Ketan Gupta, #1685)
* Added icon for animation editor in the tileset editor (by Ketan Gupta, #1706)
* Added display of flip bits for hovered tile in status bar (#1707)
* Added ability to capture tiles while using fill tools (#790)
* Added option to have mouse wheel zoom by default (#1472)
* Added tab closing actions to context menu, and close by middle-click (by Justin Jacobs, #1720)
* Added ability to reorder terrain types (by Justin Jacobs, #1603)
* Added a point object for marking locations (by Antoine Gersant, #1325)
* Added 'New Tileset' button when no tileset is opened (by Rhenaud Dubois, #1789)
* Added 'Open File' button when no file opened (by Rhenaud Dubois, #1818)
* Added support for custom input formats and TMX output to the --export-map command-line option
* Added island RPG example based on Beach tileset by finalbossblues
* Added file-related context menu actions to tileset tabs
* Added action to reset to default window layout (by Keshav Sharma, #1794)
* Added support for exporting tilesets, including to Lua format (by Conrad Mercer, #1213)
* Keep object types sorted alphabetically (by Antoine Gersant, #1679)
* Improved polygon node handles and drag behavior
* Fixed %executablepath variable for executables found in PATH (#1648)
* Fixed Delete key to delete selected polygon nodes when appropriate (by Ketan Gupta, #1555)
* Fixed Terrain Brush going wild in some scenarios (#1632)
* Fixed the "Embed in Map" checkbox to be persistent (#1664)
* Fixed crash when saving two new maps using the same file name (#1734)
* Fixed issues caused by paths not being cleaned (#1713)
* Fixed suggested file name for tilesets to match the tileset name (by killerasus, #1783)
* Fixed selection rectangle's shadow offset when zooming (by Antoine Gersant, #1796)
* Fixed save dialog to reopen after heeding the file extension warning (by Antoine Gersant, #1782)
* Fixed potential crash when zooming out too much (#1824)
* Fixed potential crash after deleting object or group layers
* Fixed Object Selection tool clearing selection on double-click
* Enabled building with Qbs on macOS, including the Python plugin (by Jake Petroules)
* Automapping: Don't fail if an input/inputnot layer isn't found
* Automapping: Added a "StrictEmpty" flag to input layers
* GMX plugin: Added support for defining views with objects (by William Taylor, #1621)
* GMX plugin: Added support for setting scale and origin for instances (#1427)
* GMX plugin: Added support for setting the creation code for instances and the map
* GMX plugin: Start counting default tile layer depth from 1000000 (#1814)
* tBIN plugin: Added read/write support for the tBIN map format (by Chase Warrington, #1560)
* libtiled-java: Generate classes from XSD, some fixes and build with Maven (by Mike Thomas, #1637)
* libtiled-java: Added support for manipulating non-consecutive tile IDs in a tileset (by Stéphane Seng)
* Python plugin: Adjusted example scripts to API changes (by spiiin, #1769)
* Flare plugin: Various changes (by Justin Jacobs, #1781)
* TMW plugin: Removed since it is no longer needed
* Updated Dutch, Bulgarian, English, French, German, Korean, Norwegian Bokmål, Spanish and Turkish translations

### Tiled 1.0.3 (29 August 2017)

* Fixed crash on reload map (#1659, #1694)
* Fixed possible crash on undo/redo in collision editor (#1695)
* Fixed tile replacement to add tileset when needed (by Mohamed Thabet, #1641)
* Fixed the display of the image source property for tilesets
* Fixed shortcut for 'Copy tile coordinates' (Alt+C) in Portuguese translation (by olueiro)
* JSON plugin: Fixed reading of tileset column count
* JSON plugin: Fixed reading of custom properties on tile collision object group

### Tiled 1.0.2 (27 June 2017)

* Added read-only tile and terrain properties in map editor (#1615)
* Fixed Terrains view to display all tilesets with terrain
* Fixed hang when trying to fill with a pasted stamp (#1617, #1624)
* Fixed crash when editing collision when tile image wasn't loaded
* Fixed rendering of tile objects when the image couldn't be loaded
* Fixed rendering of tile object outlines for resized objects
* Fixed labels shown on objects hidden via a group layer
* Fixed updating of label positions when moving a group layer
* GMX plugin: Fixed tile type inheritance for tile objects
* Restored Ctrl+N shortcut on "New Map" action

### Tiled 1.0.1 (13 June 2017)

* Made the zoom level used in Tilesets view persistent
* Fixed mixed up polygon and polyline icons (by Ketan Gupta, #1588)
* Fixed reset of font size when using font dialog (#1596)
* Fixed several issues with the Properties dock (#1583, #1611)
* Fixed centering on object on layer with offset (#1600)
* Fixed handling of symbolic links in Recent Files menu and Maps view (#1589)
* Fixed labels for objects in grouped object layers
* Reverted the file format version back to "1.0" and added "tiledversion" attribute
* Lua plugin: Fixed group layers being exported with "imagelayer" type (#1595)
* Added Korean translation (by miru2533 and SshipSunBee, #1604)
* Updated Russian and Chinese translations

### Tiled 1.0.0 (25 May 2017)

* Added support for editing external tilesets (#242)
* Added a text object with configurable font and wrapping (#1429)
* Added layer grouping (#1038)
* Added Tile.type and inherit tile object properties from the tile (#436, #1248)
* Added a start page
* Added selection of underlying objects with Alt modifier (by Yuriy, #1491)
* Added an option to disable safe writing of files (#1402, #1404)
* Added invert selection action (by Leon Moctezuma, #1423)
* Added support for isometric terrain overlays and tile collision objects (#419, #757)
* Added 180-degree mirroring mode to terrain brush with Alt modifier
* Added short and consistent map format names to use with --export-map (by Marce Coll, #1382)
* Added Swap Tiles action (by Alexander Münch, #866)
* Added tileset background color property (#227)
* Added 60 degree tile rotation support for hexagonal maps (by Victor Nicolaichuk, #1447)
* Added a check for duplicates when adding tiles (by Simião, #1227)
* Added option to run commands from menu as well as edit them (by Ketan Gupta, #943)
* Added custom shortcuts for commands (by Ketan Gupta, #1456)
* Added optional ID and Position columns to objects view (by i-ka, #1462)
* Added an executable picker for custom commands (by Ketan Gupta, #942)
* Added marching ants effect on selected objects (by Mohamed Thabet, #1489)
* Added all open tilesets to the Tilesets view
* Added auto-show/hide all views (Clear View) action (by erem2k, #563)
* Added minimap in the resizing dialog (by Yuriy, #1516)
* Added drag-n-drop support in Layers view (#178)
* Added support for storing object type definitions in JSON format (#1313)
* Added cut/copy/paste actions for custom properties (#515)
* Allow changing the tile of tile objects (by Mohamed Thabet, #409)
* Allow selecting a folder to fix multiple broken links at once
* Added support for dragging external tilesets into the Tilesets dock
* Added support for dragging images into image collection tilesets
* Write out Tiled version in TMX/JSON "version" attribute (#1416)
* Remember last view on map also for closed files (#905)
* Remember tileset zoom level in the tileset editor (by Artem Sharganov, #408)
* Change current layer depending on selected objects (by Glavak, #1424)
* Improved support for using Tiled on HiDpi screens
* Improved the behavior of the tile selection tool
* Made Ctrl+D duplicate objects instead of deleting them
* Use an eye icon instead of a checkbox for layer visibility (by Ketan Gupta, #1127)
* JSON tileset: Save width/height of individual tile images
* Linux: Added MIME type for tileset files
* Fixed hexagonal rotation of tile stamps (by Bdtrotte, #1476)
* Fixed handling of broken tile references, which now render as a red marker
* Fixed manual reloading of images for image collection tilesets
* Fixed Offset Layers tool to wait until mouse is moved
* Fixed current stamp to always update when a tile is clicked
* Fixed handling of pinch gestures (#1305)
* Fixed flipping a group of objects to work like expected (by Vitek1425, #1475)
* Fixed stamp brush to work better on staggered maps (by Bdtrotte)
* Fixed objects offsetting while resizing (by Acuion, #1518)
* Fixed fill tool for hexagonal maps (#883)
* Fixed potential crash in Terrain Brush
* Windows: Fixed menus when using OpenGL in full screen mode (#1576)
* Windows: Added Sticker Knight and Python example scripts to installer (#819)
* Windows: Fixed bringing existing Tiled window to foreground (#1256)
* AutoMapping: Fixed object groups always getting added
* AutoMapping: Improved map boundary handling (by Stefan Beller, #1224)
* AutoMapping: Apply custom properties set on output layers
* terraingenerator: Made the amount of columns configurable
* terraingenerator: Copy tile properties from the source tilesets
* Added Ukrainian translation (by Olexandr Nesterenko)
* Added Hungarian translation (by Balázs Úr)
* Added Finnish translation (by ekeimaja)
* Updated Bulgarian, Dutch, French, German, Russian, Spanish and Turkish translations

### Tiled 0.18.2 (21 February 2017)

* Fixed crash when deleting multiple selected objects
* Fixed crash when moving multiple selected objects to another object layer
* Fixed updating of values displayed in Objects and Layers views
* GMX plugin: Added support for image collection tilesets
* Object Types Editor: Improved behavior when adding new types
* Linux: Fixed shipping of image format plugins in AppImage releases

### Tiled 0.18.1 (23 January 2017)

* Fixed terrain brush for isometric staggered maps (by Clyde)
* Fixed crash when resizing map causes objects to get removed
* Fixed crash when duplicating an object layer
* Fixed position of image layer after Resize or Offset Map
* Fixed the quality of the minimap on HiDpi displays
* Fixed Alt-drag behavior to not override resize handles
* When adding a new layer, insert it above the current one
* GMX plugin: Fixed positioning for non-tile objects and support scaling
* GMX plugin: Export tile objects without a type as tiles
* GMX plugin: Support horizontal and vertical flipping
* Windows: Fixed encoding problems with command-line output
* Windows: Fixed the architecture of shipped MSVC DLLs
* Updated Chinese translation (by Clyde)

### Tiled 0.18.0 (20 December 2016)

* Added Layer via Copy/Cut actions
* Added support for Paste in Place action for tile layers
* Added context menu to change custom property type (by Dmitry Hrabrov)
* Added support for higher precision for custom floating point properties
* Added %mappath variable to commands (by Jack Roper)
* Added snapping to pixels (by Mamed Ibrahimov)
* Added right-click to clear the tile selection
* Added a context menu action to reset the size of tile objects
* Added exporter for Game Maker Studio room files (by Jones Blunt)
* Added Move Up/Down buttons to Objects view (by iskolbin)
* Added pixel coordinates to status bar for object tools (by iskolbin)
* Added Sticker Knight platformer example (by Ponywolf)
* tmxrasterizer: Added --size argument and support local file URLs
* tmxrasterizer: Use smooth pixmap transform by default
* Linux: Register tmxrasterizer as thumbnail generator for TMX files
* Allow scrolling past map edges with mouse wheel
* Enabled HiDpi scaling and improved the quality of some icons
* Reversed the order of the objects in the Objects view
* JSON plugin: Added Node.js support to the JavaScript export
* Updated TMX schema definition (by assofohdz)
* Fixed unfinished objects getting saved
* Fixed OpenGL rendering mode when application is scaled (HiDpi screens)
* Fixed Remove and Rename actions for predefined properties
* Windows: Fixed console output
* libtiled-java: Use Maven, deploy to OSSRH and code updates (by Mike Thomas)
* libtiled-java: Added a basic isometric renderer (by Mike Thomas)
* Updated Brazilian Portuguese, Chinese, Czech, Dutch, Hebrew, Norwegian Bokmål and Spanish translations

### Tiled 0.17.2 (28 November 2016)

* Fixed bug with editing type and name for multiple objects
* Fixed ability to change the image of a tile in an image collection tileset
* Fixed wrong layer name getting edited when switching maps
* Fixed possible crash when missing tileset images and using tile animations
* Compiled against Qt 5.6.2 on macOS to avoid crashes with Qt 5.7

### Tiled 0.17.1 (4 November 2016)

* Fixed wrong alpha value when opening the color picker dialog
* Fixed saving of object group color alpha value
* Fixed tile id adjustment for newly added tilesets
* Fixed "Object Properties" entry in the context menu to be always enabled (by Erik Schilling)
* Fixed out-of-sync tile selection during layer offset change (by nykm)
* Fixed hidden objects becoming visible when offsetting the map (by ranjak)
* Fixed problems with using predefined file properties
* Lua plugin: Fixed type of animation frame properties
* OS X: Use standard shortcut for toggling full screen
* OS X: Fixed compile when pkg-config is present
* Windows: Include the Defold plugin
* Windows: Added support for DDS, TGA, WBMP and WEBP image formats
* Linux: Added 64-bit AppImage (with help from Simon Peter)
* Chinese translation updates (by endlesstravel and buckle2000)
* French translation updated (by Yohann Ferreira)

### Tiled 0.17.0 (15 August 2016)

* Added a platform-independent theme, which can be dark (#786)
* Added Paste in Place action for objects (#1257)
* Added custom property type 'color' (#1275)
* Added custom property type 'file' (#1278)
* Added option for removing invisible objects in resize dialog (#1032, by Mamed Ibrahimov)
* Added support for editing multi-line string properties (#205)
* Added %layername and %objectid to available command variables
* Added support for scrolling in tileset view with middle mouse button (#1050, with Will Luongo)
* Added a rectangle erase mode to the eraser (#1297)
* Added export to Defold .tilemap files (by Nikita Razdobreev)
* Added simple full screen mode
* Added "Copy File Path" and "Open Containing Folder" actions to tab context menu
* Added warning when saving with the wrong file extension
* Added color picker for setting transparent color of a tileset (#1173, by Ava Brumfield)
* Various object selection tool improvements
* Allow creating rectangle/ellipse objects in any direction (#1300)
* Enabled nested views and grouped dragging for stacked views (#1291)
* Fixed updating object drag cursor when exiting resize handles (#1277)
* Fixed tile animations to stay in sync when changing them (#1288)
* Fixed preservation of tile meta-data when tileset width is changed (#1315)
* Updated Bulgarian, Dutch, German, Norwegian Bokmål, Russian, Spanish and Turkish translations

### Tiled 0.16.2 (7 July 2016)

* JSON plugin: Fixed loading of custom properties on terrains
* Lua plugin: Fixed missing export of object layer drawing order
* Fixed tile index adjustment when tileset image changes width
* Fixed --export-map [format] option
* Fixed shortcuts for some tools when language is set to Dutch
* Fixed a painting related bug affecting the top edge after AutoMapping
* Fixed issues when compiling against Qt 5.6 on OS X and Windows
* Fixed crash on maximizing with Maps view open on Windows (Qt 5.6.1)
* Fixed focus issue while typing predefined object types (Qt 5.6)
* Fixed silent fail when saving to restricted location on Windows (Qt 5.6)

### Tiled 0.16.1 (6 May 2016)

* Fixed auto-updater not enabled for Windows release
* Fixed saving of object IDs assigned to tile collision shapes
* Fixed crash when pressing Backspace with Custom Properties section selected
* Fixed crash on exit when leaving the Tile Collision Editor open
* Added Norwegian Bokmål translation (by Peter André Johansen)
* Updated Turkish translation

### Tiled 0.16.0 (28 March 2016)

* Added checking for updates, based on Sparkle and WinSparkle
* Added default property definitions to object types (with Michael Bickel)
* Added types to custom properties: string, float, int, boolean (with CaptainFrog)
* Added Properties view to the Tile Collision Editor (by Seanba)
* Added a reset button for color properties
* Added eraser mode to Terrain Brush and fixed some small issues
* Reuse existing Tiled instance when opening maps from the file manager (with Will Luongo)
* Allow setting tile probability for multiple tiles (by Henrik Heino)
* New MSI based installer for Windows
* Optimized selection of many objects
* libtiled-java: Fixed loading of maps with CSV layer data that are not square (by Zachary Jia)
* Fixed potential crash when having Terrain Brush selected and switching maps
* Updated Dutch, French, German, Japanese, Russian and Spanish translations

### Tiled 0.15.2 (6 March 2016)

* Added Turkish translation (by Nuri Uzunoğlu)
* Fixed hiding of object labels when deleting an object layer
* Fixed updating of object label colors when changing object types
* TMX: Added image size attributes to image layer images
* Updated Brazilian Portuguese translation

### Tiled 0.15.1 (30 January 2016)

* Fixed adding/removing object name labels when set to always visible
* Fixed a problem with 'Execute in Terminal' on OS X
* Fixed mouse coordinate conversion for hexagonal renderer
* Fixed image layer offset handling
* Update Czech translation

### Tiled 0.15.0 (4 January 2016)

* Allow loading maps with broken external references
* Allow plugins to be enabled/disabled
* Allow changing tileset image parameters
* Allow changing the images of tiles in a collection tileset
* Allow changing external tileset references
* Allow panning over the edges of the map
* Added Terrain Generator tool
* Added column count property to image collection tilesets
* Added a combo box for changing the current layer to the status bar
* Moved the AutoMapping while drawing toggle into the menu
* Removing tiles from collection tilesets no longer changes tile IDs
* Unified layer offset handling
* Default tile layer data format changed to CSV
* Deprecated pure XML and Gzip-compressed tile layer data formats
* Fixed random tile picker for tiles with zero probability (by Henrik Heino)
* Fixed saving of alpha value of the map background color
* Fixed crash in tmxrasterizer and tmxviewer
* Fixed tmxrasterizer not reporting write errors
* Fixed isometric rendering bug with odd tile heights (by Ryan Schmitt)
* Updated Bulgarian, Dutch, French, German, Japanese, Russian and Spanish translations

### Tiled 0.14.2 (12 October 2015)

* Added Polish translation (by Tomasz Kubiak)
* Fixed layer offsets missing in the Lua export
* Fixed JSON tileset format missing in 'Add External Tileset' action
* Fixed language selection entries for Portuguese
* Fixed an issue with copy/pasting when using image collection tilesets
* Updated Brazilian Portuguese translation

### Tiled 0.14.1 (28 September 2015)

* Added missing 'renderorder' property to the Lua export
* Fixed editing of properties of tiles captured from the map

### Tiled 0.14.0 (21 September 2015)

* Added support for custom external tileset formats (JSON format added)
* Added support for shifting layers by some distance in pixels
* Added back object name labels in a much improved form
* Added tile stamp variation support to the fill tool
* Synchronize tileset selection when capturing tiles from the map
* Change tile in collision and animation editors based on selected tile object
* Keep the active brush when switching maps
* Python plugins can now add export-only map formats
* Fixed updating of current tile when changing map
* Fixed animated tile overlay to look less odd in some cases
* Fixed Save As dialog popping up when saving fails
* Fixed tilesets view collapsing when switching maps on OS X
* Updated Russian, Spanish, Czech, French, Japanese, German, Dutch and Bulgarian translations

### Tiled 0.13.1 (6 September 2015)

* Added Bulgarian translation (by Lyubomir Vasilev)
* Updated Spanish, French and Dutch translations

### Tiled 0.13.0 (10 August 2015)

* Added persistent Tile Stamps with support for variations (#969)
* Added Select Same Tile tool (by Mamed Ibrahimov)
* Added option to disable opening of last files on startup (by Mamed Ibrahimov)
* Added tilecount property to TMX, JSON and Lua map formats (#806)
* Added tileset properties to Properties view, as read-only (by Mamed Ibrahimov)
* Added Save All action (by Mamed Ibrahimov)
* Added translation of command line messages (by Mamed Ibrahimov)
* Added menu item linking to online documentation
* Object selection outlines are now drawn on top of everything
* Select new objects after they have been created
* Made the starting point for polylines and polygons visible
* Use the tile probability property also in random mode
* Ungrouped position and size properties (#892)
* CSV plugin: Extended to export all tile layers (by Alejandro Cámara)
* Lua and JSON plugins: Added support for layer data compression
* Fixed crash when changing flipping flag for multiple objects (by Mamed Ibrahimov)
* Fixed Ctrl+T causing a crash when no maps are open
* Fixed availability of 'Execute in Terminal' command on Linux with Qt 5
* Fixed drag object mouse cursor to appear only when it should
* Fixed selected file format when doing Save As with a non-TMX map
* Fixed problems with infinate scaling factors when resizing objects
* Require at least Qt 5.1.0
* Require compiler support for C++11
* Updated Russian, German, Czech and Italian translations

### Tiled 0.12.3 (1 June 2015)

* Fixed updating of map view when rotating objects with Z key
* Fixed updating of map view when joining, splitting or deleting polygon nodes
* Fixed a crash when reading an invalid TMX file
* Fixed live automapping updates when moving the mouse fast
* Made Backspace work for deleting collision objects and animation frames

### Tiled 0.12.2 (22 May 2015)

* Fixed updating of map view when moving objects with arrow keys
* Fixed compatibility issue with tile objects affecting the JSON format

### Tiled 0.12.1 (19 May 2015)

* Fixed updating of map view when changing objects from properties view
* Fixed updating of Properties view while objects are moved/resized
* Fixed terrain information getting lost when reading JSON maps

### Tiled 0.12.0 (14 May 2015)

* Added support for resizing any object as well as multiselection (with mauve)
* Added Control modifier for preserving aspect ratio while resizing
* Added Shift modifier for resizing with origin in the middle
* Added Alt modifier for suppressing selection changes when starting to drag
* Added a Magic Wand selection tool (by Henry Jia)
* Added tile probability attribute to tile properties view
* Added a Donate button to the About dialog
* Added a Patreon dialog to the Help menu
* Added an --export-formats command line option
* Remember the directory used for external tilesets (by Henry Jia)
* Don't set a window icon on Mac OS X
* Changed the way tile probability is applied (now it's relative)
* Fixed a crash in the terrain brush
* Fixed object selection behavior when Shift is held while clicking on nothing
* Fixed grid snapping being applied for staggered maps even when not enabled
* Fixed infinite memory allocation loop on invalid tile size in TMX file
* Fixed file icon associated with TMX files on Windows
* Fixed automapping of tile objects (by Seanba)
* Fixed 'Export as Image' to handle out of memory errors
* Fixed TMX files to be written in native line endings
* Fixed .desktop file missing %f argument for passing files (by Ying-Chun Liu)
* Fixed cursor position resetting when editing object type
* Added Arabic (Algeria) translation (by Damene Abdelkader)
* Updated, Czech, Dutch, French, German, Italian, Japanese, Portuguese, Russian and Spanish translations

### Tiled 0.11.0 (11 January 2015)

* Added support for hexagonal maps (offset coordinates)
* Added 'Export' action to repeat the last export
* Added a shortcut for the Reload action (Ctrl+R)
* Added ability to rename custom properties (by arn00d)
* Added unique IDs to objects (by Mark van Rij)
* Added a CSV export plugin
* Added visual feedback when properties differ between multiple selected objects (by Parker Miller)
* Added command-line export (by Brandon Dillon)
* Allow dynamically changing the map orientation and grid size
* Suppress the standard main window context menu in the collision editor
* Lua plugin: Write out tile terrain information
* Lua plugin: Include Tiled version in exported file
* Flare plugin: Fixed ability to open maps with absolute paths
* Fixed grid rendering for staggered maps
* Fully support building and running Tiled with Qbs
* Updated Czech, Dutch, French, German, Italian, Japanese, Portuguese and Spanish translations

### Tiled 0.10.2 (23 October 2014)

* Fixed hit area for polygon nodes when editing polygons while zoomed in or out
* Fixed another possible crash in the orthogonal renderer
* Fixed Select All action to work for object layers
* Fixed map pixel size preview for staggered maps
* Fixed repainting issues when tiles extend beyond their layer boundaries
* Fixed repainting issues when using tiles smaller than the grid size
* Display errors non-modal when applying automatic automapping rules
* Flare plugin: Fixed coordinate format for import and export (by Justin Jacobs)
* Lua plugin: Write out Image layer position
* Small updates to the Italian translation (by Omnomnobot)

### Tiled 0.10.1 (21 September 2014)

* Fixed a crash that could happen when using the terrain tool
* Fixed missing background color information from Lua export
* Allow using up to 3 or 4 GB RAM on 32 or 64 bit Windows systems respectively

### Tiled 0.10.0 (14 September 2014)

* Added object rotation (sponsored by Ben Wales)
* Added support for explicit object ordering (sponsored by Ben Wales)
* Added new Properties window with a rewritten properties editor
* Added support for writing plugins in Python (by Samuli Tuomola)
* Added image collection tilesets (sponsored by Jamie Rocks)
* Added map file watching and automatic reloading (sponsored by FlatRedBall.com)
* Added support for moving objects with arrow keys (sponsored by Ben Wales)
* Added a 'snap to fine grid' option (by Xenodora)
* Added support for JavaScript (JSONP) load/save (by Dobes Vandermeer)
* Added more zoom levels (by Joel Leclerc)
* Added shortcuts for finishing and canceling object creation
* Added a tile collision editor for defining collision shapes on tiles
* Added a tile animation editor and play defined animations
* Allow changing properties of multiple objects/tiles simultanously (by Parker Miller)
* Added tile rendering-order map property (by Lennert Raesch)
* Added support for changing the object line width
* Added support for CSV-encoded layers to libtiled-java (by Alexei Bratuhin)
* Added support for ellipse and polygon objects to libtiled-java (by Hendrik Brummermann)
* Added terrain properties to JSON export (by Dennis Hostetler)
* Added support for moving image layers in the Properties window (by Michael Aquilina)
* Added option to include background image when saving as image (by Sean Humeniuk)
* Added options to control layer visibility to tmxrasterizer (by Nathan Tolbert)
* Added display of tile ID in status bar (by Champi080)
* Added support for objects on staggered isometric maps (by Remco Kuijper)
* Added support for staggered maps to tmxviewer and tmxrasterizer
* Added a tool for moving the image of an image layer (by Mattia Basaglia)
* Added button to the tileset dock as shortcut to add a tileset (by Erik Schilling)
* Allow changing order of open document tabs (by Sean Humeniuk)
* Changed object position and size units from tiles to pixels (by mauve)
* Allow adding multiple tilesets at once (by mauve)
* Make highlighted grid cells outside map red (by Sean Humeniuk)
* Allow changing the drawing offset of a tileset
* Fixed hang on Mac OS X when drawing certain ellipse objects
* Fixed removal of polygon/polyline objects when resizing a map
* Fixed writing of tile offset in the Lua export
* Fixed updating of image layer when changing its image
* Fixed start drag distance check when editing polygons and moving objects
* Fixed console output of tmxrasterizer on Windows
* Raise the Layers dock for editing a new layer's name
* Avoid saving truncated files when compiled against Qt 5.1 or higher (by Erik Schilling)
* Made Tiled registering \*.tmx as MIME-type (by Erik Schilling)
* Added Traditional Chinese translation (by Yehnan Chiang)
* Updated Czech, Dutch, French, German, Russian and Spanish translations

### Tiled 0.9.1 (27 July 2013)

* Added saving of map background to JSON format (by Petr Viktorin)
* Added saving of terrain information to JSON format (by Petr Viktorin)
* Object Selection tool now always start selecting objects when holding Shift
* Increased maximum for tileset margin and spacing to 9999
* Some updates to libtiled-java (by Oskar Wiksten)
* Install the automappingconverter application (relevant on Linux)
* Avoid using Windows 95 style (was used on some Linux desktop environments)
* Removed layer name checks from the Flare export plugin (by Stefan Beller)
* Double-clicking an object now opens the Object Properties dialog
* Fixed Object Properties dialog not remembering its size
* Fixed object drawing order for image saving and mini-map
* Fixed some plurals in English translation
* Fixed line widths when zooming in Qt 5
* Fixed updating of image layer when its opacity or image is changed
* Fixed display of grid in tileset view on certain zoom levels
* Fixed save in wrong format after opening a map with plugin (by Mike Hendricks)
* Fixed closing Tiled being very slow with many maps
* Fixed saving of image layer properties in the Lua format
* Fixed escaping of special characters in the Lua format
* Fixed handling of relative paths for image layers in the JSON plugin

### Tiled 0.9.0 (27 January 2013)

* Added objects dock and per-object visibility toggle (by Tim Baker)
* Added maps dock (by Tim Baker)
* Added terrain tool for automatic terrain transitions (by Manu Evans)
* Added a minimap (by Christoph Schnackenberg)
* Added a staggered isometric map renderer, still without object layer support
* Added basic image layer support (by Gregory Nickonov and Alexander Kuhrt)
* Added display of current layer to the status bar (by Tim Baker)
* Added editable combo box for changing the zoom level (by Tim Baker)
* Added support for multiple input layers to automapping (by Stefan Beller)
* Added option to apply automapping rules while editing (by Stefan Beller)
* Added a converter to update old automapping rules (by Stefan Beller)
* Added support for objects layers to automapping (by Stefan Beller)
* Added support for random mode to the fill tool (by Stefan Beller)
* Added Replica Island plugin (by Eric Kidd)
* Added option to change the grid color (by Stefan Beller)
* Added support for ellipse objects (by devnewton and Christoph Schnackenberg)
* Added name labels for objects on isometric maps (by Andrew Motrenko)
* Added map property for changing the background color (by Emmanuel Barroga)
* Added shortcut to manually reload tilesets (Ctrl-T) (by Michael Williams)
* Added toggle for showing tile object outlines
* Added support for pinch zooming (by Pierre-David Bélanger)
* Added initial (non-GUI) support for individual and/or embedded tile images
  (by Petr Viktorin)
* Added reading support to Flare plugin (by Stefan Beller)
* Added a TMX rasterizer command line tool (by Vincent Petithory)
* Added man pages and desktop file (by Erik Schilling)
* Made the size and position of most dialogs persistent
* Respect the original layer data format of a loaded map (by Ben Longbons)
* Marked Tiled as high-resolution capable on Mac OS X
* Improved handling of external tilesets in Lua export
* Reverted tilesets view back to tabs, but with menu button (by Stefan Beller)
* Allowed plugins to support multiple file name filters (by Samuli Tuomola)
* Allow saving in any format that can also be read (by Stefan Beller)
* Fixed eraser skipping tiles when moving fast
* Fixed bug in Flare plugin (by Clint Bellanger)
* Fixed compile against Qt 5 (by Kenney Phillis)
* Fixed resolving of symbolic links while loading map
* Fixed a crash that could happen after trying to load a faulty map
* Updated Portuguese, Dutch, German, Spanish, Russian, French, Japanese,
  Chinese, Brazilian Portuguese, Hebrew and Czech translations

### Tiled 0.8.1 (7 May 2012)

* Added MacOS X Lion full screen support
* Fixed crash that could happen when painting with a pasted stamp
* Fixed zoom sensitivity for finer-resolution mouse wheels
* Fixed issues when using quickstamps in combination with the fill tool
* Fixed stamp tool not to miss tiles when drawing fast
* Fixed automapping to work with external tilesets
* Fixed crash in automapping when dealing with broken rule files
* Fixed object type getting erased on pressing Enter
* Changed the license of libtiled-java from LGPL to BSD
* Updated Italian and Hebrew translations

### Tiled 0.8.0 (11 December 2011)

* Added support for polygon and polyline objects
* Added support for tile rotation
* Added support for defining the color of custom object types
* Added a Delete action to delete selected tiles or objects
* Added random mode to the stamp brush
* Added Flare export plugin
* Added JSON plugin that supports both reading and writing
* Added ability to rename tilesets
* Added a mode in which the current layer is highlighted
* Added support for specifying a tile drawing offset
* Added a shortcut to copy the current tile position to clipboard (Alt+C)
* Added a command line option to disable OpenGL
* Allow custom properties on tilesets
* Many automapping improvements
* Improved tileset dock to handle a large amount of tilesets better
* Made the 'Show Grid' option in the tileset view persistent
* Raised the tile size limit in the New Tileset dialog from 999 to 9999
* Correctly handle changes in the width of a tileset image
* Worked around a long standing crash bug
* Added Russian translation
* Updated the German, Japanese, Spanish, Chinese, Czech, Dutch, French and
  Brazilian Portuguese translations

### Tiled 0.7.1 (27 September 2011)

* Select stamp tool when selecting tiles in tileset view
* Enable anti-aliasing for OpenGL mode
* Small improvement to the Lua export plugin (incompatible!)
* Fixed a bug in the Create Object tool
* Fixed reading of maps without tilesets but with a tile layer
* Fixed position of tile objects to center on the mouse on insertion
* Updated the Czech translation

### Tiled 0.7.0 (20 July 2011)

* Added support for horizontal and vertical flipping of tiles
* Added copy/paste support for objects
* Added merge layer down action
* Added Show or Hide all Other Layers action
* Added actions to select the previous/next layer
* Added Crop to Selection action
* Added a Lua export plugin
* Added Droidcraft plugin to read and export the map files
* Added option to turn off grid in the tileset view
* Added hand scrolling while holding the spacebar
* Made the object context menu available in all object tools
* Display tile coordinates also when using object tools
* Various improvements to running external commands
* Automapping stability and memory consumption improvements
* Objects that fall outside of the map on resize are now removed
* Fixed problems with watching tilesets multiple times
* Fixed several issues related to restoring previously opened files
* Updated Brazilian Portuguese, Chinese, German, Spanish, Japanese, Hebrew,
  Portuguese, Dutch and French translations

### Tiled 0.6.2 (2 May 2011)

* Fixed object layers losing their color when resizing the map
* Fixed the tabs in the Tilesets dock to use scroll buttons on MacOS X
* Fixed window title to update when saving a map with a different name

### Tiled 0.6.1 (3 April 2011)

* Added ability to open multiple files at once
* Added Ctrl+PageUp/PageDown shortcuts to switch documents
* Added an example to show how automatic mapping works
* Fixed bugs, crashes and leaks in the automatic mapping feature
* Fixed starting point for circles to be the click position
* Fixed a memory leak when using lines or circles
* Fixed layer opacity to be taken into account when saving as image
* Fixed endless loop when tile size is set to 0
* Fixed crash when passing an empty string as command line parameter
* Fixed problems with the tileset view after switching documents
* Fixed tile objects to be removed when their tileset is removed

### Tiled 0.6.0 (26 January 2011)

* Added support for opening multiple maps in one session
* Added support for placing tiles as objects
* Added automatic mapping feature, allowing placing of tiles based on rules
* Added ability to save/restore up to 9 stamps with Ctrl+<number>
* Added an object selection tool, allowing moving/deleting multiple objects
* Added ability to run external commands
* Added support for drawing lines and ellipses with the stamp brush
* Added icons to distinguish tile layers from object layers
* Added "Move To Layer" submenu to the context menu of objects
* Added option to use hardware rendering based on OpenGL
* Added a T-Engine4 map export plugin
* Added a simple TMX viewer application (BSD licensed)
* Added a New Layer dropdown menu to the layers dock
* Added a checkbox that enables snap to grid permanently
* Added an initial version of libtiled-java (LGPL licensed)
* Added Chinese and Hebrew translations
* Allowed dragging an image onto Tiled to add a tileset
* Center the map when it is smaller than the map view
* Remember the selected layer across restarts
* Changed the default layer data format to use zlib rather than gzip
* Store the tileset image width and height in the map file
* Compile fixes related to linking zlib
* Fixed the current stamp to get updated when switching tilesets
* Fixed the maximum sizes of the resize map dialog
* Fixed build issues when an older version of libtiled is installed
* Fixed saving of property when clicking OK while editing on MacOS X
* Allow Backspace to delete properties to make it easier on a MacBook
* Associate tmx files with Tiled on MacOS X
* Changed the license of libtiled from GPL to BSD
* Updated Czech, Spanish, German, Brazilian Portuguese, Dutch and French
  translations

### Tiled 0.5.1 (2 September 2010)

* Fixed saving of objects when tile width is different from tile height
* Updated Czech translation

### Tiled 0.5.0 (30 June 2010)

* Added support for import and export plugins
* Added support for external tilesets
* Added undo for adding tilesets and ability to remove tilesets
* Added error handling to the New Tileset dialog
* Added ability to change tileset order by dragging them around
* Added option to draw the tile grid when saving as image
* Added a context menu and tool buttons to the layer dock
* Added Latvian translation
* Added an install target to the Makefile
* Open local files when they are dropped onto Tiled
* Allow changing position and size of objects in the Object Properties dialog
* Fixed rendering issues with tiles wider than the tile width of the map
* Fixed eraser and fill tool working on invisible layers
* Fixed a crash when using some tools when no map is loaded
* Fixed compile errors related to detecting static builds
* Fixed the Save dialog not suggesting any particular file extension
* Updated Japanese, Dutch, German, Brazilian Portuguese, French, Portuguese
  and Spanish translations

### Tiled 0.4.1 (14 April 2010)

* Added support for saving tile layer data as CSV
* Added shift modifier to bucket fill tool for filling the selection
* Added Brazilian Portuguese, Japanese, French, Italian and Czech translations
* Made values used in the New Map and New Tileset dialogs persistent
* Fixed drawing selection highlight where brush is not painting
* Fixed an incompatibility with Tiled Java in 'trans' attribute

### Tiled 0.4.0 (30 January 2010)

* Added support for isometric maps
* Added automatic reloading of tileset images when they change
* Added Offset Map action that can shift a set of layers by a certain amount
* Added a fill tool
* Added ability to duplicate map objects
* Added support for choosing the tile layer data format used when saving
* Added mouse wheel zooming support to the tileset view
* Added an object display color attribute to object groups
* Added ability to edit tile properties through a context menu
* Made writing out a DTD reference optional and disabled it by default
* Made translations functional
* Updated Dutch, Portuguese, Spanish and German translations

### Tiled 0.3.1 (22 November 2009)

* Enabled undo command compression for stamp brush and eraser
* Fixed reading of maps with non-binary-encoded layer data
* Fixed a compile issue on Mac OS X related to QXmlStreamWriter
* Fixed a crash when loading a map while holding Ctrl
* Confirm overwrite on the right moment for 'Save as Image' dialog

### Tiled 0.3.0 (13 November 2009)

* Added a tile selection tool
* Added support for cut, copy and paste
* Added current cursor position to the status bar
* Added keyboard shortcuts to switch tools
* Added scrolling the map view with middle mouse button
* Snap objects to the grid when Ctrl is pressed

### Tiled 0.2.0 (1 October 2009)

* Added support for zooming the map view
* Added an eraser tool that allows you to erase tiles
* Added ability to save a map as an image
* Added support for masking tileset images based on a certain color
* Added a slider to change the opacity of the current layer
* Fixed the minimum row and column size in the tileset view
* Fixed stamp creation when not dragging topleft to bottomright

### Tiled 0.1.0 (1 September 2009)<|MERGE_RESOLUTION|>--- conflicted
+++ resolved
@@ -1,15 +1,12 @@
 ### Unreleased
 
-<<<<<<< HEAD
 * Added support for SVG 1.2 / CSS blending modes to layers (#3932)
 * Added export plugin for Remixed Dungeon (by Mikhael Danilov, #4158)
 * Scripting: Added API for custom property types (with dogboydog, #3971)
 * AutoMapping: Don't match rules based on empty input indexes
 * AutoMapping: Optimized reloading of rule maps and load rule maps on-demand
+* Workaround tileset view layout regression in Qt 6.9
 * Raised minimum supported Qt version from 5.12 to 5.15.2
-=======
-* Workaround tileset view layout regression in Qt 6.9
->>>>>>> 2c6eb813
 
 ### Tiled 1.11.2 (28 Jan 2025)
 
