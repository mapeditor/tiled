### Tiled 1.9.0 (24 June 2022)

* Added option to ignore transparent pixels when selecting tile objects (#1477)
* Added support for sub-images in image collection tilesets (#1008)
* Added "Class" field to all data types, referring to a custom class
* Added Tile Render Size and Fill Mode options to Tileset
* Added %worldfile variable for custom commands (by Pixel-Nori, #3352)
* Added 'New Project' action, replacing 'Save Project As' (#3279)
* Added ability to load .tiled-session files from command-line
* Merged Object Types with Property Types
* Don't scale point objects with the zoom level (#3356)
<<<<<<< HEAD
* Scripting: Added Dialog API for building custom UI (by tileboydog, #3384)
=======
* Take into account image layer content when determining visual map size (#3386)
>>>>>>> fb83d1f3
* Scripting: Added -e,--evaluate to run a script from command-line
* Scripting: Added Tool.toolBarActions property (#3318)
* Scripting: Added Tileset.columnCount property
* Scripting: Added ImageLayer.image property
* Scripting: Added access to selected terrain in tileset editor
* AutoMapping: Applying rules is now 10-30x faster
* AutoMapping: Explicit "regions" layers are no longer needed and have been deprecated (#1918)
* AutoMapping: "AutoMap While Drawing" no longer creates separate undo steps (#2166)
* AutoMapping: Custom tiles can now match "Empty", "Non-Empty" and "Other" tiles through a "MatchType" property (#3100)
* AutoMapping: A custom tile with "MatchType" set to "Negate" can be used instead of "inputnot" layers
* AutoMapping: Added built-in tileset with these custom rule tiles
* AutoMapping: Added a number of per-rule options which can be set using rectangle objects
* AutoMapping: Erase tiles by placing tiles with "MatchType" set to "Empty" on output layers (#3100)
* AutoMapping: Accumulate touched layers in AutoMap While Drawing (#3313)
* AutoMapping: Support map name filters in rules.txt (#3014)
* AutoMapping: Show relevant custom properties when a rules map is detected
* Optimized rendering of tinted layers by caching tinted images
* tmxrasterizer: Added options to hide certain layer types (#3343)
* Raised minimum supported Qt version from 5.6 to 5.12 (drops Windows XP support)
* Raised minimum C++ version to C++17
* Removed qmake project files (only Qbs supported now)
* macOS: Fixed layout of Custom Types Editor when using native style
* AppImage: Updated to Sentry 0.4.18
* Python plugin: Now built against Python 3.8 on Windows and Linux
* Updated Bulgarian, Czech, French and Russian translations

### Tiled 1.8.6 (15 June 2022)

* Keep references between objects when copy/pasting or duplicating (#3361)
* Improved default translation used in case of multiple options
* Terrain Brush: Update preview on mouse release (#3381)
* Fixed 'Add Variation' action in Tile Stamps context menu (#3362)
* Fixed importing of removed shortcuts (#3367)
* Fixed breaking of alternative shortcuts on import or reset (#3367)
* Fixed conflict detection to handle alternative shortcuts (#3368)
* Fixed locking up UI on property type name conflict (#3380)
* Scripting: Fixed possible crash when accessing Layer.map
* Defold plugins: Added support for rotated tiles (#3369)
* Updates to German translation (by Ettore Atalan)

### Tiled 1.8.5 (17 May 2022)

* Made expanded group layers persistent (#3282)
* Improved snapping behavior for scalable objects on staggered maps
* Allow setting a shortcut on the 'Edit Tileset' action
* Always select first entry while using the Open File in Project action
* Improved Add Property dialog layout in case of long type names (#3302)
* Fixed restoring of window layout when maximized (#590)
* Fixed snapping when dragging templates into a map (#3326)
* Fixed map selection rectangle in world for infinite maps (#3340)
* Fixed 'Merge Layer Down' action for infinite maps
* Fixed several small issues in the image color picker (#3348)
* Fixed missing name for undo commands that add/remove maps from world
* Fixed selection issues for tile objects with a non-zero tile offset
* Fixed hover indicator sometimes overlapping selection indicator
* Fixed removal of terrain info when removing tiles from a collection
* Scripting: Fixed region.rects when compiled against Qt 5.9 to 5.13
* Scripting: Layer.tintColor is now #ffffff when not set
* macOS: Enabled support for loading SVGs
* macOS: Show shortcuts in context menus when using Tiled Fusion style (#1978)
* AppImage: Updated to Sentry 0.4.17
* Updated Chinese (Simplified) and Portuguese (Portugal) translations

### Tiled 1.8.4 (31 March 2022)

* Fixed crash when trying to create an object
* Fixed handling of deleted session file

### Tiled 1.8.3 (31 March 2022)

* Improved rendering quality of the Mini-map when it's small (#1431)
* Fixed automatic tool switching after deleting layers
* Fixed rendering of arrows for object references in class members (#3306)
* Fixed image layer repeat settings not copied to duplicates (#3307)
* Fixed map bounding rectangle for infinite isometric maps
* Fixed tile selection to not get removed when deleting (#3281)
* Fixed custom types not being usable without opening a project (#3295)
* Fixed use of custom property types in global object types file (#3301)
* Fixed parallax layer positions for other maps in a world
* Fixed crash when rendering invalid polygon objects
* Fixed sticky Bucket Fill preview when hovering same tile
* Fixed automatically reloaded map becoming the active document
* Fixed "Map format '%s' not found" error
* Fixed updating of "Unload/Save World" menu enabled state
* Fixed flipping horizontally to not rotate objects by 180 degrees (#1704)
* Fixed displacement when flipping horizontally on isometric maps (#2660)
* Fixed offset of tile collision shapes on isometric maps (#3138)
* Mark world as modified when map size changes (#3020)
* Prevent unsaved maps from being added to a world (#3317)
* Hide "Move Objects to Layer" menu when there's only one object layer
* Scripting: Avoid possible crash due to garbage collection (#3290)
* Scripting: Fixed missing null check in Tileset.loadFromImage and Tile.setImage
* Scripting: Initialize tile layer size also when added as part of a group layer (#3291)
* AutoMapping: Applying rules without "inputnot" layers is now much faster
* AutoMapping: Optimized calculation of each rule's input/output region
* AutoMapping: Fixed compatibility with "RegionsInput" / "RegionsOutput" layers
* AutoMapping: Fixed ability to AutoMap using project rules in unsaved maps
* CSV plugin: Improved error message and replace reserved characters (#3309)
* terraingenerator: Fixed crash when source terrain doesn't have an image (#3299)
* macOS: Fixed main window expanding with many open files (#1047)
* JSON plugin: Wrap arrays at the map width or chunk width
* Qt 6: Fixed captured or erased area when dragging backwards
* Updated Finnish translation (by Tuomas Lähteenmäki)

### Tiled 1.8.2 (18 February 2022)

* Fixed deactivating of tools when no layer is selected (avoids crash)
* Fixed monospace font option in multi-line text editor on macOS and Windows (#3007)
* Fixed ability to reset custom 'color' and 'object' properties (#3270)
* Fixed updating of layer positions when changing parallax factor of a group (#3175)
* Scripting: Fixed crash when assigning null to the MapObject.tile property
* Scripting: Fixed adding of tilesets when adding layers to a loaded map (#3268)
* JSON format: Fixed layer locked status not getting saved (#2877)
* macOS: Fixed duplicate overwrite confirmation when using Export As (#3152)
* FreeBSD: Fixed compile due to missing include (by Dmitry Marakasov, #3271)

### Tiled 1.8.1 (11 February 2022)

* Fixed pasted objects not getting selected if a tile layer was also copied
* Fixed possible crash when trying to determine whether OpenGL is used
* Fixed possible crash when using the Insert Tile tool
* Fixed possible crash in tile stamp preview
* AutoMapping: Fixed crash when an input layer does not exist (#3269)
* Scripting: Automatically add tilesets to the map where needed (#3268)
* snap: Updated from core18 to core20 (now uses Qt 5.12)
* AppImage: Updated to Sentry 0.4.15

### Tiled 1.8.0 (7 February 2022)

* Added support for custom enum properties (with svipal, #2941)
* Added support for custom class properties (#489)
* Added parallax origin property to the map (with krukai, #3209)
* Added Repeat X/Y properties to Image Layers (with krukai, #3205)
* Added an action for selecting all layers (Ctrl+Alt+A) (#3081)
* Added actions to select or add tilesets to Project view context menu
* Added cut/copy/paste actions to Tile Animation Editor
* Improved undo behavior by merging sequential edits to the same property (#3103)
* Improved multi-layer painting behavior (#3094)
* Separated the X and Y components of the major grid option (#3208)
* Added automatic fading out of the grid when zooming out a lot
* AutoMapping: Made it find layers within groups (#1771)
* AutoMapping: `regions` layer can now be used alongside `region_input/output` layers
* AutoMapping: Recognize "//" layer name prefix for ignoring layers (#3262)
* AutoMapping: Allow setting a rule map as project rules file (#3221)
* Tweaked focus behavior in the Template Editor
* Changed the default Terrain Brush shortcut back to T
* Reset tile animations when disabling playback and when exporting as image
* Don't require saving maps upon creation (#1902)
* Apply transformation actions to the preview while placing tiles (#3091)
* Allow using object context menu in object creation tools
* Reduced the step size for the parallax factor property
* Improved the logic for automatically switching tools (#2807)
* Ignore selection changes when marking a file as modified (#3194)
* Use the tileset background color in the collision editor (with Benja Appel, #3163)
* Show the read error when using --export-map/tileset
* Avoid deselecting all layers when clicking empty area in Layers view (#2806)
* Scripting: Added File API
* Scripting: Added support for loading JavaScript `.mjs` modules (#3261)
* Scripting: Added tiled.applicationDirPath property
* Scripting: Added tiled.extensionsPath property (#3139)
* Scripting: Added missing Layer.tintColor property
* Scripting: Added missing ObjectGroup.drawOrder property (#3147)
* Scripting: Added TileMap.removeObjects (#3149)
* Scripting: Added TileMap.regionEdited signal
* Scripting: Added TileMap.layers and GroupLayer.layers properties, for convenience
* Scripting: Added region.rects property and region.contains(x,y)
* Scripting: Treat custom format extensions as case-insensitive (#3141)
* Scripting: Allow tools to stay active when tiles or a terrain type are selected (#3201)
* Scripting: Extended the terrain related API (#2663)
* Scripting: tiled.activeAsset can be assigned asset created in script (#3160)
* Scripting: Fixed possible crash after creating tilesets from script (#3229)
* Scripting: Fixed possible crash in TileMap.autoMap
* Scripting: Fixed dialog window titles to show on macOS (#2910)
* Scripting: Fixed tileset or tile references for maps loaded from script
* Scripting: Avoid crash when script reload happens during popup (#2991)
* Fixed the logic for handling group layer parallax factors (with LilithSilver, #3125)
* Fixed keyboard modifiers getting stuck for Terrain Brush (#2678)
* Fixed debug messages showing in the Console and Issues views
* Fixed enabled state of File > Export action for tilesets (#3177)
* Fixed Snap to Grid for hexagonal maps
* Fixed AutoMapping rules file to update after changing project properties (#3176)
* Fixed 'Detect Bounding Box' action missing in Keyboard settings
* Fixed toggling "Clear View" on & off shifting the map
* Fixed command-line output not showing on Windows (#2688)
* Fixed "Select object on map" when no object layer is selected (#3207)
* Fixed adjusting of tile types when tileset width changed (by Albert Vaca Cintora, #3237)
* Fixed missing Qt translations for Linux AppImage
* Fixed minimap viewport position when layers are offset (#3211)
* Fixed "Highlight Current Layer" getting confused (#3223)
* Fixed Terrain Set type property to be disabled when appropriate (avoids crash)
* Fixed saving broken references to files loaded using "ext:" prefix (#3185)
* Fixed performance issue in Project view related to file icons
* Fixed dynamic wrapping when adding tiles to a collection (#3076)
* Fixed potential crash when changing a WangSet from script
* Tiled Manual is now available in French
* JSON plugin: Added "tmj", "tsj" and "tj" as accepted file extensions
* YY plugin: Don't use safe writing of files
* YY plugin: Write out custom "object" properties as instance name (instead of the ID)
* YY plugin: Determine sprite names by looking for meta files (by krukai, #3213)
* CSV plugin: Improved handling of infinite maps
* RpMap plugin: Fixed hardcoded exported tile size (#3184)
* libtiled-java: Introduced TilesetCache interface (by Samuel Manflame, #3117)
* Added Ukrainian translation to Windows installer (#3132)
* AppImage: Updated to Sentry 0.4.14
* Updated Bulgarian, Chinese (Simplified), French, Korean, Portuguese (Brasil), Portuguese (Portugal), Russian, Swedish and Turkish translations

### Tiled 1.7.2 (10 August 2021)

* Avoid automatically replacing external tilesets with "similar" ones
* Fixed copying and capturing stamps on staggered maps (with Alexander Dorogov, #2874)
* Fixed possible crash in Tile Animation Editor
* Fixed data loss when saving maps with tilesets that failed to load (#3106)
* Fixed creating multi-layer tile stamp from selection (#2899)
* Scripting: Automatically reset object ID when adding to avoid duplicate IDs
* Linux: Possible workaround for crash in clipboard manager
* AppImage: Updated to Sentry 0.4.12
* Updated Italian translation

### Tiled 1.7.1 (9 July 2021)

* Don't save export target and format to exported files
* Fixed crashes resulting from the Tile Animation Editor
* Fixed possible crash when pasting multi-layer stamp (#3097)
* Fixed possible crash when restoring expanded layers in Objects view
* Fixed parallax factor getting lost when layer is cloned (#3077)
* Fixed an issue with synchronizing selected tiles to current stamp (#3095)
* Commands: Fixed possible crash in Edit Commands window
* Commands: Automatically quote the command executable
* Commands: Improved starting directory for executable file chooser
* Commands: Fixed the 'Clear' button to reset the shortcut
* AppImage: Updated to Sentry 0.4.11
* Updated French translation

### Tiled 1.7.0 (4 June 2021)

* Added basic "major grid" option with stronger lines (with Ilya Arkhanhelsky, #3032)
* Added ability to rearrange tiles in a tileset (with José Miguel Sánchez García, #2983)
* Added option to choose background fade color (with SchmidtWC, #3031)
* Added portable mode, enabled when a "tiled.ini" is detected alongside the Tiled executable (#2945) 
* Disable project extensions by default, for security reasons (#3058)
* Render selection preview and hovered item highlight above labels (#3036)
* Changed the donation reminder to be non-modal
* docs: Generate scripting API documentation using TypeDoc (with Erik Schilling (#2965) and MrMasterplan (#3040, #3041, #3045))
* QMake/Qbs: Added a way to disable DBus support (with Dmitry Marakasov, #3039)
* Scripting: Fixed 'mouseLeft' callback for scripted tools (#3050)
* Scripting: Fixed loading of icons with explicit "ext:" prefix (#3048)
* Scripting: Made TileMap coordinate conversion functions always work (#3054)
* tBIN plugin: Convert 'color', 'object' and 'file' properties on save
* Python plugin: Added Layer.offset and Layer.setOffset (with sverx, #3073)
* Python plugin: Linux AppImage now supports Python 3.6 instead of 3.5
* Windows: Add a default "Open in text editor" command based on notepad.exe
* Fixed possible crash in Properties view when switching files
* Fixed watching/unwatching of folders when adding/removing from project (#3035)
* Fixed determining desired file format by extension on export
* Fixed compilation issue with GCC 10 (#3037)
* Updated Bulgarian, Portuguese (Portugal), Russian and Turkish translations

### Tiled 1.6.0 (23 April 2021)

* Added object selection preview
* Added toggle to select enclosed rather than touched objects (#3023)
* Added Sentry crash handler to Linux AppImage (disabled by default)
* Added %tileid variable for custom commands on tilesets (#3026)
* Added option to lock the position of views and tool bars
* Added toggle to show/hide other maps in the same world (#2859)
* Added a helpful text to Terrain Sets view when it is empty (#3015)
* Allow opening projects from the File menu (#3000)
* Made the terrains list in the Terrain Sets view not collapsible (#3015)
* Automatically select the first terrain when selecting a Terrain Set (#3015)
* When duplicating objects, place the duplicates next to the originals (#2998)
* Tweaked selection outlines to be a little fatter and adjust to DPI
* Write --export-formats output to stdout instead of stderr (#3002)
* Allow hiding objects in the Tile Collision Editor
* Scripting: Added missing Tileset.transparentColor property
* Fixed 'Detach templates' export option to add tilesets when needed
* Fixed Terrain Brush behavior on map edges
* Fixed Terrain Brush behavior for sets transitioning to nothing
* Fixed loss of edit focus when hovering tileset while assigning terrain (#3015)
* Fixed shortcuts for flipping or rotating the current terrain pattern
* Fixed switching to Terrain Brush when clicked terrain is already selected (#3015)
* Fixed state of "dynamic wrapping" toggle button on startup
* Fixed parallax layer positioning when reordering layers (#3009)
* Windows: Fixed Swedish translation missing from installer
* Windows: Re-enabled code signing by SignPath (was missing for Tiled 1.5)
* snap: Added 'removable-media' plug, for accessing USB drives
* snap: "Open Containing Folder" action now also selects the file
* JSON plugin: Write out "version" property as string (#3033)
* YY plugin: Fixed plugin loading issue for qmake builds
* libtiled-java: Optimized for multithreaded usage (by Samuel Manflame, #3004)
* Updated Bulgarian, French, Portuguese (Portugal), Swedish and Turkish translations
* Added Thai translation (by Thanachart Monpassorn, currently at 54%)

### Tiled 1.5.0 (23 March 2021)

* Unified Wang and Terrain tools (backwards incompatible change!)
* Added support for a per-layer parallax scrolling factor ([#2951](https://github.com/mapeditor/tiled/pull/2951))
* Added export to GameMaker Studio 2.3 ([#1642](https://github.com/mapeditor/tiled/issues/1642))
* Added option to change object selection behavior ([#2865](https://github.com/mapeditor/tiled/pull/2865))
* Added Monospace option to the multi-line text editor
* Added option to auto-scroll on middle click
* Added smooth scrolling option for arrow keys
* Added a 'Convert to Polygon' action for rectangle objects
* Added support for drawing with a blob tileset
* Added 'Duplicate Terrain Set' action
* Added Terrain Set type (Corner, Edge or Mixed)
* Added support for rotating and flipping Terrain tiles (by Christof Petig, [#2912](https://github.com/mapeditor/tiled/pull/2912))
* Added support for exporting to [RPTools MapTool](https://www.rptools.net/toolbox/maptool/) RpMap files (by Christof Petig, [#2926](https://github.com/mapeditor/tiled/pull/2926))
* Added Ctrl+Shift to toggle Snap to Fine Grid (by sverx, [#2895](https://github.com/bjorn/tiled/pull/2895))
* Eraser: Added Shift to erase on all layers (by Michael Aganier, [#2897](https://github.com/bjorn/tiled/pull/2897))
* Automatically add .world extension to new World files
* Shape Fill Tool now displays the size of the current shape ([#2808](https://github.com/mapeditor/tiled/issues/2808))
* Tile Collision Editor: Added action to add an auto-detected bounding box collision rectangle (by Robin Macharg, [#1960](https://github.com/bjorn/tiled/pull/1960))
* Tile Collision Editor: Added context menu action to copy selected collision objects to all other selected tiles (by Robin Macharg, [#1960](https://github.com/bjorn/tiled/pull/1960))
* Tilesets view: Added "Edit Tileset" action to tab context menu
* Tilesets view: Added "Add External Tileset" action to tilesets menu
* Scripting: Added initial API for creating and modifying Terrain Sets
* Scripting: Added API for working with images ([#2787](https://github.com/mapeditor/tiled/pull/2787))
* Scripting: Added API for launching other processes ([#2783](https://github.com/mapeditor/tiled/issues/2783))
* Scripting: Added MapView.center property
* Scripting: Added missing Layer.id and Layer.parentLayer properties
* Scripting: Enable extending most context menus
* Scripting: Fixed reset of file formats on script reload ([#2911](https://github.com/mapeditor/tiled/issues/2911))
* Scripting: Fixed missing GroupLayer and ImageLayer constructors
* Scripting: Added default icon for scripted actions
* Enabled high-DPI scaling on Linux and changed rounding policy
* Remember last file dialog locations in the session instead of globally
* Fixed loading extension path from project config (by Peter Ruibal, [#2956](https://github.com/mapeditor/tiled/pull/2956))
* Fixed performance issues when using a lot of custom properties
* Fixed storing template instance size when overriding the tile ([#2889](https://github.com/mapeditor/tiled/issues/2889))
* Fixed removal of object reference arrow when deleting target object ([#2944](https://github.com/mapeditor/tiled/issues/2944))
* Fixed updating of object references when layer visibility changes
* Fixed map positioning issues in the World Tool ([#2970](https://github.com/mapeditor/tiled/issues/2970))
* Fixed handling of Shift modifiers in Bucket and Shape Fill tools ([#2883](https://github.com/mapeditor/tiled/issues/2883))
* Fixed scrolling speed in Tileset view when holding Ctrl
* Fixed issue causing export.target to get written out as "."
* Fixed "Repeat last export on save" when using Save All ([#2969](https://github.com/mapeditor/tiled/issues/2969))
* Fixed interaction shape for rectangle objects to be more precise ([#2999](https://github.com/mapeditor/tiled/issues/2999))
* Fixed "AutoMap While Drawing" not applying when using Cut/Delete
* Fixed path in AutoMap error message when rules file doesn't exist
* Lua plugin: Don't embed external tilesets, unless enabled as export option ([#2120](https://github.com/mapeditor/tiled/issues/2120))
* Python plugin: Added missing values to MapObject.Shape enum ([#2898](https://github.com/bjorn/tiled/issues/2898))
* Python plugin: Fixed linking issue when compiling against Python 3.8
* CSV plugin: Include flipping flags in exported tile IDs
* GMX plugin: Take tile object alignment into account
* Linux: "Open Containing Folder" action now also selects the file
* libtiled-java: Many updates (by Henri Viitanen, [#2207](https://github.com/bjorn/tiled/pull/2207))
* Ported Tiled to Qt 6 (releases still use 5.15 for now)
* Updated Bulgarian, Chinese (Simplified), Czech, Finnish, French, Portuguese, Portuguese (Portugal), Russian, Swedish and Turkish translations

### Tiled 1.4.3 (17 November 2020)

* Fixed running Tiled on macOS Big Sur (#2845)
* Improved error message when adding external tileset
* Fixed opening of files in already open instance of Tiled
* Fixed crash in Edit Commands dialog (#2914)
* Fixed Object Alignment not getting set when reloading a tileset
* Tile Collision Editor: Fixed invisible tile for isometric oriented tileset (#2892)
* Ignore attempts to replace a tileset with itself
* qmake: Support linking to system Zstd on all UNIX-like systems

### Tiled 1.4.2 (5 August 2020)

* Reverted the default layer data format back to CSV (was changed to Zstd by accident in 1.4.0)
* Added ability to draw lines using click+drag (in addition to click and click) when holding Shift
* Improved positioning when adding maps to world via context menu
* Disable instead of hide the "Save As Template" action when using embedded tilesets
* Made Ctrl turn off snapping if Snap to Fine Grid is enabled (#2061)
* Set minimum value of tile width and height to 1
* Fixed Select Same Tile tool behavior for empty tiles
* Fixed clickability of the dot in point objects
* Fixed adjusting of terrain images when tileset width changes
* Worlds: Fixed potential data loss when opening .world file
* tmxrasterizer: Added --show-layer option (by Matthias Varnholt, #2858)
* tmxrasterizer: Added parameter to advance animations (by Sean Ballew, #2868)
* Scripting: Initialize tile layer size to map size upon add (#2879)
* Windows installer: Made creation of the desktop shortcut optional
* Windows installer: Made the launching of Tiled optional
* Updated Qt to 5.12.9 on all platforms except Windows XP and snap releases
* snap: Fixed issues with storing the default session (#2852)
* snap: Enabled support for Zstandard (#2850)

### Tiled 1.4.1 (25 June 2020)

* When opening a .world file, load the world and open its first map
* When opening an object template, show it in the Template Editor
* Fixed crash on trying to export using the command-line (#2842)
* Fixed crash when deleting multiple objects with manual drawing order (#2844)
* Fixed potential crash when removing a tileset
* Fixed potential scaling happening for maps used as tilesets (#2843)
* Fixed positioning of map view when switching between maps in a world
* Fixed file dialog start location
* Scripting: Fixed issues with absolute file paths on Windows (#2841)
* Lua plugin: Fixed syntax used for object properties (#2839)

### Tiled 1.4.0 (17 June 2020)

* Added support for projects (#1665)
* Added object reference property type (with Steve Le Roy Harris and Phlosioneer, #707)
* Added world editing tool for adding/removing and moving around maps in a world (with Nils Kübler, #2208)
* Added a quick "Open file in Project" (Ctrl+P) action
* Added new Object Alignment property to Tileset (with Phlosioneer, #91)
* Added layer tint color (by Gnumaru, #2687)
* Added support for using maps as images (with Phlosioneer, #2708)
* Added 'Open with System Editor' action for custom file properties (#2172)
* Added option to render object names when exporting as image (#2216)
* Added 'Replace Tileset' action to Tilesets view
* Added shortcut to tooltips for all registered actions
* Added automatic reloading of object templates (by Phlosioneer, #2699)
* Added 'Clear Console' button and context menu action (#2220)
* Added 'Reopen Closed File' (Ctrl+Shift+T) action
* Added status bar button to toggle the Console view
* Added a border around the tile selection highlight
* Switch current tileset tab if all selected tiles are from the same tileset (by Mitch Curtis, #2792)
* Made tileset dynamic wrapping toggle persistent
* Properties view: Added action for adding a property to context menu (#2796)
* Optimized loading of CSV tile layer data (by Phlosioneer, #2701)
* Improved map positioning when toggling 'Clear View'
* Remember the preferred format used for saving
* Normalize rotation values when rotating objects (#2775)
* Removed the Maps view (replaced by Project view)
* Removed file system hierarchy from Templates view (replaced by Project view)
* Fixed potential crash when triggering AutoMap (#2766)
* Fixed the status bar placement to be always at the bottom of the window
* Fixed potential issue with automatic reloading of files (#1904)
* Fixed issue where image layer images cannot be loaded from Qt resource files (by obeezzy, #2711)
* GmxPlugin: Added support for layer tint color
* Scripting: Assign global variables to console script evaluations (by Phlosioneer, #2724)
* Scripting: Added coordinate conversion to TileMap
* Scripting: Added support for custom "file" properties
* Scripting: Added checks for nullptr arguments (by Phlosioneer, #2736)
* Scripting: Added some missing tileset related properties
* Scripting: Added FileInfo API with various file path operations (with David Konsumer, #2822)
* Scripting: Provide access to registered file formats (by Phlosioneer, #2716)
* Scripting: Enabled scripted formats to be used on the command-line
* Scripting: Added functions to access inherited properties (by Bill Clark, #2813)
* Scripting: Introduced \__filename global value (with konsumer)
* Scripting: Fixed ObjectGroup.insertObjectAt to use the index
* docs: Clarify "can contain" documentation and error handling (by Phlosioneer, #2702)
* docs: Document all optional attributes, update some docs (by Phlosioneer, #2705)
* docs: Alphabetize scripting API reference (by Phlosioneer, #2720)
* docs: Added missing BinaryFile constructor docs (by Phlosioneer, #2732)
* docs: Enabled Algolia powered search
* libtiled-java: Big update to support newer TMX attributes (by Mike Thomas, #1925)
* libtiled-java: Fixed writing of the tile type (by Phlosioneer, #2704)
* libtiled-java: Enable loading of maps from jar files (by Adam Hornáček, #2829)
* Updated Bulgarian, Chinese (Simplified), Czech, Finnish, French, Norwegian Bokmål, Portuguese (Portugal) and Turkish translations


### Tiled 1.3.5 (27 May 2020)

* Fixed initialization and restoring of map view (#2779)
* Fixed skewed tile terrain/Wang overlays for non-square tiles (#1943)
* Fixed link color on dark theme
* Fixed small issue when right-clicking embedded tileset tab
* Fixed Wang Sets toggle to also appear in the Tileset menu
* Scripting: Fixed issue when closing/comitting BinaryFile (#2801)
* Scripting: Fixed "Safe writing of files" when writing with TextFile
* Updated Qt to 5.12.8 on all platforms except Windows XP and snap releases
* Small translation updates to Bulgarian, French and Portuguese

### Tiled 1.3.4 (14 April 2020)

* Fixed automatic reload issues when editing object types (regression in 1.3.1, #2768)
* Scripting: Added methods to get tileset's image size (backported from 1.4, #2733)
* Scripting: Fixed map.tilesets when 'Embed tilesets' is enabled
* Fixed the "Fix Tileset" button in the Template Editor
* macOS: Disabled unified tool bar to avoid repainting issues (#2667)
* macOS and Linux: Updated Qt from 5.12.6 to 5.12.7

### Tiled 1.3.3 (3 March 2020)

* Fixed loading of compression level
* Fixed default value for Hex Side Length property
* Fixed hiding of status bar text for some tools
* Fixed removing of object labels when removing a group layer
* GmxPlugin: Fixed compatibility with GameMaker 1.4.9999
* Scripting: Made TextFile.commit and BinaryFile.commit close as well
* Scripting: Fixed crashes when modifying certain new objects
* Scripting: Fixed potential crash in Asset.macro/undo/redo/isModified
* Scripting: Fixed potential crash when accessing Tool.preview
* Scripting: Fixed loading of images from extensions folder
* Scripting: Reload extensions also when files are added/removed
* Updated Bulgarian translation (by Любомир Василев)

### Tiled 1.3.2 (22 January 2020)

* Fixed initialization of selected layers (#2719)
* Fixed stamp action shortcuts not being configurable (#2684)
* Fixed the tileset view to respect the 'wheel zooms by default' preference
* Fixed insertion position when using drag-n-drop to rearrange layers
* Fixed displayed layer data format in Properties
* Fixed repeating of export when map is saved by a custom command (#2709)
* Fixed issue when multiple worlds are loaded that use pattern matching
* Issues view can now be hidden by clicking the status bar counters
* macOS: Fixed black toolbar when enabling OpenGL rendering (#1839)
* Windows: Fixed context menus activating first item on release (#2693)
* Windows installer: Include the 'defoldcollection' plugin (#2677)
* libtiled: Avoid inheriting Properties from QVariantMap (#2679)
* docs: Added some notes to Python and JavaScript pages (#2725)
* Updated Qt from 5.12.5 to 5.12.6
* Updated Finnish translation (by Tuomas Lähteenmäki and odamite)
* Updated part of Italian translation (by Katia Piazza)

### Tiled 1.3.1 (20 November 2019)

* Added reloading of object types when changed externally (by Jacob Coughenour, #2674)
* Added a status bar to the startup screen
* Made the shortcuts for the tools configurable (#2666)
* Made Undo/Redo shortcuts configurable (#2669)
* Fixed importing of keyboard settings (.kms files) (#2671)
* Fixed small window showing up on startup for a split second
* Windows: Fixed the shipped version of OpenSSL (fixes new version notification)
* Tiled Quick: Don't compile/install by default (#2673)

### Tiled 1.3.0 (13 November 2019)

* Added support for extending Tiled with JavaScript (#949)
* Added error and warning counts to the status bar
* Added Issues view where you can see warnings and errors and interact with them
* Added configuration of keyboard shortcuts (#215)
* Added status bar notification on new releases (replacing Sparkle and WinSparkle)
* Added option to show tile collision shapes on the map (#799)
* Added switching current layer with Ctrl + Right Click in map view
* Added search filter to the Objects view (#1467)
* Added icons to objects in the Objects view
* Added dynamic wrapping mode to the tileset view (#1241)
* Added a \*.world file filter when opening a world file
* Added support for .world files in tmxrasterizer (by Samuel Magnan, #2067)
* Added synchronization of selected layers and tileset when switching between maps in a world (by JustinZhengBC, #2087)
* Added actions to show/hide and lock/unlock the selected layers
* Added toggle button for "Highlight Current Layer" action
* Added custom output chunk size option to map properties (by Markus, #2130)
* Added support for Zstandard compression and configurable compression level (with BRULE Herman and Michael de Lang, #1888)
* Added option to minimize output on export (#944)
* Added export to Defold .collection files (by CodeSpartan, #2084)
* Added a warning when custom file properties point to non-existing files (#2080)
* Added shortcuts for next/previous tileset (#1238)
* Added saving of the last export target and format in the map/tileset file (#1610)
* Added option to repeat the last export on save (#1610)
* Added Fit Map in View action (by Mateo de Mayo, #2206)
* Tile Collision Editor: Added objects list view
* Changed the Type property from a text box to an editable combo box (#823)
* Changed animation preview to follow zoom factor for tiles (by Ruslan Gainutdinov, #2050)
* Changed the shortcut for AutoMap from A to Ctrl+M
* AutoMapping: Added "OverflowBorder" and "WrapBorder" options (by João Baptista de Paula e Silva, #2141)
* AutoMapping: Allow any supported map format to be used for rule maps
* Python plugin: Added support for loading external tileset files (by Ruin0x11, #2085)
* Python plugin: Added Tile.type() and MapObject.effectiveType() (by Ruin0x11, #2124)
* Python plugin: Added Object.propertyType() (by Ruin0x11, #2125)
* Python plugin: Added Tileset.sharedPointer() function (#2191)
* tmxrasterizer: Load plugins to support additional map formats (by Nathan Tolbert, #2152)
* tmxrasterizer: Added rendering of object layers (by oncer, #2187)
* Fixed missing native styles when compiled against Qt 5.10 or later (#1977)
* Fixed file change notifications no longer triggering when file was replaced (by Nathan Tolbert, #2158)
* Fixed layer IDs getting re-assigned when resizing the map (#2160)
* Fixed performance issues when switching to a new map in a world with many maps (by Simon Parzer, #2159)
* Fixed restoring of expanded group layers in Objects view
* Fixed tileset view to keep position at mouse stable when zooming (#2039)
* libtiled-java: Added support for image layers and flipped tiles (by Sergey Savchuk, #2006)
* libtiled-java: Optimized map reader and fixed path separator issues (by Pavel Bondoronok, #2006)
* Updated builds on all platforms to Qt 5.12 (except snap release)
* Raised minimum supported Qt version from 5.5 to 5.6
* Raised minimum supported macOS version from 10.7 to 10.12
* Removed option to include a DTD in the saved files
* Removed the automappingconverter tool
* snap: Updated from Ubuntu 16.04 to 18.04 (core18, Qt 5.9)
* Updated Chinese, Portuguese (Portugal), Turkish and Ukrainian translations

### Tiled 1.2.5 (9 October 2019)

* Fixed exporting to a file name containing multiple dots (#2149)
* Fixed possible crash in AutoMapper (#2157)
* Fixed crash when unloading certain plugins
* Fixed duplicated entries in Objects view after grouping layers
* Fixed adjacent maps within a world not being properly clickable
* Fixed empty maps within a world not being clickable
* Fixed handling of negative multiplierX/Y in a world file

### Tiled 1.2.4 (15 May 2019)

* Fixed view boundaries to take into account layer offsets (#2090)
* Fixed map size when switching infinite off (#2051)
* Fixed the image cache to check file modification time (#2081)
* Fixed updating a few things when changing tileset drawing offset
* Fixed position of tile object outline on isometric maps
* Fixed saving of tile stamps when using the Shape Fill Tool
* tBIN plugin: Fixed loading of some tilesets on Linux
* tBIN plugin: Fixed possible crash when images can't be found (#2106)
* Python plugin: Disable this plugin by default, to avoid crashes on startup (#2091)
* JSON plugin: Fixed writing of position for objects without ID
* Added Swedish translation (by Anton R)

### Tiled 1.2.3 (12 March 2019)

* Fixed cut/copy in Tile Collision Editor (#2075)
* Fixed crash when trying to add Wang colors without a selected Wang set (#2083)
* tBIN plugin: Fixed hang when locating missing tileset image (#2068)
* CSV plugin: Fixed exporting of grouped tile layers

### Tiled 1.2.2 (29 January 2019)

* Added 'json1' plugin that exports to the old JSON format (#2058)
* Enable the adding of point objects in Tile Collision Editor (#2043)
* Reload AutoMapping rules when they have changed on disk (by Justin Zheng, #1997)
* Fixed remembering of last used export filter
* Fixed label color to update when object layer color is changed (by Justin Zheng, #1976)
* Fixed stamp and fill tools to adjust when tile probability is changed (by Justin Zheng, #1996)
* Fixed misbehavior when trying to open non-existing files
* Fixed mini-map bounds when layer offsets are used in combination with group layers
* Fixed Templates view missing from the Views menu (#2054)
* Fixed Copy Path / Open Folder actions for embedded tilesets (#2059)
* Python plugin: Made the API more complete (#1867)
* Updated Chinese, German, Korean, Norwegian Bokmål, Portuguese (Portugal) and Ukrainian translations

### Tiled 1.2.1 (14 November 2018)

* Fixed JSON templates not being visible in Templates view (#2009)
* Fixed Maps view to show all readable map formats
* Fixed crash when deleting a command using the context menu (by Robert Lewicki, #2014)
* Fixed crash after a world file failed to load
* Fixed Select None action to be enabled when there is any selection
* Fixed disappearing of tile types on export/import of a tileset (#2023)
* Fixed tool shortcuts when using Spanish translation
* Fixed saving of the "Justify" alignment option for text objects (#2026)
* Changed Cut, Copy and Delete actions to apply based on selected layer types
* Windows: Updated builds to Qt 5.9.7
* Updated Russian translation (by Rafael Osipov, #2017)

### Tiled 1.2.0 (19 September 2018)

* Added multi-layer selection, including multi-layer tile layer editing
* Added support for multi-map worlds (#1669)
* Added ability to extend existing polylines (with Ketan Gupta, #1683)
* Added option to highlight the hovered object (#1190)
* Added news from website to the status bar (#1898)
* Added option to show object labels for hovered objects
* Added option to embed tilesets on export (#1850)
* Added option to detach templates on export (#1850)
* Added option to resolve object types and properties on export (#1850)
* Added Escape for switching to the Select Objects tool and for clearing the selection
* Added Escape to cancel the current action in all object layer tools
* Added double-click on polygon objects to switch to Edit Polygons tool
* Added interaction with segments for polygons, for selection and dragging
* Added double-clicking a polygon segment for inserting a new point at that location
* Added action to lock/unlock all other layers (by kralle333, #1883)
* Added --export-tileset command line argument (by Josh Bramlett, #1872)
* Added unique persistent layer IDs (#1892)
* Added 'version' and 'tiledversion' to external tileset files
* Added full paths to Recent Files menu as tool tips (by Gauthier Billot, #1992)
* Create Object Tools: Show preview already on hover (#537)
* Objects view: Only center view on object on press or activation
* Objects view: When clicking a layer, make it the current one (by kralle333, #1931)
* Unified the Create Polygon and Create Polyline tools
* JSON plugin: Made the JSON format easier to parse (by saeedakhter, #1868)
* Tile Collision Editor: Allowed using object templates
* Templates view: Don't allow hiding the template object
* Python plugin: Updated to Python 3 (by Samuli Tuomola)
* Python plugin: Fixed startup messages not appearing in debug console
* Python plugin: Fixed file change watching for main script files
* Lua plugin: Include properties from templates (#1901)
* Lua plugin: Include tileset column count in export (by Matt Drollette, #1969)
* tBIN plugin: Don't ignore objects that aren't perfectly aligned (#1985)
* tBIN plugin: Fixed "Unsupported property type" error for newly added float properties
* Automapping: Report error when no output layers are found
* AutoMapping: Changed matching outside of map boundaries and added 'MatchOutsideMap' option
* Linux: Modernized the appstream file (by Patrick Griffis)
* libtiled: Allow qrc-based tileset images (#1947)
* libtiled-java: Fixed loading maps with multiple external tilesets
* Optimized deletion of many objects (#1972)
* Make Ctrl+Q work for quitting also on Windows (#1998)
* Fixed randomizing of terrain, Wang tiles and stamp variations (#1949)
* Fixed tilesets getting added to maps when they shouldn't be (#2002)
* Fixed issue with default font size in combination with custom family (#1994)
* Fixed the tile grid to render below labels, handles and selection indicators
* Fixed confirming overwrite when exporting a tileset
* Fixed reading of infinite maps that don't use chunked layer data
* Updated Bulgarian, Dutch, French, German, Norwegian Bokmål, Portuguese (Portugal) and Turkish translations

### Tiled 1.1.6 (17 July 2018)

* Fixed Terrain Brush issue on staggered isometric maps (#1951)
* Fixed objects to stay selected when moving them between layers
* Fixed small tab bar rendering issue on high DPI displays
* Fixed rendering of arrows on scroll bar buttons
* Fixed object labels to adjust properly to the font DPI
* Fixed resize handle locations for multiple zero-sized objects
* Fixed handling of arrow keys on focused layer combo box (#1973)
* Tile Collision Editor: Fixed handling of tile offset (#1955)
* Tile Collision Editor: Fixed potential crash on Undo (#1965)
* Python plugin: Added some missing API to the Cell class
* Windows and Linux: Downgraded builds to Qt 5.9 (fixes #1928)
* macOS: Fixed library loading issues for tmxrasterizer and terraingenerator
* macOS: Downgraded to Qt 5.6 (fixes resizing of undocked views and reduces minimum macOS version to 10.7)
* Updates to German, Hungarian, Norwegian Bokmål, Polish, Portuguese (Portugal), Russian and Ukrainian translations

### Tiled 1.1.5 (25 April 2018)

* Fixed erasing mode of the Terrain Brush
* Fixed crash after editing a template
* Fixed rendering of eye/lock icons in Layers view
* Fixed object index when undoing Move Object to Layer action (#1932)
* Fixed shortcuts for flipping and rotating objects (#1926)
* Fixed dynamic retranslation of tools and tool actions
* Fixed possible crash when undoing/redoing Wang color changes
* Fixed handling of sub-properties in Object Type Editor (#1936)
* Fixed crash when deleting an object right before dragging it (#1933)
* Adjust Wang tile data when tileset column count changes (#1851)
* Improved fill behavior in case of selection on infinite map (#1921)
* Removed ability to hide tile collision objects (#1929)
* Remove tile collision layer along with the last object (#1230)
* JSON plugin: Made the reader more strict about object types (#1922)
* JSON plugin: Added support for Wang sets

### Tiled 1.1.4 (28 March 2018)

* Fixed exporting of external tilesets to JSON or TSX formats
* Fixed problem with embedding or exporting tilesets with Wang sets
* Fixed tiles placed by the terrain tool being considered different (#1913)
* Fixed text alignment values appearing at random in Properties view (#1767)
* macOS: Fixed eye/lock icon display in Layers view
* Re-enabled Space for toggling layer visibility
* Migrate properties set on tile collision layer to the tile (#1912)
* Don't reset stamp brush state when pressing Alt
* Automapping: Apply rules to selected area when there is one
* Windows and Linux: Updated builds to Qt 5.10.1
* Linux: Indicate Tiled can open multiple files at once in desktop file
* Lowered the minimum supported version of Qt to 5.5

### Tiled 1.1.3 (6 March 2018)

* Fixed crash when removing a tileset referenced by multiple objects
* Fixed crash on paste when it introduced more than one new tileset
* Fixed Invert Selection for non-infinite maps
* Fixed Select All to not select objects on locked layers
* Fixed logic determining the tilesets used by a tile layer
* Fixed copy/paste changing object order (#1896)
* Fixed tileset getting loaded twice when used by the map and a template
* Fixed repainting issues on undo/redo for new maps (#1887)
* JSON plugin: Fixed loading of infinite maps using CSV tile layer format (#1878)
* Linux: Updated AppImage to Qt 5.9.4
* Updated Hungarian, Japanese, Norwegian Bokmål, Portuguese and Ukrainian translations

### Tiled 1.1.2 (31 January 2018)

* Fixed possible crash while editing polygons
* Fixed hang when loading map file with empty compressed layer data
* Fixed selection of tile stamp to work on mouse click
* Fixed tools not being up to date on modifier keys after activation
* Fixed "Offset Map" action for infinite maps (#1866)
* Templates view: Keep template centered when resizing view
* Tile Collision Editor: Keep tile centered when resizing view
* Tile Collision Editor: Display tool info text in status bar
* JSON plugin: Fixed reading of infinite maps (#1858)
* libtiled-java: Fixed some bugs (by Henry Wang, #1840)
* libtiled-java: Fixed tile offset value not being considered (by digitalhoax, #1863)

### Tiled 1.1.1 (4 January 2018)

* Fixed crash on load for template instances of non-tile objects
* Windows Installer: Include the Qt SVG image plugin

### Tiled 1.1.0 (3 January 2018)

* Added support for infinite maps (by Ketan Gupta, #260)
* Added support for Wang tiles and related tools (by Benjamin Trotter)
* Added support for reusable object templates (by Mohamed Thabet)
* Added working directory setting for custom commands (by Ketan Gupta, #1580)
* Added output of custom commands in Debug Console (by Ketan Gupta, #1552)
* Added autocrop action based on tile layers (by Ketan Gupta, #642)
* Added tool bar with tool-specific actions and settings (by Ketan Gupta, #1084)
* Added shape fill tool for filling rectangles or circles (by Benjamin Trotter, #1272)
* Added option to lock/unlock a layer (by Ketan Gupta, #734)
* Added .xml as possible file extension for TMX files
* Added keyboard shortcut for Save All (by Thomas ten Cate)
* Added actions to remove a segment from polygon or to split a polyline (by Ketan Gupta, #1685)
* Added icon for animation editor in the tileset editor (by Ketan Gupta, #1706)
* Added display of flip bits for hovered tile in status bar (#1707)
* Added ability to capture tiles while using fill tools (#790)
* Added option to have mouse wheel zoom by default (#1472)
* Added tab closing actions to context menu, and close by middle-click (by Justin Jacobs, #1720)
* Added ability to reorder terrain types (by Justin Jacobs, #1603)
* Added a point object for marking locations (by Antoine Gersant, #1325)
* Added 'New Tileset' button when no tileset is opened (by Rhenaud Dubois, #1789)
* Added 'Open File' button when no file opened (by Rhenaud Dubois, #1818)
* Added support for custom input formats and TMX output to the --export-map command-line option
* Added island RPG example based on Beach tileset by finalbossblues
* Added file-related context menu actions to tileset tabs
* Added action to reset to default window layout (by Keshav Sharma, #1794)
* Added support for exporting tilesets, including to Lua format (by Conrad Mercer, #1213)
* Keep object types sorted alphabetically (by Antoine Gersant, #1679)
* Improved polygon node handles and drag behavior
* Fixed %executablepath variable for executables found in PATH (#1648)
* Fixed Delete key to delete selected polygon nodes when appropriate (by Ketan Gupta, #1555)
* Fixed Terrain Brush going wild in some scenarios (#1632)
* Fixed the "Embed in Map" checkbox to be persistent (#1664)
* Fixed crash when saving two new maps using the same file name (#1734)
* Fixed issues caused by paths not being cleaned (#1713)
* Fixed suggested file name for tilesets to match the tileset name (by killerasus, #1783)
* Fixed selection rectangle's shadow offset when zooming (by Antoine Gersant, #1796)
* Fixed save dialog to reopen after heeding the file extension warning (by Antoine Gersant, #1782)
* Fixed potential crash when zooming out too much (#1824)
* Fixed potential crash after deleting object or group layers
* Fixed Object Selection tool clearing selection on double-click
* Enabled building with Qbs on macOS, including the Python plugin (by Jake Petroules)
* Automapping: Don't fail if an input/inputnot layer isn't found
* Automapping: Added a "StrictEmpty" flag to input layers
* GMX plugin: Added support for defining views with objects (by William Taylor, #1621)
* GMX plugin: Added support for setting scale and origin for instances (#1427)
* GMX plugin: Added support for setting the creation code for instances and the map
* GMX plugin: Start counting default tile layer depth from 1000000 (#1814)
* tBIN plugin: Added read/write support for the tBIN map format (by Chase Warrington, #1560)
* libtiled-java: Generate classes from XSD, some fixes and build with Maven (by Mike Thomas, #1637)
* libtiled-java: Added support for manipulating non-consecutive tile IDs in a tileset (by Stéphane Seng)
* Python plugin: Adjusted example scripts to API changes (by spiiin, #1769)
* Flare plugin: Various changes (by Justin Jacobs, #1781)
* TMW plugin: Removed since it is no longer needed
* Updated Dutch, Bulgarian, English, French, German, Korean, Norwegian Bokmål, Spanish and Turkish translations

### Tiled 1.0.3 (29 August 2017)

* Fixed crash on reload map (#1659, #1694)
* Fixed possible crash on undo/redo in collision editor (#1695)
* Fixed tile replacement to add tileset when needed (by Mohamed Thabet, #1641)
* Fixed the display of the image source property for tilesets
* Fixed shortcut for 'Copy tile coordinates' (Alt+C) in Portuguese translation (by olueiro)
* JSON plugin: Fixed reading of tileset column count
* JSON plugin: Fixed reading of custom properties on tile collision object group

### Tiled 1.0.2 (27 June 2017)

* Added read-only tile and terrain properties in map editor (#1615)
* Fixed Terrains view to display all tilesets with terrain
* Fixed hang when trying to fill with a pasted stamp (#1617, #1624)
* Fixed crash when editing collision when tile image wasn't loaded
* Fixed rendering of tile objects when the image couldn't be loaded
* Fixed rendering of tile object outlines for resized objects
* Fixed labels shown on objects hidden via a group layer
* Fixed updating of label positions when moving a group layer
* GMX plugin: Fixed tile type inheritance for tile objects
* Restored Ctrl+N shortcut on "New Map" action

### Tiled 1.0.1 (13 June 2017)

* Made the zoom level used in Tilesets view persistent
* Fixed mixed up polygon and polyline icons (by Ketan Gupta, #1588)
* Fixed reset of font size when using font dialog (#1596)
* Fixed several issues with the Properties dock (#1583, #1611)
* Fixed centering on object on layer with offset (#1600)
* Fixed handling of symbolic links in Recent Files menu and Maps view (#1589)
* Fixed labels for objects in grouped object layers
* Reverted the file format version back to "1.0" and added "tiledversion" attribute
* Lua plugin: Fixed group layers being exported with "imagelayer" type (#1595)
* Added Korean translation (by miru2533 and SshipSunBee, #1604)
* Updated Russian and Chinese translations

### Tiled 1.0.0 (25 May 2017)

* Added support for editing external tilesets (#242)
* Added a text object with configurable font and wrapping (#1429)
* Added layer grouping (#1038)
* Added Tile.type and inherit tile object properties from the tile (#436, #1248)
* Added a start page
* Added selection of underlying objects with Alt modifier (by Yuriy, #1491)
* Added an option to disable safe writing of files (#1402, #1404)
* Added invert selection action (by Leon Moctezuma, #1423)
* Added support for isometric terrain overlays and tile collision objects (#419, #757)
* Added 180-degree mirroring mode to terrain brush with Alt modifier
* Added short and consistent map format names to use with --export-map (by Marce Coll, #1382)
* Added Swap Tiles action (by Alexander Münch, #866)
* Added tileset background color property (#227)
* Added 60 degree tile rotation support for hexagonal maps (by Victor Nicolaichuk, #1447)
* Added a check for duplicates when adding tiles (by Simião, #1227)
* Added option to run commands from menu as well as edit them (by Ketan Gupta, #943)
* Added custom shortcuts for commands (by Ketan Gupta, #1456)
* Added optional ID and Position columns to objects view (by i-ka, #1462)
* Added an executable picker for custom commands (by Ketan Gupta, #942)
* Added marching ants effect on selected objects (by Mohamed Thabet, #1489)
* Added all open tilesets to the Tilesets view
* Added auto-show/hide all views (Clear View) action (by erem2k, #563)
* Added minimap in the resizing dialog (by Yuriy, #1516)
* Added drag-n-drop support in Layers view (#178)
* Added support for storing object type definitions in JSON format (#1313)
* Added cut/copy/paste actions for custom properties (#515)
* Allow changing the tile of tile objects (by Mohamed Thabet, #409)
* Allow selecting a folder to fix multiple broken links at once
* Added support for dragging external tilesets into the Tilesets dock
* Added support for dragging images into image collection tilesets
* Write out Tiled version in TMX/JSON "version" attribute (#1416)
* Remember last view on map also for closed files (#905)
* Remember tileset zoom level in the tileset editor (by Artem Sharganov, #408)
* Change current layer depending on selected objects (by Glavak, #1424)
* Improved support for using Tiled on HiDpi screens
* Improved the behavior of the tile selection tool
* Made Ctrl+D duplicate objects instead of deleting them
* Use an eye icon instead of a checkbox for layer visibility (by Ketan Gupta, #1127)
* JSON tileset: Save width/height of individual tile images
* Linux: Added MIME type for tileset files
* Fixed hexagonal rotation of tile stamps (by Bdtrotte, #1476)
* Fixed handling of broken tile references, which now render as a red marker
* Fixed manual reloading of images for image collection tilesets
* Fixed Offset Layers tool to wait until mouse is moved
* Fixed current stamp to always update when a tile is clicked
* Fixed handling of pinch gestures (#1305)
* Fixed flipping a group of objects to work like expected (by Vitek1425, #1475)
* Fixed stamp brush to work better on staggered maps (by Bdtrotte)
* Fixed objects offsetting while resizing (by Acuion, #1518)
* Fixed fill tool for hexagonal maps (#883)
* Fixed potential crash in Terrain Brush
* Windows: Fixed menus when using OpenGL in full screen mode (#1576)
* Windows: Added Sticker Knight and Python example scripts to installer (#819)
* Windows: Fixed bringing existing Tiled window to foreground (#1256)
* AutoMapping: Fixed object groups always getting added
* AutoMapping: Improved map boundary handling (by Stefan Beller, #1224)
* AutoMapping: Apply custom properties set on output layers
* terraingenerator: Made the amount of columns configurable
* terraingenerator: Copy tile properties from the source tilesets
* Added Ukrainian translation (by Olexandr Nesterenko)
* Added Hungarian translation (by Balázs Úr)
* Added Finnish translation (by ekeimaja)
* Updated Bulgarian, Dutch, French, German, Russian, Spanish and Turkish translations

### Tiled 0.18.2 (21 February 2017)

* Fixed crash when deleting multiple selected objects
* Fixed crash when moving multiple selected objects to another object layer
* Fixed updating of values displayed in Objects and Layers views
* GMX plugin: Added support for image collection tilesets
* Object Types Editor: Improved behavior when adding new types
* Linux: Fixed shipping of image format plugins in AppImage releases

### Tiled 0.18.1 (23 January 2017)

* Fixed terrain brush for isometric staggered maps (by Clyde)
* Fixed crash when resizing map causes objects to get removed
* Fixed crash when duplicating an object layer
* Fixed position of image layer after Resize or Offset Map
* Fixed the quality of the minimap on HiDpi displays
* Fixed Alt-drag behavior to not override resize handles
* When adding a new layer, insert it above the current one
* GMX plugin: Fixed positioning for non-tile objects and support scaling
* GMX plugin: Export tile objects without a type as tiles
* GMX plugin: Support horizontal and vertical flipping
* Windows: Fixed encoding problems with command-line output
* Windows: Fixed the architecture of shipped MSVC DLLs
* Updated Chinese translation (by Clyde)

### Tiled 0.18.0 (20 December 2016)

* Added Layer via Copy/Cut actions
* Added support for Paste in Place action for tile layers
* Added context menu to change custom property type (by Dmitry Hrabrov)
* Added support for higher precision for custom floating point properties
* Added %mappath variable to commands (by Jack Roper)
* Added snapping to pixels (by Mamed Ibrahimov)
* Added right-click to clear the tile selection
* Added a context menu action to reset the size of tile objects
* Added exporter for Game Maker Studio room files (by Jones Blunt)
* Added Move Up/Down buttons to Objects view (by iskolbin)
* Added pixel coordinates to status bar for object tools (by iskolbin)
* Added Sticker Knight platformer example (by Ponywolf)
* tmxrasterizer: Added --size argument and support local file URLs
* tmxrasterizer: Use smooth pixmap transform by default
* Linux: Register tmxrasterizer as thumbnail generator for TMX files
* Allow scrolling past map edges with mouse wheel
* Enabled HiDpi scaling and improved the quality of some icons
* Reversed the order of the objects in the Objects view
* JSON plugin: Added Node.js support to the JavaScript export
* Updated TMX schema definition (by assofohdz)
* Fixed unfinished objects getting saved
* Fixed OpenGL rendering mode when application is scaled (HiDpi screens)
* Fixed Remove and Rename actions for predefined properties
* Windows: Fixed console output
* libtiled-java: Use Maven, deploy to OSSRH and code updates (by Mike Thomas)
* libtiled-java: Added a basic isometric renderer (by Mike Thomas)
* Updated Brazilian Portuguese, Chinese, Czech, Dutch, Hebrew, Norwegian Bokmål and Spanish translations

### Tiled 0.17.2 (28 November 2016)

* Fixed bug with editing type and name for multiple objects
* Fixed ability to change the image of a tile in an image collection tileset
* Fixed wrong layer name getting edited when switching maps
* Fixed possible crash when missing tileset images and using tile animations
* Compiled against Qt 5.6.2 on macOS to avoid crashes with Qt 5.7

### Tiled 0.17.1 (4 November 2016)

* Fixed wrong alpha value when opening the color picker dialog
* Fixed saving of object group color alpha value
* Fixed tile id adjustment for newly added tilesets
* Fixed "Object Properties" entry in the context menu to be always enabled (by Erik Schilling)
* Fixed out-of-sync tile selection during layer offset change (by nykm)
* Fixed hidden objects becoming visible when offsetting the map (by ranjak)
* Fixed problems with using predefined file properties
* Lua plugin: Fixed type of animation frame properties
* OS X: Use standard shortcut for toggling full screen
* OS X: Fixed compile when pkg-config is present
* Windows: Include the Defold plugin
* Windows: Added support for DDS, TGA, WBMP and WEBP image formats
* Linux: Added 64-bit AppImage (with help from Simon Peter)
* Chinese translation updates (by endlesstravel and buckle2000)
* French translation updated (by Yohann Ferreira)

### Tiled 0.17.0 (15 August 2016)

* Added a platform-independent theme, which can be dark (#786)
* Added Paste in Place action for objects (#1257)
* Added custom property type 'color' (#1275)
* Added custom property type 'file' (#1278)
* Added option for removing invisible objects in resize dialog (#1032, by Mamed Ibrahimov)
* Added support for editing multi-line string properties (#205)
* Added %layername and %objectid to available command variables
* Added support for scrolling in tileset view with middle mouse button (#1050, with Will Luongo)
* Added a rectangle erase mode to the eraser (#1297)
* Added export to Defold .tilemap files (by Nikita Razdobreev)
* Added simple full screen mode
* Added "Copy File Path" and "Open Containing Folder" actions to tab context menu
* Added warning when saving with the wrong file extension
* Added color picker for setting transparent color of a tileset (#1173, by Ava Brumfield)
* Various object selection tool improvements
* Allow creating rectangle/ellipse objects in any direction (#1300)
* Enabled nested views and grouped dragging for stacked views (#1291)
* Fixed updating object drag cursor when exiting resize handles (#1277)
* Fixed tile animations to stay in sync when changing them (#1288)
* Fixed preservation of tile meta-data when tileset width is changed (#1315)
* Updated Bulgarian, Dutch, German, Norwegian Bokmål, Russian, Spanish and Turkish translations

### Tiled 0.16.2 (7 July 2016)

* JSON plugin: Fixed loading of custom properties on terrains
* Lua plugin: Fixed missing export of object layer drawing order
* Fixed tile index adjustment when tileset image changes width
* Fixed --export-map [format] option
* Fixed shortcuts for some tools when language is set to Dutch
* Fixed a painting related bug affecting the top edge after AutoMapping
* Fixed issues when compiling against Qt 5.6 on OS X and Windows
* Fixed crash on maximizing with Maps view open on Windows (Qt 5.6.1)
* Fixed focus issue while typing predefined object types (Qt 5.6)
* Fixed silent fail when saving to restricted location on Windows (Qt 5.6)

### Tiled 0.16.1 (6 May 2016)

* Fixed auto-updater not enabled for Windows release
* Fixed saving of object IDs assigned to tile collision shapes
* Fixed crash when pressing Backspace with Custom Properties section selected
* Fixed crash on exit when leaving the Tile Collision Editor open
* Added Norwegian Bokmål translation (by Peter André Johansen)
* Updated Turkish translation

### Tiled 0.16.0 (28 March 2016)

* Added checking for updates, based on Sparkle and WinSparkle
* Added default property definitions to object types (with Michael Bickel)
* Added types to custom properties: string, float, int, boolean (with CaptainFrog)
* Added Properties view to the Tile Collision Editor (by Seanba)
* Added a reset button for color properties
* Added eraser mode to Terrain Brush and fixed some small issues
* Reuse existing Tiled instance when opening maps from the file manager (with Will Luongo)
* Allow setting tile probability for multiple tiles (by Henrik Heino)
* New MSI based installer for Windows
* Optimized selection of many objects
* libtiled-java: Fixed loading of maps with CSV layer data that are not square (by Zachary Jia)
* Fixed potential crash when having Terrain Brush selected and switching maps
* Updated Dutch, French, German, Japanese, Russian and Spanish translations

### Tiled 0.15.2 (6 March 2016)

* Added Turkish translation (by Nuri Uzunoğlu)
* Fixed hiding of object labels when deleting an object layer
* Fixed updating of object label colors when changing object types
* TMX: Added image size attributes to image layer images
* Updated Brazilian Portuguese translation

### Tiled 0.15.1 (30 January 2016)

* Fixed adding/removing object name labels when set to always visible
* Fixed a problem with 'Execute in Terminal' on OS X
* Fixed mouse coordinate conversion for hexagonal renderer
* Fixed image layer offset handling
* Update Czech translation

### Tiled 0.15.0 (4 January 2016)

* Allow loading maps with broken external references
* Allow plugins to be enabled/disabled
* Allow changing tileset image parameters
* Allow changing the images of tiles in a collection tileset
* Allow changing external tileset references
* Allow panning over the edges of the map
* Added Terrain Generator tool
* Added column count property to image collection tilesets
* Added a combo box for changing the current layer to the status bar
* Moved the AutoMapping while drawing toggle into the menu
* Removing tiles from collection tilesets no longer changes tile IDs
* Unified layer offset handling
* Default tile layer data format changed to CSV
* Deprecated pure XML and Gzip-compressed tile layer data formats
* Fixed random tile picker for tiles with zero probability (by Henrik Heino)
* Fixed saving of alpha value of the map background color
* Fixed crash in tmxrasterizer and tmxviewer
* Fixed tmxrasterizer not reporting write errors
* Fixed isometric rendering bug with odd tile heights (by Ryan Schmitt)
* Updated Bulgarian, Dutch, French, German, Japanese, Russian and Spanish translations

### Tiled 0.14.2 (12 October 2015)

* Added Polish translation (by Tomasz Kubiak)
* Fixed layer offsets missing in the Lua export
* Fixed JSON tileset format missing in 'Add External Tileset' action
* Fixed language selection entries for Portuguese
* Fixed an issue with copy/pasting when using image collection tilesets
* Updated Brazilian Portuguese translation

### Tiled 0.14.1 (28 September 2015)

* Added missing 'renderorder' property to the Lua export
* Fixed editing of properties of tiles captured from the map

### Tiled 0.14.0 (21 September 2015)

* Added support for custom external tileset formats (JSON format added)
* Added support for shifting layers by some distance in pixels
* Added back object name labels in a much improved form
* Added tile stamp variation support to the fill tool
* Synchronize tileset selection when capturing tiles from the map
* Change tile in collision and animation editors based on selected tile object
* Keep the active brush when switching maps
* Python plugins can now add export-only map formats
* Fixed updating of current tile when changing map
* Fixed animated tile overlay to look less odd in some cases
* Fixed Save As dialog popping up when saving fails
* Fixed tilesets view collapsing when switching maps on OS X
* Updated Russian, Spanish, Czech, French, Japanese, German, Dutch and Bulgarian translations

### Tiled 0.13.1 (6 September 2015)

* Added Bulgarian translation (by Lyubomir Vasilev)
* Updated Spanish, French and Dutch translations

### Tiled 0.13.0 (10 August 2015)

* Added persistent Tile Stamps with support for variations (#969)
* Added Select Same Tile tool (by Mamed Ibrahimov)
* Added option to disable opening of last files on startup (by Mamed Ibrahimov)
* Added tilecount property to TMX, JSON and Lua map formats (#806)
* Added tileset properties to Properties view, as read-only (by Mamed Ibrahimov)
* Added Save All action (by Mamed Ibrahimov)
* Added translation of command line messages (by Mamed Ibrahimov)
* Added menu item linking to online documentation
* Object selection outlines are now drawn on top of everything
* Select new objects after they have been created
* Made the starting point for polylines and polygons visible
* Use the tile probability property also in random mode
* Ungrouped position and size properties (#892)
* CSV plugin: Extended to export all tile layers (by Alejandro Cámara)
* Lua and JSON plugins: Added support for layer data compression
* Fixed crash when changing flipping flag for multiple objects (by Mamed Ibrahimov)
* Fixed Ctrl+T causing a crash when no maps are open
* Fixed availability of 'Execute in Terminal' command on Linux with Qt 5
* Fixed drag object mouse cursor to appear only when it should
* Fixed selected file format when doing Save As with a non-TMX map
* Fixed problems with infinate scaling factors when resizing objects
* Require at least Qt 5.1.0
* Require compiler support for C++11
* Updated Russian, German, Czech and Italian translations

### Tiled 0.12.3 (1 June 2015)

* Fixed updating of map view when rotating objects with Z key
* Fixed updating of map view when joining, splitting or deleting polygon nodes
* Fixed a crash when reading an invalid TMX file
* Fixed live automapping updates when moving the mouse fast
* Made Backspace work for deleting collision objects and animation frames

### Tiled 0.12.2 (22 May 2015)

* Fixed updating of map view when moving objects with arrow keys
* Fixed compatibility issue with tile objects affecting the JSON format

### Tiled 0.12.1 (19 May 2015)

* Fixed updating of map view when changing objects from properties view
* Fixed updating of Properties view while objects are moved/resized
* Fixed terrain information getting lost when reading JSON maps

### Tiled 0.12.0 (14 May 2015)

* Added support for resizing any object as well as multiselection (with mauve)
* Added Control modifier for preserving aspect ratio while resizing
* Added Shift modifier for resizing with origin in the middle
* Added Alt modifier for suppressing selection changes when starting to drag
* Added a Magic Wand selection tool (by Henry Jia)
* Added tile probability attribute to tile properties view
* Added a Donate button to the About dialog
* Added a Patreon dialog to the Help menu
* Added an --export-formats command line option
* Remember the directory used for external tilesets (by Henry Jia)
* Don't set a window icon on Mac OS X
* Changed the way tile probability is applied (now it's relative)
* Fixed a crash in the terrain brush
* Fixed object selection behavior when Shift is held while clicking on nothing
* Fixed grid snapping being applied for staggered maps even when not enabled
* Fixed infinite memory allocation loop on invalid tile size in TMX file
* Fixed file icon associated with TMX files on Windows
* Fixed automapping of tile objects (by Seanba)
* Fixed 'Export as Image' to handle out of memory errors
* Fixed TMX files to be written in native line endings
* Fixed .desktop file missing %f argument for passing files (by Ying-Chun Liu)
* Fixed cursor position resetting when editing object type
* Added Arabic (Algeria) translation (by Damene Abdelkader)
* Updated, Czech, Dutch, French, German, Italian, Japanese, Portuguese, Russian and Spanish translations

### Tiled 0.11.0 (11 January 2015)

* Added support for hexagonal maps (offset coordinates)
* Added 'Export' action to repeat the last export
* Added a shortcut for the Reload action (Ctrl+R)
* Added ability to rename custom properties (by arn00d)
* Added unique IDs to objects (by Mark van Rij)
* Added a CSV export plugin
* Added visual feedback when properties differ between multiple selected objects (by Parker Miller)
* Added command-line export (by Brandon Dillon)
* Allow dynamically changing the map orientation and grid size
* Suppress the standard main window context menu in the collision editor
* Lua plugin: Write out tile terrain information
* Lua plugin: Include Tiled version in exported file
* Flare plugin: Fixed ability to open maps with absolute paths
* Fixed grid rendering for staggered maps
* Fully support building and running Tiled with Qbs
* Updated Czech, Dutch, French, German, Italian, Japanese, Portuguese and Spanish translations

### Tiled 0.10.2 (23 October 2014)

* Fixed hit area for polygon nodes when editing polygons while zoomed in or out
* Fixed another possible crash in the orthogonal renderer
* Fixed Select All action to work for object layers
* Fixed map pixel size preview for staggered maps
* Fixed repainting issues when tiles extend beyond their layer boundaries
* Fixed repainting issues when using tiles smaller than the grid size
* Display errors non-modal when applying automatic automapping rules
* Flare plugin: Fixed coordinate format for import and export (by Justin Jacobs)
* Lua plugin: Write out Image layer position
* Small updates to the Italian translation (by Omnomnobot)

### Tiled 0.10.1 (21 September 2014)

* Fixed a crash that could happen when using the terrain tool
* Fixed missing background color information from Lua export
* Allow using up to 3 or 4 GB RAM on 32 or 64 bit Windows systems respectively

### Tiled 0.10.0 (14 September 2014)

* Added object rotation (sponsored by Ben Wales)
* Added support for explicit object ordering (sponsored by Ben Wales)
* Added new Properties window with a rewritten properties editor
* Added support for writing plugins in Python (by Samuli Tuomola)
* Added image collection tilesets (sponsored by Jamie Rocks)
* Added map file watching and automatic reloading (sponsored by FlatRedBall.com)
* Added support for moving objects with arrow keys (sponsored by Ben Wales)
* Added a 'snap to fine grid' option (by Xenodora)
* Added support for JavaScript (JSONP) load/save (by Dobes Vandermeer)
* Added more zoom levels (by Joel Leclerc)
* Added shortcuts for finishing and canceling object creation
* Added a tile collision editor for defining collision shapes on tiles
* Added a tile animation editor and play defined animations
* Allow changing properties of multiple objects/tiles simultanously (by Parker Miller)
* Added tile rendering-order map property (by Lennert Raesch)
* Added support for changing the object line width
* Added support for CSV-encoded layers to libtiled-java (by Alexei Bratuhin)
* Added support for ellipse and polygon objects to libtiled-java (by Hendrik Brummermann)
* Added terrain properties to JSON export (by Dennis Hostetler)
* Added support for moving image layers in the Properties window (by Michael Aquilina)
* Added option to include background image when saving as image (by Sean Humeniuk)
* Added options to control layer visibility to tmxrasterizer (by Nathan Tolbert)
* Added display of tile ID in status bar (by Champi080)
* Added support for objects on staggered isometric maps (by Remco Kuijper)
* Added support for staggered maps to tmxviewer and tmxrasterizer
* Added a tool for moving the image of an image layer (by Mattia Basaglia)
* Added button to the tileset dock as shortcut to add a tileset (by Erik Schilling)
* Allow changing order of open document tabs (by Sean Humeniuk)
* Changed object position and size units from tiles to pixels (by mauve)
* Allow adding multiple tilesets at once (by mauve)
* Make highlighted grid cells outside map red (by Sean Humeniuk)
* Allow changing the drawing offset of a tileset
* Fixed hang on Mac OS X when drawing certain ellipse objects
* Fixed removal of polygon/polyline objects when resizing a map
* Fixed writing of tile offset in the Lua export
* Fixed updating of image layer when changing its image
* Fixed start drag distance check when editing polygons and moving objects
* Fixed console output of tmxrasterizer on Windows
* Raise the Layers dock for editing a new layer's name
* Avoid saving truncated files when compiled against Qt 5.1 or higher (by Erik Schilling)
* Made Tiled registering \*.tmx as MIME-type (by Erik Schilling)
* Added Traditional Chinese translation (by Yehnan Chiang)
* Updated Czech, Dutch, French, German, Russian and Spanish translations

### Tiled 0.9.1 (27 July 2013)

* Added saving of map background to JSON format (by Petr Viktorin)
* Added saving of terrain information to JSON format (by Petr Viktorin)
* Object Selection tool now always start selecting objects when holding Shift
* Increased maximum for tileset margin and spacing to 9999
* Some updates to libtiled-java (by Oskar Wiksten)
* Install the automappingconverter application (relevant on Linux)
* Avoid using Windows 95 style (was used on some Linux desktop environments)
* Removed layer name checks from the Flare export plugin (by Stefan Beller)
* Double-clicking an object now opens the Object Properties dialog
* Fixed Object Properties dialog not remembering its size
* Fixed object drawing order for image saving and mini-map
* Fixed some plurals in English translation
* Fixed line widths when zooming in Qt 5
* Fixed updating of image layer when its opacity or image is changed
* Fixed display of grid in tileset view on certain zoom levels
* Fixed save in wrong format after opening a map with plugin (by Mike Hendricks)
* Fixed closing Tiled being very slow with many maps
* Fixed saving of image layer properties in the Lua format
* Fixed escaping of special characters in the Lua format
* Fixed handling of relative paths for image layers in the JSON plugin

### Tiled 0.9.0 (27 January 2013)

* Added objects dock and per-object visibility toggle (by Tim Baker)
* Added maps dock (by Tim Baker)
* Added terrain tool for automatic terrain transitions (by Manu Evans)
* Added a minimap (by Christoph Schnackenberg)
* Added a staggered isometric map renderer, still without object layer support
* Added basic image layer support (by Gregory Nickonov and Alexander Kuhrt)
* Added display of current layer to the status bar (by Tim Baker)
* Added editable combo box for changing the zoom level (by Tim Baker)
* Added support for multiple input layers to automapping (by Stefan Beller)
* Added option to apply automapping rules while editing (by Stefan Beller)
* Added a converter to update old automapping rules (by Stefan Beller)
* Added support for objects layers to automapping (by Stefan Beller)
* Added support for random mode to the fill tool (by Stefan Beller)
* Added Replica Island plugin (by Eric Kidd)
* Added option to change the grid color (by Stefan Beller)
* Added support for ellipse objects (by devnewton and Christoph Schnackenberg)
* Added name labels for objects on isometric maps (by Andrew Motrenko)
* Added map property for changing the background color (by Emmanuel Barroga)
* Added shortcut to manually reload tilesets (Ctrl-T) (by Michael Williams)
* Added toggle for showing tile object outlines
* Added support for pinch zooming (by Pierre-David Bélanger)
* Added initial (non-GUI) support for individual and/or embedded tile images
  (by Petr Viktorin)
* Added reading support to Flare plugin (by Stefan Beller)
* Added a TMX rasterizer command line tool (by Vincent Petithory)
* Added man pages and desktop file (by Erik Schilling)
* Made the size and position of most dialogs persistent
* Respect the original layer data format of a loaded map (by Ben Longbons)
* Marked Tiled as high-resolution capable on Mac OS X
* Improved handling of external tilesets in Lua export
* Reverted tilesets view back to tabs, but with menu button (by Stefan Beller)
* Allowed plugins to support multiple file name filters (by Samuli Tuomola)
* Allow saving in any format that can also be read (by Stefan Beller)
* Fixed eraser skipping tiles when moving fast
* Fixed bug in Flare plugin (by Clint Bellanger)
* Fixed compile against Qt 5 (by Kenney Phillis)
* Fixed resolving of symbolic links while loading map
* Fixed a crash that could happen after trying to load a faulty map
* Updated Portuguese, Dutch, German, Spanish, Russian, French, Japanese,
  Chinese, Brazilian Portuguese, Hebrew and Czech translations

### Tiled 0.8.1 (7 May 2012)

* Added MacOS X Lion full screen support
* Fixed crash that could happen when painting with a pasted stamp
* Fixed zoom sensitivity for finer-resolution mouse wheels
* Fixed issues when using quickstamps in combination with the fill tool
* Fixed stamp tool not to miss tiles when drawing fast
* Fixed automapping to work with external tilesets
* Fixed crash in automapping when dealing with broken rule files
* Fixed object type getting erased on pressing Enter
* Changed the license of libtiled-java from LGPL to BSD
* Updated Italian and Hebrew translations

### Tiled 0.8.0 (11 December 2011)

* Added support for polygon and polyline objects
* Added support for tile rotation
* Added support for defining the color of custom object types
* Added a Delete action to delete selected tiles or objects
* Added random mode to the stamp brush
* Added Flare export plugin
* Added JSON plugin that supports both reading and writing
* Added ability to rename tilesets
* Added a mode in which the current layer is highlighted
* Added support for specifying a tile drawing offset
* Added a shortcut to copy the current tile position to clipboard (Alt+C)
* Added a command line option to disable OpenGL
* Allow custom properties on tilesets
* Many automapping improvements
* Improved tileset dock to handle a large amount of tilesets better
* Made the 'Show Grid' option in the tileset view persistent
* Raised the tile size limit in the New Tileset dialog from 999 to 9999
* Correctly handle changes in the width of a tileset image
* Worked around a long standing crash bug
* Added Russian translation
* Updated the German, Japanese, Spanish, Chinese, Czech, Dutch, French and
  Brazilian Portuguese translations

### Tiled 0.7.1 (27 September 2011)

* Select stamp tool when selecting tiles in tileset view
* Enable anti-aliasing for OpenGL mode
* Small improvement to the Lua export plugin (incompatible!)
* Fixed a bug in the Create Object tool
* Fixed reading of maps without tilesets but with a tile layer
* Fixed position of tile objects to center on the mouse on insertion
* Updated the Czech translation

### Tiled 0.7.0 (20 July 2011)

* Added support for horizontal and vertical flipping of tiles
* Added copy/paste support for objects
* Added merge layer down action
* Added Show or Hide all Other Layers action
* Added actions to select the previous/next layer
* Added Crop to Selection action
* Added a Lua export plugin
* Added Droidcraft plugin to read and export the map files
* Added option to turn off grid in the tileset view
* Added hand scrolling while holding the spacebar
* Made the object context menu available in all object tools
* Display tile coordinates also when using object tools
* Various improvements to running external commands
* Automapping stability and memory consumption improvements
* Objects that fall outside of the map on resize are now removed
* Fixed problems with watching tilesets multiple times
* Fixed several issues related to restoring previously opened files
* Updated Brazilian Portuguese, Chinese, German, Spanish, Japanese, Hebrew,
  Portuguese, Dutch and French translations

### Tiled 0.6.2 (2 May 2011)

* Fixed object layers losing their color when resizing the map
* Fixed the tabs in the Tilesets dock to use scroll buttons on MacOS X
* Fixed window title to update when saving a map with a different name

### Tiled 0.6.1 (3 April 2011)

* Added ability to open multiple files at once
* Added Ctrl+PageUp/PageDown shortcuts to switch documents
* Added an example to show how automatic mapping works
* Fixed bugs, crashes and leaks in the automatic mapping feature
* Fixed starting point for circles to be the click position
* Fixed a memory leak when using lines or circles
* Fixed layer opacity to be taken into account when saving as image
* Fixed endless loop when tile size is set to 0
* Fixed crash when passing an empty string as command line parameter
* Fixed problems with the tileset view after switching documents
* Fixed tile objects to be removed when their tileset is removed

### Tiled 0.6.0 (26 January 2011)

* Added support for opening multiple maps in one session
* Added support for placing tiles as objects
* Added automatic mapping feature, allowing placing of tiles based on rules
* Added ability to save/restore up to 9 stamps with Ctrl+<number>
* Added an object selection tool, allowing moving/deleting multiple objects
* Added ability to run external commands
* Added support for drawing lines and ellipses with the stamp brush
* Added icons to distinguish tile layers from object layers
* Added "Move To Layer" submenu to the context menu of objects
* Added option to use hardware rendering based on OpenGL
* Added a T-Engine4 map export plugin
* Added a simple TMX viewer application (BSD licensed)
* Added a New Layer dropdown menu to the layers dock
* Added a checkbox that enables snap to grid permanently
* Added an initial version of libtiled-java (LGPL licensed)
* Added Chinese and Hebrew translations
* Allowed dragging an image onto Tiled to add a tileset
* Center the map when it is smaller than the map view
* Remember the selected layer across restarts
* Changed the default layer data format to use zlib rather than gzip
* Store the tileset image width and height in the map file
* Compile fixes related to linking zlib
* Fixed the current stamp to get updated when switching tilesets
* Fixed the maximum sizes of the resize map dialog
* Fixed build issues when an older version of libtiled is installed
* Fixed saving of property when clicking OK while editing on MacOS X
* Allow Backspace to delete properties to make it easier on a MacBook
* Associate tmx files with Tiled on MacOS X
* Changed the license of libtiled from GPL to BSD
* Updated Czech, Spanish, German, Brazilian Portuguese, Dutch and French
  translations

### Tiled 0.5.1 (2 September 2010)

* Fixed saving of objects when tile width is different from tile height
* Updated Czech translation

### Tiled 0.5.0 (30 June 2010)

* Added support for import and export plugins
* Added support for external tilesets
* Added undo for adding tilesets and ability to remove tilesets
* Added error handling to the New Tileset dialog
* Added ability to change tileset order by dragging them around
* Added option to draw the tile grid when saving as image
* Added a context menu and tool buttons to the layer dock
* Added Latvian translation
* Added an install target to the Makefile
* Open local files when they are dropped onto Tiled
* Allow changing position and size of objects in the Object Properties dialog
* Fixed rendering issues with tiles wider than the tile width of the map
* Fixed eraser and fill tool working on invisible layers
* Fixed a crash when using some tools when no map is loaded
* Fixed compile errors related to detecting static builds
* Fixed the Save dialog not suggesting any particular file extension
* Updated Japanese, Dutch, German, Brazilian Portuguese, French, Portuguese
  and Spanish translations

### Tiled 0.4.1 (14 April 2010)

* Added support for saving tile layer data as CSV
* Added shift modifier to bucket fill tool for filling the selection
* Added Brazilian Portuguese, Japanese, French, Italian and Czech translations
* Made values used in the New Map and New Tileset dialogs persistent
* Fixed drawing selection highlight where brush is not painting
* Fixed an incompatibility with Tiled Java in 'trans' attribute

### Tiled 0.4.0 (30 January 2010)

* Added support for isometric maps
* Added automatic reloading of tileset images when they change
* Added Offset Map action that can shift a set of layers by a certain amount
* Added a fill tool
* Added ability to duplicate map objects
* Added support for choosing the tile layer data format used when saving
* Added mouse wheel zooming support to the tileset view
* Added an object display color attribute to object groups
* Added ability to edit tile properties through a context menu
* Made writing out a DTD reference optional and disabled it by default
* Made translations functional
* Updated Dutch, Portuguese, Spanish and German translations

### Tiled 0.3.1 (22 November 2009)

* Enabled undo command compression for stamp brush and eraser
* Fixed reading of maps with non-binary-encoded layer data
* Fixed a compile issue on Mac OS X related to QXmlStreamWriter
* Fixed a crash when loading a map while holding Ctrl
* Confirm overwrite on the right moment for 'Save as Image' dialog

### Tiled 0.3.0 (13 November 2009)

* Added a tile selection tool
* Added support for cut, copy and paste
* Added current cursor position to the status bar
* Added keyboard shortcuts to switch tools
* Added scrolling the map view with middle mouse button
* Snap objects to the grid when Ctrl is pressed

### Tiled 0.2.0 (1 October 2009)

* Added support for zooming the map view
* Added an eraser tool that allows you to erase tiles
* Added ability to save a map as an image
* Added support for masking tileset images based on a certain color
* Added a slider to change the opacity of the current layer
* Fixed the minimum row and column size in the tileset view
* Fixed stamp creation when not dragging topleft to bottomright

### Tiled 0.1.0 (1 September 2009)<|MERGE_RESOLUTION|>--- conflicted
+++ resolved
@@ -9,11 +9,8 @@
 * Added ability to load .tiled-session files from command-line
 * Merged Object Types with Property Types
 * Don't scale point objects with the zoom level (#3356)
-<<<<<<< HEAD
+* Take into account image layer content when determining visual map size (#3386)
 * Scripting: Added Dialog API for building custom UI (by tileboydog, #3384)
-=======
-* Take into account image layer content when determining visual map size (#3386)
->>>>>>> fb83d1f3
 * Scripting: Added -e,--evaluate to run a script from command-line
 * Scripting: Added Tool.toolBarActions property (#3318)
 * Scripting: Added Tileset.columnCount property
