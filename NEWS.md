--- conflicted
+++ resolved
@@ -5,17 +5,13 @@
 * JSON format: Fixed tile order when loading a tileset using the old format
 * Godot export: Fixed positioning of tile collision shapes (by Ryan Petrie, #3862)
 * tmxrasterizer: Added --hide-object and --show-object arguments (by Lars Luz, #3819)
-<<<<<<< HEAD
 * Scripting: Made Tileset.margin and Tileset.tileSpacing writable
-* Windows: Fixed the support for WebP images (updated to Qt 6.5.3)
-=======
 * tmxrasterizer: Added --frames and --frame-duration arguments to export animated maps as multiple images (#3868)
 * tmxviewer: Added support for viewing JSON maps (#3866)
 * Windows: Fixed the support for WebP images (updated to Qt 6.5.3, #3661)
 * Fixed mouse handling issue when zooming while painting (#3863)
 * Fixed possible crash after a scripted tool disappears while active
 * AppImage: Updated to Sentry 0.6.7
->>>>>>> b2360179
 
 ### Tiled 1.10.2 (4 August 2023)
 
