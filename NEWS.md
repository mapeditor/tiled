### Unreleased

* Added --project command-line parameter for use when exporting (#3797)
* Added group layer names in "Move Object to Layer" menu (#3454)
* Made adding "Copy" when duplicating optional and disabled by default (#3917)
* Layer names are now trimmed when edited in the UI, to avoid accidental whitespace
* Scripting: Added API for working with worlds (#3539)
* Scripting: Added Tile.image for accessing a tile's image data
* Scripting: Added Tileset.imageFileName and ImageLayer.imageFileName
* Scripting: Added FilePath.localFile and FileEdit.fileName (string alternatives to Qt.QUrl properties)
* Scripting: Made Tileset.margin and Tileset.tileSpacing writable
* Scripting: Restored compatibility for MapObject.polygon (#3845)
* TMX format: Embedded images are now also supported on tilesets and image layers
* JSON format: Fixed tile order when loading a tileset using the old format
* Godot 4 plugin: Added support for exporting objects (by Rick Yorgason, #3615)
* Godot 4 plugin: Use Godot 4.2 tile transformation flags (by Rick Yorgason, #3895)
* Godot 4 plugin: Fixed positioning of tile collision shapes (by Ryan Petrie, #3862)
* GameMaker 2 plugin: Fixed positioning of objects on isometric maps
* tmxrasterizer: Added --hide-object and --show-object arguments (by Lars Luz, #3819)
<<<<<<< HEAD
* Python plugin: Added support for implementing tileset formats (#3857)
* Windows: Fixed the support for WebP images (updated to Qt 6.5.3)
=======
* tmxrasterizer: Added --frames and --frame-duration arguments to export animated maps as multiple images (#3868)
* tmxrasterizer: Fixed --hide/show-layer to work on group layers (#3899)
* tmxviewer: Added support for viewing JSON maps (#3866)
* AutoMapping: Ignore empty outputs per-rule (#3523)
* Automapping: Added per-input-layer properties for ignoring flip flags (#3803)
* AutoMapping: Always apply output sets with empty index
* Windows: Fixed the support for WebP images (updated to Qt 6.6.1, #3661)
* Fixed possible crash after assigning to tiled.activeAsset
* Fixed the option to resolve properties on export to also resolve class members (#3411, #3315)
* Fixed terrain tool behavior and terrain overlays after changing terrain set type (#3204, #3260)
* Fixed mouse handling issue when zooming while painting (#3863)
* Fixed possible crash after a scripted tool disappears while active
* Fixed updating of used tilesets after resizing map (#3884)
* Fixed alignment of shortcuts in action search
* AppImage: Fixed ability to open paths with spaces from the CLI (#3914)
* AppImage: Updated to Sentry 0.6.7
>>>>>>> 3fc8c6c2

### Tiled 1.10.2 (4 August 2023)

* Added support for setting custom properties on the project (#2903)
* Added feedback when Terrain Brush and Terrain Fill Mode can't find a tile
* Removed Space and Ctrl+Space shortcuts from Layers view to avoid conflict with panning (#3672)
* Display the image base name for unnamed tile objects referring to single images
* Scripting: Added API for editing tile layers using terrain sets (with a-morphous, #3758)
* Scripting: Added file dialog API (with dogboydog, #3782)
* Scripting: Support erasing tiles in Tool.preview and TileMap.merge
* Scripting: Added Geometry interface with line and ellipse helpers
* Scripting: Added WangSet.effectiveTypeForColor
* Fixed crash when changing file property of custom class (#3783)
* Fixed loading of invalid color properties (#3793)
* Fixed handling of enum values with 31 flags and fixed the applied limit (#3658)
* Fixed object preview position with parallax factor on group layer (#3669)
* Fixed hover highlight rendering with active parallax factor (#3669)
* Fixed updating of object selection outlines when changing parallax factor (#3669)
* Fixed "Offset Map" action to offset all objects when choosing "Whole Map" as bounds
* Fixed several issues with drawing ellipses (#3776)
* Fixed Terrain Fill Mode for sets containing transitions to empty (#3774)
* Godot 4 plugin: Export custom tile properties as Custom Data Layers (with Kevin Harrison, #3653)
* AppImage: Updated to Sentry 0.6.5
* Qt 6: Increased the image allocation limit from 1 GB to 4 GB (#3616)
* macOS: The macOS 10.14+ build is now a Universal macOS Binary (#3707)

### Tiled 1.10.1 (4 April 2023)

* Make panning with Space require pressing a mouse button as well (#3626)
* Scripting: Added read-only access to Project properties (by dogboydog, #3622)
* Scripting: Fixed behavior of Dialog.SameWidgetRows (#3607)
* Fixed object labels to adjust to application font changes
* Fixed grid rendering for odd Hex Side Length values (#3623)
* Fixed tile stamp getting messed up on staggered maps in some cases (#3431)
* JSON plugin: Fixed loading of empty tilesets created by script (#3542)
* Godot 4 plugin: Removed depth limit for `.godot` project file (#3612)
* Improved Terrain Brush for Hexagonal (Staggered) maps with side length 0 (#3617)
* Removed "Add Folder to Project" button from the startup page
* Qt 6: Increased the image allocation limit from 128 MB to 1 GB (#3616)
* Qt 6 / Linux: Fixed long startup time for some icon themes
* snap: Updated from core20 to core22 (now uses Qt 5.15)
* Qbs: Added projects.Tiled.libDir option (#3613)

### Tiled 1.10.0 (10 March 2023)

* Restored Tiled 1.8 file format compatibility by default (#3560)
* Added action search popup on Ctrl+Shift+P (with dogboydog, #3449)
* Added Godot 4 export plugin (by Rick Yorgason, #3550)
* Added file system actions also for tileset image based tilesets (#3448)
* Added custom class option to disable drawing fill for objects (with dogboydog, #3312)
* Added option to choose a custom interface font (#3589)
* Implemented rendering of major grid lines for staggered / hexagonal maps (#3583)
* Fixed new layer names to be always unique (by Logan Higinbotham, #3452)
* Fixed broken tile images after importing/exporting a tileset
* AutoMapping: Added support for output set probability (#3179)
* AutoMapping: When input regions are defined, match in order by default (#3559)
* AutoMapping: Skip locked layers when applying rules (#3544)
* AutoMapping: Fixed NoOverlappingOutput in case of multiple output indices (#3551)
* AutoMapping: Fixed automatic output regions for object output (#3473)
* AutoMapping: Fixed crash on undo when output layers have properties
* Scripting: Added Object.setColorProperty and Object.setFloatProperty (#3423)
* Scripting: Added tiled.projectFilePath
* Scripting: Added tiled.versionLessThan
* Scripting: Added TileMap.toImage (#3519)
* Scripting: Added Tool.targetLayerType (#3248)
* Scripting: Added region.contiguousRegions() (#3576)
* Scripting: Added tiled.compress and tiled.decompress (#3153)
* Scripting: Added Base64 encoding and decoding API (#3153)
* Scripting: Allow assigning null to Tile.objectGroup (by Logan Higinbotham, #3495)
* Scripting: Allow changing the items in a combo box added to a dialog
* Scripting: Fixed painting issues after changing TileLayer size (#3481)
* Scripting: Renamed Tileset.collection to Tileset.isCollection (#3543)
* Defold plugin: Allow overriding z value also when exporting to .collection (#3214)
* Qt 6: Fixed invisible tileset tabs when only a single tileset is open
* Qt 6: Fixed behavior of "Class of" selection popup
* Qt 6: Fixed tile rendering when OpenGL is enabled (#3578)
* Fixed positioning of point object name labels (by Logan Higinbotham, #3400)
* Fixed slight drift when zooming the map view in/out
* Fixed remaining lag after switching off hardware acceleration (#3584)
* Fixed point object hover highlight position (#3571)
* Fixed drawing lines with stamps having differently sized variations (#3533)
* Fixed compile against Qt 6.4
* snap: Added Wayland platform plugin and additional image format plugins
* AppImage: Updated to Sentry 0.6.0
* Updated Bulgarian, French, German, Hungarian, Russian and Swedish translations

### Tiled 1.9.2 (16 September 2022)

* Allow adding maps to image collection tilesets (#3447)
* Auto-detect JSON file format when importing custom types (#3472)
* Added file system actions to the tile context menu (#3448)
* Fixed possible crash in Custom Types Editor (#3465)
* Fixed display of overridden values from a nested class
* Fixed ability to reset nested string and file properties (#3409)
* Fixed changing nested property values for multiple objects (#3344)
* Fixed resolving of class properties on export to affect all data types (#3470)
* Fixed possible duplication of Automapping Rules Tileset (#3462)
* Fixed case where object labels could become visible for hidden layer (#3442)
* Fixed updating of custom property colors when changing style
* Scripting: Added Tileset.findTile
* AutoMapping: Fixed applying of rule probability (#3425)
* Defold plugin: Assign incrementing z values and allow specifying tile\_set (#3214)
* Updates to German translation (by Christian Pervoelz)

### Tiled 1.9.1 (11 August 2022)

* Fixed properties-related crash when having no project loaded
* Fixed loading of custom tile image rectangles (#3405)
* Fixed loading of member values for nested classes (#3414)
* Fixed visibility of "Move Object to Layer" sub-menu (#3417)
* Fixed shadow offset for other maps in a world (#3429)
* Fixed class dropdown to update immediately when changing custom types (#3398)
* Fixed deleting an overridden property to not make it disappear (#3409)
* Scripting: Added TilesetsView.currentTilesetChanged
* JSON plugin: Fixed loading image layer "repeatx/y" properties (by Jene Litsch, #3428)
* snap: Fixed startup error due to missing libQt5Concurrent.so.5 (#3408)
* AppImage: Updated to Sentry 0.5.0
* Updated Chinese (Simplified) and Portuguese translations

### Tiled 1.9.0 (25 June 2022)

* Added option to ignore transparent pixels when selecting tile objects (#1477)
* Added support for sub-images in image collection tilesets (#1008)
* Added "Class" field to all data types, referring to a custom class
* Added Tile Render Size and Fill Mode options to Tileset
* Added %worldfile variable for custom commands (by Pixel-Nori, #3352)
* Added 'New Project' action, replacing 'Save Project As' (#3279)
* Added ability to load .tiled-session files from command-line
* Merged Object Types with Property Types
* Don't scale point objects with the zoom level (#3356)
* Take into account image layer content when determining visual map size (#3386)
* Scripting: Added Dialog API for building custom UI (by tileboydog, #3384)
* Scripting: Added -e,--evaluate to run a script from command-line
* Scripting: Added Tool.toolBarActions property (#3318)
* Scripting: Added Tileset.columnCount property
* Scripting: Added ImageLayer.image property
* Scripting: Added access to selected terrain in tileset editor
* AutoMapping: Applying rules is now 10-30x faster
* AutoMapping: Explicit "regions" layers are no longer needed and have been deprecated (#1918)
* AutoMapping: "AutoMap While Drawing" no longer creates separate undo steps (#2166)
* AutoMapping: Custom tiles can now match "Empty", "Non-Empty" and "Other" tiles through a "MatchType" property (#3100)
* AutoMapping: A custom tile with "MatchType" set to "Negate" can be used instead of "inputnot" layers
* AutoMapping: Added built-in tileset with these custom rule tiles
* AutoMapping: Added a number of per-rule options which can be set using rectangle objects
* AutoMapping: Erase tiles by placing tiles with "MatchType" set to "Empty" on output layers (#3100)
* AutoMapping: Accumulate touched layers in AutoMap While Drawing (#3313)
* AutoMapping: Support map name filters in rules.txt (#3014)
* AutoMapping: Show relevant custom properties when a rules map is detected
* Optimized rendering of tinted layers by caching tinted images
* tmxrasterizer: Added options to hide certain layer types (#3343)
* Raised minimum supported Qt version from 5.6 to 5.12 (drops Windows XP support)
* Raised minimum C++ version to C++17
* Removed qmake project files (only Qbs supported now)
* macOS: Fixed layout of Custom Types Editor when using native style
* AppImage: Updated to Sentry 0.4.18
* Python plugin: Now built against Python 3.8 on Windows and Linux
* Updated Bulgarian, Czech, French and Russian translations

### Tiled 1.8.6 (15 June 2022)

* Keep references between objects when copy/pasting or duplicating (#3361)
* Improved default translation used in case of multiple options
* Terrain Brush: Update preview on mouse release (#3381)
* Fixed 'Add Variation' action in Tile Stamps context menu (#3362)
* Fixed importing of removed shortcuts (#3367)
* Fixed breaking of alternative shortcuts on import or reset (#3367)
* Fixed conflict detection to handle alternative shortcuts (#3368)
* Fixed locking up UI on property type name conflict (#3380)
* Scripting: Fixed possible crash when accessing Layer.map
* Defold plugins: Added support for rotated tiles (#3369)
* Updates to German translation (by Ettore Atalan)

### Tiled 1.8.5 (17 May 2022)

* Made expanded group layers persistent (#3282)
* Improved snapping behavior for scalable objects on staggered maps
* Allow setting a shortcut on the 'Edit Tileset' action
* Always select first entry while using the Open File in Project action
* Improved Add Property dialog layout in case of long type names (#3302)
* Fixed restoring of window layout when maximized (#590)
* Fixed snapping when dragging templates into a map (#3326)
* Fixed map selection rectangle in world for infinite maps (#3340)
* Fixed 'Merge Layer Down' action for infinite maps
* Fixed several small issues in the image color picker (#3348)
* Fixed missing name for undo commands that add/remove maps from world
* Fixed selection issues for tile objects with a non-zero tile offset
* Fixed hover indicator sometimes overlapping selection indicator
* Fixed removal of terrain info when removing tiles from a collection
* Scripting: Fixed region.rects when compiled against Qt 5.9 to 5.13
* Scripting: Layer.tintColor is now #ffffff when not set
* macOS: Enabled support for loading SVGs
* macOS: Show shortcuts in context menus when using Tiled Fusion style (#1978)
* AppImage: Updated to Sentry 0.4.17
* Updated Chinese (Simplified) and Portuguese (Portugal) translations

### Tiled 1.8.4 (31 March 2022)

* Fixed crash when trying to create an object
* Fixed handling of deleted session file

### Tiled 1.8.3 (31 March 2022)

* Improved rendering quality of the Mini-map when it's small (#1431)
* Fixed automatic tool switching after deleting layers
* Fixed rendering of arrows for object references in class members (#3306)
* Fixed image layer repeat settings not copied to duplicates (#3307)
* Fixed map bounding rectangle for infinite isometric maps
* Fixed tile selection to not get removed when deleting (#3281)
* Fixed custom types not being usable without opening a project (#3295)
* Fixed use of custom property types in global object types file (#3301)
* Fixed parallax layer positions for other maps in a world
* Fixed crash when rendering invalid polygon objects
* Fixed sticky Bucket Fill preview when hovering same tile
* Fixed automatically reloaded map becoming the active document
* Fixed "Map format '%s' not found" error
* Fixed updating of "Unload/Save World" menu enabled state
* Fixed flipping horizontally to not rotate objects by 180 degrees (#1704)
* Fixed displacement when flipping horizontally on isometric maps (#2660)
* Fixed offset of tile collision shapes on isometric maps (#3138)
* Mark world as modified when map size changes (#3020)
* Prevent unsaved maps from being added to a world (#3317)
* Hide "Move Objects to Layer" menu when there's only one object layer
* Scripting: Avoid possible crash due to garbage collection (#3290)
* Scripting: Fixed missing null check in Tileset.loadFromImage and Tile.setImage
* Scripting: Initialize tile layer size also when added as part of a group layer (#3291)
* AutoMapping: Applying rules without "inputnot" layers is now much faster
* AutoMapping: Optimized calculation of each rule's input/output region
* AutoMapping: Fixed compatibility with "RegionsInput" / "RegionsOutput" layers
* AutoMapping: Fixed ability to AutoMap using project rules in unsaved maps
* CSV plugin: Improved error message and replace reserved characters (#3309)
* terraingenerator: Fixed crash when source terrain doesn't have an image (#3299)
* macOS: Fixed main window expanding with many open files (#1047)
* JSON plugin: Wrap arrays at the map width or chunk width
* Qt 6: Fixed captured or erased area when dragging backwards
* Updated Finnish translation (by Tuomas Lähteenmäki)

### Tiled 1.8.2 (18 February 2022)

* Fixed deactivating of tools when no layer is selected (avoids crash)
* Fixed monospace font option in multi-line text editor on macOS and Windows (#3007)
* Fixed ability to reset custom 'color' and 'object' properties (#3270)
* Fixed updating of layer positions when changing parallax factor of a group (#3175)
* Scripting: Fixed crash when assigning null to the MapObject.tile property
* Scripting: Fixed adding of tilesets when adding layers to a loaded map (#3268)
* JSON format: Fixed layer locked status not getting saved (#2877)
* macOS: Fixed duplicate overwrite confirmation when using Export As (#3152)
* FreeBSD: Fixed compile due to missing include (by Dmitry Marakasov, #3271)

### Tiled 1.8.1 (11 February 2022)

* Fixed pasted objects not getting selected if a tile layer was also copied
* Fixed possible crash when trying to determine whether OpenGL is used
* Fixed possible crash when using the Insert Tile tool
* Fixed possible crash in tile stamp preview
* AutoMapping: Fixed crash when an input layer does not exist (#3269)
* Scripting: Automatically add tilesets to the map where needed (#3268)
* snap: Updated from core18 to core20 (now uses Qt 5.12)
* AppImage: Updated to Sentry 0.4.15

### Tiled 1.8.0 (7 February 2022)

* Added support for custom enum properties (with svipal, #2941)
* Added support for custom class properties (#489)
* Added parallax origin property to the map (with krukai, #3209)
* Added Repeat X/Y properties to Image Layers (with krukai, #3205)
* Added an action for selecting all layers (Ctrl+Alt+A) (#3081)
* Added actions to select or add tilesets to Project view context menu
* Added cut/copy/paste actions to Tile Animation Editor
* Improved undo behavior by merging sequential edits to the same property (#3103)
* Improved multi-layer painting behavior (#3094)
* Separated the X and Y components of the major grid option (#3208)
* Added automatic fading out of the grid when zooming out a lot
* AutoMapping: Made it find layers within groups (#1771)
* AutoMapping: `regions` layer can now be used alongside `region_input/output` layers
* AutoMapping: Recognize "//" layer name prefix for ignoring layers (#3262)
* AutoMapping: Allow setting a rule map as project rules file (#3221)
* Tweaked focus behavior in the Template Editor
* Changed the default Terrain Brush shortcut back to T
* Reset tile animations when disabling playback and when exporting as image
* Don't require saving maps upon creation (#1902)
* Apply transformation actions to the preview while placing tiles (#3091)
* Allow using object context menu in object creation tools
* Reduced the step size for the parallax factor property
* Improved the logic for automatically switching tools (#2807)
* Ignore selection changes when marking a file as modified (#3194)
* Use the tileset background color in the collision editor (with Benja Appel, #3163)
* Show the read error when using --export-map/tileset
* Avoid deselecting all layers when clicking empty area in Layers view (#2806)
* Scripting: Added File API
* Scripting: Added support for loading JavaScript `.mjs` modules (#3261)
* Scripting: Added tiled.applicationDirPath property
* Scripting: Added tiled.extensionsPath property (#3139)
* Scripting: Added missing Layer.tintColor property
* Scripting: Added missing ObjectGroup.drawOrder property (#3147)
* Scripting: Added TileMap.removeObjects (#3149)
* Scripting: Added TileMap.regionEdited signal
* Scripting: Added TileMap.layers and GroupLayer.layers properties, for convenience
* Scripting: Added region.rects property and region.contains(x,y)
* Scripting: Treat custom format extensions as case-insensitive (#3141)
* Scripting: Allow tools to stay active when tiles or a terrain type are selected (#3201)
* Scripting: Extended the terrain related API (#2663)
* Scripting: tiled.activeAsset can be assigned asset created in script (#3160)
* Scripting: Fixed possible crash after creating tilesets from script (#3229)
* Scripting: Fixed possible crash in TileMap.autoMap
* Scripting: Fixed dialog window titles to show on macOS (#2910)
* Scripting: Fixed tileset or tile references for maps loaded from script
* Scripting: Avoid crash when script reload happens during popup (#2991)
* Fixed the logic for handling group layer parallax factors (with LilithSilver, #3125)
* Fixed keyboard modifiers getting stuck for Terrain Brush (#2678)
* Fixed debug messages showing in the Console and Issues views
* Fixed enabled state of File > Export action for tilesets (#3177)
* Fixed Snap to Grid for hexagonal maps
* Fixed AutoMapping rules file to update after changing project properties (#3176)
* Fixed 'Detect Bounding Box' action missing in Keyboard settings
* Fixed toggling "Clear View" on & off shifting the map
* Fixed command-line output not showing on Windows (#2688)
* Fixed "Select object on map" when no object layer is selected (#3207)
* Fixed adjusting of tile types when tileset width changed (by Albert Vaca Cintora, #3237)
* Fixed missing Qt translations for Linux AppImage
* Fixed minimap viewport position when layers are offset (#3211)
* Fixed "Highlight Current Layer" getting confused (#3223)
* Fixed Terrain Set type property to be disabled when appropriate (avoids crash)
* Fixed saving broken references to files loaded using "ext:" prefix (#3185)
* Fixed performance issue in Project view related to file icons
* Fixed dynamic wrapping when adding tiles to a collection (#3076)
* Fixed potential crash when changing a WangSet from script
* Tiled Manual is now available in French
* JSON plugin: Added "tmj", "tsj" and "tj" as accepted file extensions
* YY plugin: Don't use safe writing of files
* YY plugin: Write out custom "object" properties as instance name (instead of the ID)
* YY plugin: Determine sprite names by looking for meta files (by krukai, #3213)
* CSV plugin: Improved handling of infinite maps
* RpMap plugin: Fixed hardcoded exported tile size (#3184)
* libtiled-java: Introduced TilesetCache interface (by Samuel Manflame, #3117)
* Added Ukrainian translation to Windows installer (#3132)
* AppImage: Updated to Sentry 0.4.14
* Updated Bulgarian, Chinese (Simplified), French, Korean, Portuguese (Brasil), Portuguese (Portugal), Russian, Swedish and Turkish translations

### Tiled 1.7.2 (10 August 2021)

* Avoid automatically replacing external tilesets with "similar" ones
* Fixed copying and capturing stamps on staggered maps (with Alexander Dorogov, #2874)
* Fixed possible crash in Tile Animation Editor
* Fixed data loss when saving maps with tilesets that failed to load (#3106)
* Fixed creating multi-layer tile stamp from selection (#2899)
* Scripting: Automatically reset object ID when adding to avoid duplicate IDs
* Linux: Possible workaround for crash in clipboard manager
* AppImage: Updated to Sentry 0.4.12
* Updated Italian translation

### Tiled 1.7.1 (9 July 2021)

* Don't save export target and format to exported files
* Fixed crashes resulting from the Tile Animation Editor
* Fixed possible crash when pasting multi-layer stamp (#3097)
* Fixed possible crash when restoring expanded layers in Objects view
* Fixed parallax factor getting lost when layer is cloned (#3077)
* Fixed an issue with synchronizing selected tiles to current stamp (#3095)
* Commands: Fixed possible crash in Edit Commands window
* Commands: Automatically quote the command executable
* Commands: Improved starting directory for executable file chooser
* Commands: Fixed the 'Clear' button to reset the shortcut
* AppImage: Updated to Sentry 0.4.11
* Updated French translation

### Tiled 1.7.0 (4 June 2021)

* Added basic "major grid" option with stronger lines (with Ilya Arkhanhelsky, #3032)
* Added ability to rearrange tiles in a tileset (with José Miguel Sánchez García, #2983)
* Added option to choose background fade color (with SchmidtWC, #3031)
* Added portable mode, enabled when a "tiled.ini" is detected alongside the Tiled executable (#2945) 
* Disable project extensions by default, for security reasons (#3058)
* Render selection preview and hovered item highlight above labels (#3036)
* Changed the donation reminder to be non-modal
* docs: Generate scripting API documentation using TypeDoc (with Erik Schilling (#2965) and MrMasterplan (#3040, #3041, #3045))
* QMake/Qbs: Added a way to disable DBus support (with Dmitry Marakasov, #3039)
* Scripting: Fixed 'mouseLeft' callback for scripted tools (#3050)
* Scripting: Fixed loading of icons with explicit "ext:" prefix (#3048)
* Scripting: Made TileMap coordinate conversion functions always work (#3054)
* tBIN plugin: Convert 'color', 'object' and 'file' properties on save
* Python plugin: Added Layer.offset and Layer.setOffset (with sverx, #3073)
* Python plugin: Linux AppImage now supports Python 3.6 instead of 3.5
* Windows: Add a default "Open in text editor" command based on notepad.exe
* Fixed possible crash in Properties view when switching files
* Fixed watching/unwatching of folders when adding/removing from project (#3035)
* Fixed determining desired file format by extension on export
* Fixed compilation issue with GCC 10 (#3037)
* Updated Bulgarian, Portuguese (Portugal), Russian and Turkish translations

### Tiled 1.6.0 (23 April 2021)

* Added object selection preview
* Added toggle to select enclosed rather than touched objects (#3023)
* Added Sentry crash handler to Linux AppImage (disabled by default)
* Added %tileid variable for custom commands on tilesets (#3026)
* Added option to lock the position of views and tool bars
* Added toggle to show/hide other maps in the same world (#2859)
* Added a helpful text to Terrain Sets view when it is empty (#3015)
* Allow opening projects from the File menu (#3000)
* Made the terrains list in the Terrain Sets view not collapsible (#3015)
* Automatically select the first terrain when selecting a Terrain Set (#3015)
* When duplicating objects, place the duplicates next to the originals (#2998)
* Tweaked selection outlines to be a little fatter and adjust to DPI
* Write --export-formats output to stdout instead of stderr (#3002)
* Allow hiding objects in the Tile Collision Editor
* Scripting: Added missing Tileset.transparentColor property
* Fixed 'Detach templates' export option to add tilesets when needed
* Fixed Terrain Brush behavior on map edges
* Fixed Terrain Brush behavior for sets transitioning to nothing
* Fixed loss of edit focus when hovering tileset while assigning terrain (#3015)
* Fixed shortcuts for flipping or rotating the current terrain pattern
* Fixed switching to Terrain Brush when clicked terrain is already selected (#3015)
* Fixed state of "dynamic wrapping" toggle button on startup
* Fixed parallax layer positioning when reordering layers (#3009)
* Windows: Fixed Swedish translation missing from installer
* Windows: Re-enabled code signing by SignPath (was missing for Tiled 1.5)
* snap: Added 'removable-media' plug, for accessing USB drives
* snap: "Open Containing Folder" action now also selects the file
* JSON plugin: Write out "version" property as string (#3033)
* YY plugin: Fixed plugin loading issue for qmake builds
* libtiled-java: Optimized for multithreaded usage (by Samuel Manflame, #3004)
* Updated Bulgarian, French, Portuguese (Portugal), Swedish and Turkish translations
* Added Thai translation (by Thanachart Monpassorn, currently at 54%)

### Tiled 1.5.0 (23 March 2021)

* Unified Wang and Terrain tools (backwards incompatible change!)
* Added support for a per-layer parallax scrolling factor ([#2951](https://github.com/mapeditor/tiled/pull/2951))
* Added export to GameMaker Studio 2.3 ([#1642](https://github.com/mapeditor/tiled/issues/1642))
* Added option to change object selection behavior ([#2865](https://github.com/mapeditor/tiled/pull/2865))
* Added Monospace option to the multi-line text editor
* Added option to auto-scroll on middle click
* Added smooth scrolling option for arrow keys
* Added a 'Convert to Polygon' action for rectangle objects
* Added support for drawing with a blob tileset
* Added 'Duplicate Terrain Set' action
* Added Terrain Set type (Corner, Edge or Mixed)
* Added support for rotating and flipping Terrain tiles (by Christof Petig, [#2912](https://github.com/mapeditor/tiled/pull/2912))
* Added support for exporting to [RPTools MapTool](https://www.rptools.net/toolbox/maptool/) RpMap files (by Christof Petig, [#2926](https://github.com/mapeditor/tiled/pull/2926))
* Added Ctrl+Shift to toggle Snap to Fine Grid (by sverx, [#2895](https://github.com/bjorn/tiled/pull/2895))
* Eraser: Added Shift to erase on all layers (by Michael Aganier, [#2897](https://github.com/bjorn/tiled/pull/2897))
* Automatically add .world extension to new World files
* Shape Fill Tool now displays the size of the current shape ([#2808](https://github.com/mapeditor/tiled/issues/2808))
* Tile Collision Editor: Added action to add an auto-detected bounding box collision rectangle (by Robin Macharg, [#1960](https://github.com/bjorn/tiled/pull/1960))
* Tile Collision Editor: Added context menu action to copy selected collision objects to all other selected tiles (by Robin Macharg, [#1960](https://github.com/bjorn/tiled/pull/1960))
* Tilesets view: Added "Edit Tileset" action to tab context menu
* Tilesets view: Added "Add External Tileset" action to tilesets menu
* Scripting: Added initial API for creating and modifying Terrain Sets
* Scripting: Added API for working with images ([#2787](https://github.com/mapeditor/tiled/pull/2787))
* Scripting: Added API for launching other processes ([#2783](https://github.com/mapeditor/tiled/issues/2783))
* Scripting: Added MapView.center property
* Scripting: Added missing Layer.id and Layer.parentLayer properties
* Scripting: Enable extending most context menus
* Scripting: Fixed reset of file formats on script reload ([#2911](https://github.com/mapeditor/tiled/issues/2911))
* Scripting: Fixed missing GroupLayer and ImageLayer constructors
* Scripting: Added default icon for scripted actions
* Enabled high-DPI scaling on Linux and changed rounding policy
* Remember last file dialog locations in the session instead of globally
* Fixed loading extension path from project config (by Peter Ruibal, [#2956](https://github.com/mapeditor/tiled/pull/2956))
* Fixed performance issues when using a lot of custom properties
* Fixed storing template instance size when overriding the tile ([#2889](https://github.com/mapeditor/tiled/issues/2889))
* Fixed removal of object reference arrow when deleting target object ([#2944](https://github.com/mapeditor/tiled/issues/2944))
* Fixed updating of object references when layer visibility changes
* Fixed map positioning issues in the World Tool ([#2970](https://github.com/mapeditor/tiled/issues/2970))
* Fixed handling of Shift modifiers in Bucket and Shape Fill tools ([#2883](https://github.com/mapeditor/tiled/issues/2883))
* Fixed scrolling speed in Tileset view when holding Ctrl
* Fixed issue causing export.target to get written out as "."
* Fixed "Repeat last export on save" when using Save All ([#2969](https://github.com/mapeditor/tiled/issues/2969))
* Fixed interaction shape for rectangle objects to be more precise ([#2999](https://github.com/mapeditor/tiled/issues/2999))
* Fixed "AutoMap While Drawing" not applying when using Cut/Delete
* Fixed path in AutoMap error message when rules file doesn't exist
* Lua plugin: Don't embed external tilesets, unless enabled as export option ([#2120](https://github.com/mapeditor/tiled/issues/2120))
* Python plugin: Added missing values to MapObject.Shape enum ([#2898](https://github.com/bjorn/tiled/issues/2898))
* Python plugin: Fixed linking issue when compiling against Python 3.8
* CSV plugin: Include flipping flags in exported tile IDs
* GMX plugin: Take tile object alignment into account
* Linux: "Open Containing Folder" action now also selects the file
* libtiled-java: Many updates (by Henri Viitanen, [#2207](https://github.com/bjorn/tiled/pull/2207))
* Ported Tiled to Qt 6 (releases still use 5.15 for now)
* Updated Bulgarian, Chinese (Simplified), Czech, Finnish, French, Portuguese, Portuguese (Portugal), Russian, Swedish and Turkish translations

### Tiled 1.4.3 (17 November 2020)

* Fixed running Tiled on macOS Big Sur (#2845)
* Improved error message when adding external tileset
* Fixed opening of files in already open instance of Tiled
* Fixed crash in Edit Commands dialog (#2914)
* Fixed Object Alignment not getting set when reloading a tileset
* Tile Collision Editor: Fixed invisible tile for isometric oriented tileset (#2892)
* Ignore attempts to replace a tileset with itself
* qmake: Support linking to system Zstd on all UNIX-like systems

### Tiled 1.4.2 (5 August 2020)

* Reverted the default layer data format back to CSV (was changed to Zstd by accident in 1.4.0)
* Added ability to draw lines using click+drag (in addition to click and click) when holding Shift
* Improved positioning when adding maps to world via context menu
* Disable instead of hide the "Save As Template" action when using embedded tilesets
* Made Ctrl turn off snapping if Snap to Fine Grid is enabled (#2061)
* Set minimum value of tile width and height to 1
* Fixed Select Same Tile tool behavior for empty tiles
* Fixed clickability of the dot in point objects
* Fixed adjusting of terrain images when tileset width changes
* Worlds: Fixed potential data loss when opening .world file
* tmxrasterizer: Added --show-layer option (by Matthias Varnholt, #2858)
* tmxrasterizer: Added parameter to advance animations (by Sean Ballew, #2868)
* Scripting: Initialize tile layer size to map size upon add (#2879)
* Windows installer: Made creation of the desktop shortcut optional
* Windows installer: Made the launching of Tiled optional
* Updated Qt to 5.12.9 on all platforms except Windows XP and snap releases
* snap: Fixed issues with storing the default session (#2852)
* snap: Enabled support for Zstandard (#2850)

### Tiled 1.4.1 (25 June 2020)

* When opening a .world file, load the world and open its first map
* When opening an object template, show it in the Template Editor
* Fixed crash on trying to export using the command-line (#2842)
* Fixed crash when deleting multiple objects with manual drawing order (#2844)
* Fixed potential crash when removing a tileset
* Fixed potential scaling happening for maps used as tilesets (#2843)
* Fixed positioning of map view when switching between maps in a world
* Fixed file dialog start location
* Scripting: Fixed issues with absolute file paths on Windows (#2841)
* Lua plugin: Fixed syntax used for object properties (#2839)

### Tiled 1.4.0 (17 June 2020)

* Added support for projects (#1665)
* Added object reference property type (with Steve Le Roy Harris and Phlosioneer, #707)
* Added world editing tool for adding/removing and moving around maps in a world (with Nils Kübler, #2208)
* Added a quick "Open file in Project" (Ctrl+P) action
* Added new Object Alignment property to Tileset (with Phlosioneer, #91)
* Added layer tint color (by Gnumaru, #2687)
* Added support for using maps as images (with Phlosioneer, #2708)
* Added 'Open with System Editor' action for custom file properties (#2172)
* Added option to render object names when exporting as image (#2216)
* Added 'Replace Tileset' action to Tilesets view
* Added shortcut to tooltips for all registered actions
* Added automatic reloading of object templates (by Phlosioneer, #2699)
* Added 'Clear Console' button and context menu action (#2220)
* Added 'Reopen Closed File' (Ctrl+Shift+T) action
* Added status bar button to toggle the Console view
* Added a border around the tile selection highlight
* Switch current tileset tab if all selected tiles are from the same tileset (by Mitch Curtis, #2792)
* Made tileset dynamic wrapping toggle persistent
* Properties view: Added action for adding a property to context menu (#2796)
* Optimized loading of CSV tile layer data (by Phlosioneer, #2701)
* Improved map positioning when toggling 'Clear View'
* Remember the preferred format used for saving
* Normalize rotation values when rotating objects (#2775)
* Removed the Maps view (replaced by Project view)
* Removed file system hierarchy from Templates view (replaced by Project view)
* Fixed potential crash when triggering AutoMap (#2766)
* Fixed the status bar placement to be always at the bottom of the window
* Fixed potential issue with automatic reloading of files (#1904)
* Fixed issue where image layer images cannot be loaded from Qt resource files (by obeezzy, #2711)
* GmxPlugin: Added support for layer tint color
* Scripting: Assign global variables to console script evaluations (by Phlosioneer, #2724)
* Scripting: Added coordinate conversion to TileMap
* Scripting: Added support for custom "file" properties
* Scripting: Added checks for nullptr arguments (by Phlosioneer, #2736)
* Scripting: Added some missing tileset related properties
* Scripting: Added FileInfo API with various file path operations (with David Konsumer, #2822)
* Scripting: Provide access to registered file formats (by Phlosioneer, #2716)
* Scripting: Enabled scripted formats to be used on the command-line
* Scripting: Added functions to access inherited properties (by Bill Clark, #2813)
* Scripting: Introduced \__filename global value (with konsumer)
* Scripting: Fixed ObjectGroup.insertObjectAt to use the index
* docs: Clarify "can contain" documentation and error handling (by Phlosioneer, #2702)
* docs: Document all optional attributes, update some docs (by Phlosioneer, #2705)
* docs: Alphabetize scripting API reference (by Phlosioneer, #2720)
* docs: Added missing BinaryFile constructor docs (by Phlosioneer, #2732)
* docs: Enabled Algolia powered search
* libtiled-java: Big update to support newer TMX attributes (by Mike Thomas, #1925)
* libtiled-java: Fixed writing of the tile type (by Phlosioneer, #2704)
* libtiled-java: Enable loading of maps from jar files (by Adam Hornáček, #2829)
* Updated Bulgarian, Chinese (Simplified), Czech, Finnish, French, Norwegian Bokmål, Portuguese (Portugal) and Turkish translations


### Tiled 1.3.5 (27 May 2020)

* Fixed initialization and restoring of map view (#2779)
* Fixed skewed tile terrain/Wang overlays for non-square tiles (#1943)
* Fixed link color on dark theme
* Fixed small issue when right-clicking embedded tileset tab
* Fixed Wang Sets toggle to also appear in the Tileset menu
* Scripting: Fixed issue when closing/comitting BinaryFile (#2801)
* Scripting: Fixed "Safe writing of files" when writing with TextFile
* Updated Qt to 5.12.8 on all platforms except Windows XP and snap releases
* Small translation updates to Bulgarian, French and Portuguese

### Tiled 1.3.4 (14 April 2020)

* Fixed automatic reload issues when editing object types (regression in 1.3.1, #2768)
* Scripting: Added methods to get tileset's image size (backported from 1.4, #2733)
* Scripting: Fixed map.tilesets when 'Embed tilesets' is enabled
* Fixed the "Fix Tileset" button in the Template Editor
* macOS: Disabled unified tool bar to avoid repainting issues (#2667)
* macOS and Linux: Updated Qt from 5.12.6 to 5.12.7

### Tiled 1.3.3 (3 March 2020)

* Fixed loading of compression level
* Fixed default value for Hex Side Length property
* Fixed hiding of status bar text for some tools
* Fixed removing of object labels when removing a group layer
* GmxPlugin: Fixed compatibility with GameMaker 1.4.9999
* Scripting: Made TextFile.commit and BinaryFile.commit close as well
* Scripting: Fixed crashes when modifying certain new objects
* Scripting: Fixed potential crash in Asset.macro/undo/redo/isModified
* Scripting: Fixed potential crash when accessing Tool.preview
* Scripting: Fixed loading of images from extensions folder
* Scripting: Reload extensions also when files are added/removed
* Updated Bulgarian translation (by Любомир Василев)

### Tiled 1.3.2 (22 January 2020)

* Fixed initialization of selected layers (#2719)
* Fixed stamp action shortcuts not being configurable (#2684)
* Fixed the tileset view to respect the 'wheel zooms by default' preference
* Fixed insertion position when using drag-n-drop to rearrange layers
* Fixed displayed layer data format in Properties
* Fixed repeating of export when map is saved by a custom command (#2709)
* Fixed issue when multiple worlds are loaded that use pattern matching
* Issues view can now be hidden by clicking the status bar counters
* macOS: Fixed black toolbar when enabling OpenGL rendering (#1839)
* Windows: Fixed context menus activating first item on release (#2693)
* Windows installer: Include the 'defoldcollection' plugin (#2677)
* libtiled: Avoid inheriting Properties from QVariantMap (#2679)
* docs: Added some notes to Python and JavaScript pages (#2725)
* Updated Qt from 5.12.5 to 5.12.6
* Updated Finnish translation (by Tuomas Lähteenmäki and odamite)
* Updated part of Italian translation (by Katia Piazza)

### Tiled 1.3.1 (20 November 2019)

* Added reloading of object types when changed externally (by Jacob Coughenour, #2674)
* Added a status bar to the startup screen
* Made the shortcuts for the tools configurable (#2666)
* Made Undo/Redo shortcuts configurable (#2669)
* Fixed importing of keyboard settings (.kms files) (#2671)
* Fixed small window showing up on startup for a split second
* Windows: Fixed the shipped version of OpenSSL (fixes new version notification)
* Tiled Quick: Don't compile/install by default (#2673)

### Tiled 1.3.0 (13 November 2019)

* Added support for extending Tiled with JavaScript (#949)
* Added error and warning counts to the status bar
* Added Issues view where you can see warnings and errors and interact with them
* Added configuration of keyboard shortcuts (#215)
* Added status bar notification on new releases (replacing Sparkle and WinSparkle)
* Added option to show tile collision shapes on the map (#799)
* Added switching current layer with Ctrl + Right Click in map view
* Added search filter to the Objects view (#1467)
* Added icons to objects in the Objects view
* Added dynamic wrapping mode to the tileset view (#1241)
* Added a \*.world file filter when opening a world file
* Added support for .world files in tmxrasterizer (by Samuel Magnan, #2067)
* Added synchronization of selected layers and tileset when switching between maps in a world (by JustinZhengBC, #2087)
* Added actions to show/hide and lock/unlock the selected layers
* Added toggle button for "Highlight Current Layer" action
* Added custom output chunk size option to map properties (by Markus, #2130)
* Added support for Zstandard compression and configurable compression level (with BRULE Herman and Michael de Lang, #1888)
* Added option to minimize output on export (#944)
* Added export to Defold .collection files (by CodeSpartan, #2084)
* Added a warning when custom file properties point to non-existing files (#2080)
* Added shortcuts for next/previous tileset (#1238)
* Added saving of the last export target and format in the map/tileset file (#1610)
* Added option to repeat the last export on save (#1610)
* Added Fit Map in View action (by Mateo de Mayo, #2206)
* Tile Collision Editor: Added objects list view
* Changed the Type property from a text box to an editable combo box (#823)
* Changed animation preview to follow zoom factor for tiles (by Ruslan Gainutdinov, #2050)
* Changed the shortcut for AutoMap from A to Ctrl+M
* AutoMapping: Added "OverflowBorder" and "WrapBorder" options (by João Baptista de Paula e Silva, #2141)
* AutoMapping: Allow any supported map format to be used for rule maps
* Python plugin: Added support for loading external tileset files (by Ruin0x11, #2085)
* Python plugin: Added Tile.type() and MapObject.effectiveType() (by Ruin0x11, #2124)
* Python plugin: Added Object.propertyType() (by Ruin0x11, #2125)
* Python plugin: Added Tileset.sharedPointer() function (#2191)
* tmxrasterizer: Load plugins to support additional map formats (by Nathan Tolbert, #2152)
* tmxrasterizer: Added rendering of object layers (by oncer, #2187)
* Fixed missing native styles when compiled against Qt 5.10 or later (#1977)
* Fixed file change notifications no longer triggering when file was replaced (by Nathan Tolbert, #2158)
* Fixed layer IDs getting re-assigned when resizing the map (#2160)
* Fixed performance issues when switching to a new map in a world with many maps (by Simon Parzer, #2159)
* Fixed restoring of expanded group layers in Objects view
* Fixed tileset view to keep position at mouse stable when zooming (#2039)
* libtiled-java: Added support for image layers and flipped tiles (by Sergey Savchuk, #2006)
* libtiled-java: Optimized map reader and fixed path separator issues (by Pavel Bondoronok, #2006)
* Updated builds on all platforms to Qt 5.12 (except snap release)
* Raised minimum supported Qt version from 5.5 to 5.6
* Raised minimum supported macOS version from 10.7 to 10.12
* Removed option to include a DTD in the saved files
* Removed the automappingconverter tool
* snap: Updated from Ubuntu 16.04 to 18.04 (core18, Qt 5.9)
* Updated Chinese, Portuguese (Portugal), Turkish and Ukrainian translations

### Tiled 1.2.5 (9 October 2019)

* Fixed exporting to a file name containing multiple dots (#2149)
* Fixed possible crash in AutoMapper (#2157)
* Fixed crash when unloading certain plugins
* Fixed duplicated entries in Objects view after grouping layers
* Fixed adjacent maps within a world not being properly clickable
* Fixed empty maps within a world not being clickable
* Fixed handling of negative multiplierX/Y in a world file

### Tiled 1.2.4 (15 May 2019)

* Fixed view boundaries to take into account layer offsets (#2090)
* Fixed map size when switching infinite off (#2051)
* Fixed the image cache to check file modification time (#2081)
* Fixed updating a few things when changing tileset drawing offset
* Fixed position of tile object outline on isometric maps
* Fixed saving of tile stamps when using the Shape Fill Tool
* tBIN plugin: Fixed loading of some tilesets on Linux
* tBIN plugin: Fixed possible crash when images can't be found (#2106)
* Python plugin: Disable this plugin by default, to avoid crashes on startup (#2091)
* JSON plugin: Fixed writing of position for objects without ID
* Added Swedish translation (by Anton R)

### Tiled 1.2.3 (12 March 2019)

* Fixed cut/copy in Tile Collision Editor (#2075)
* Fixed crash when trying to add Wang colors without a selected Wang set (#2083)
* tBIN plugin: Fixed hang when locating missing tileset image (#2068)
* CSV plugin: Fixed exporting of grouped tile layers

### Tiled 1.2.2 (29 January 2019)

* Added 'json1' plugin that exports to the old JSON format (#2058)
* Enable the adding of point objects in Tile Collision Editor (#2043)
* Reload AutoMapping rules when they have changed on disk (by Justin Zheng, #1997)
* Fixed remembering of last used export filter
* Fixed label color to update when object layer color is changed (by Justin Zheng, #1976)
* Fixed stamp and fill tools to adjust when tile probability is changed (by Justin Zheng, #1996)
* Fixed misbehavior when trying to open non-existing files
* Fixed mini-map bounds when layer offsets are used in combination with group layers
* Fixed Templates view missing from the Views menu (#2054)
* Fixed Copy Path / Open Folder actions for embedded tilesets (#2059)
* Python plugin: Made the API more complete (#1867)
* Updated Chinese, German, Korean, Norwegian Bokmål, Portuguese (Portugal) and Ukrainian translations

### Tiled 1.2.1 (14 November 2018)

* Fixed JSON templates not being visible in Templates view (#2009)
* Fixed Maps view to show all readable map formats
* Fixed crash when deleting a command using the context menu (by Robert Lewicki, #2014)
* Fixed crash after a world file failed to load
* Fixed Select None action to be enabled when there is any selection
* Fixed disappearing of tile types on export/import of a tileset (#2023)
* Fixed tool shortcuts when using Spanish translation
* Fixed saving of the "Justify" alignment option for text objects (#2026)
* Changed Cut, Copy and Delete actions to apply based on selected layer types
* Windows: Updated builds to Qt 5.9.7
* Updated Russian translation (by Rafael Osipov, #2017)

### Tiled 1.2.0 (19 September 2018)

* Added multi-layer selection, including multi-layer tile layer editing
* Added support for multi-map worlds (#1669)
* Added ability to extend existing polylines (with Ketan Gupta, #1683)
* Added option to highlight the hovered object (#1190)
* Added news from website to the status bar (#1898)
* Added option to show object labels for hovered objects
* Added option to embed tilesets on export (#1850)
* Added option to detach templates on export (#1850)
* Added option to resolve object types and properties on export (#1850)
* Added Escape for switching to the Select Objects tool and for clearing the selection
* Added Escape to cancel the current action in all object layer tools
* Added double-click on polygon objects to switch to Edit Polygons tool
* Added interaction with segments for polygons, for selection and dragging
* Added double-clicking a polygon segment for inserting a new point at that location
* Added action to lock/unlock all other layers (by kralle333, #1883)
* Added --export-tileset command line argument (by Josh Bramlett, #1872)
* Added unique persistent layer IDs (#1892)
* Added 'version' and 'tiledversion' to external tileset files
* Added full paths to Recent Files menu as tool tips (by Gauthier Billot, #1992)
* Create Object Tools: Show preview already on hover (#537)
* Objects view: Only center view on object on press or activation
* Objects view: When clicking a layer, make it the current one (by kralle333, #1931)
* Unified the Create Polygon and Create Polyline tools
* JSON plugin: Made the JSON format easier to parse (by saeedakhter, #1868)
* Tile Collision Editor: Allowed using object templates
* Templates view: Don't allow hiding the template object
* Python plugin: Updated to Python 3 (by Samuli Tuomola)
* Python plugin: Fixed startup messages not appearing in debug console
* Python plugin: Fixed file change watching for main script files
* Lua plugin: Include properties from templates (#1901)
* Lua plugin: Include tileset column count in export (by Matt Drollette, #1969)
* tBIN plugin: Don't ignore objects that aren't perfectly aligned (#1985)
* tBIN plugin: Fixed "Unsupported property type" error for newly added float properties
* Automapping: Report error when no output layers are found
* AutoMapping: Changed matching outside of map boundaries and added 'MatchOutsideMap' option
* Linux: Modernized the appstream file (by Patrick Griffis)
* libtiled: Allow qrc-based tileset images (#1947)
* libtiled-java: Fixed loading maps with multiple external tilesets
* Optimized deletion of many objects (#1972)
* Make Ctrl+Q work for quitting also on Windows (#1998)
* Fixed randomizing of terrain, Wang tiles and stamp variations (#1949)
* Fixed tilesets getting added to maps when they shouldn't be (#2002)
* Fixed issue with default font size in combination with custom family (#1994)
* Fixed the tile grid to render below labels, handles and selection indicators
* Fixed confirming overwrite when exporting a tileset
* Fixed reading of infinite maps that don't use chunked layer data
* Updated Bulgarian, Dutch, French, German, Norwegian Bokmål, Portuguese (Portugal) and Turkish translations

### Tiled 1.1.6 (17 July 2018)

* Fixed Terrain Brush issue on staggered isometric maps (#1951)
* Fixed objects to stay selected when moving them between layers
* Fixed small tab bar rendering issue on high DPI displays
* Fixed rendering of arrows on scroll bar buttons
* Fixed object labels to adjust properly to the font DPI
* Fixed resize handle locations for multiple zero-sized objects
* Fixed handling of arrow keys on focused layer combo box (#1973)
* Tile Collision Editor: Fixed handling of tile offset (#1955)
* Tile Collision Editor: Fixed potential crash on Undo (#1965)
* Python plugin: Added some missing API to the Cell class
* Windows and Linux: Downgraded builds to Qt 5.9 (fixes #1928)
* macOS: Fixed library loading issues for tmxrasterizer and terraingenerator
* macOS: Downgraded to Qt 5.6 (fixes resizing of undocked views and reduces minimum macOS version to 10.7)
* Updates to German, Hungarian, Norwegian Bokmål, Polish, Portuguese (Portugal), Russian and Ukrainian translations

### Tiled 1.1.5 (25 April 2018)

* Fixed erasing mode of the Terrain Brush
* Fixed crash after editing a template
* Fixed rendering of eye/lock icons in Layers view
* Fixed object index when undoing Move Object to Layer action (#1932)
* Fixed shortcuts for flipping and rotating objects (#1926)
* Fixed dynamic retranslation of tools and tool actions
* Fixed possible crash when undoing/redoing Wang color changes
* Fixed handling of sub-properties in Object Type Editor (#1936)
* Fixed crash when deleting an object right before dragging it (#1933)
* Adjust Wang tile data when tileset column count changes (#1851)
* Improved fill behavior in case of selection on infinite map (#1921)
* Removed ability to hide tile collision objects (#1929)
* Remove tile collision layer along with the last object (#1230)
* JSON plugin: Made the reader more strict about object types (#1922)
* JSON plugin: Added support for Wang sets

### Tiled 1.1.4 (28 March 2018)

* Fixed exporting of external tilesets to JSON or TSX formats
* Fixed problem with embedding or exporting tilesets with Wang sets
* Fixed tiles placed by the terrain tool being considered different (#1913)
* Fixed text alignment values appearing at random in Properties view (#1767)
* macOS: Fixed eye/lock icon display in Layers view
* Re-enabled Space for toggling layer visibility
* Migrate properties set on tile collision layer to the tile (#1912)
* Don't reset stamp brush state when pressing Alt
* Automapping: Apply rules to selected area when there is one
* Windows and Linux: Updated builds to Qt 5.10.1
* Linux: Indicate Tiled can open multiple files at once in desktop file
* Lowered the minimum supported version of Qt to 5.5

### Tiled 1.1.3 (6 March 2018)

* Fixed crash when removing a tileset referenced by multiple objects
* Fixed crash on paste when it introduced more than one new tileset
* Fixed Invert Selection for non-infinite maps
* Fixed Select All to not select objects on locked layers
* Fixed logic determining the tilesets used by a tile layer
* Fixed copy/paste changing object order (#1896)
* Fixed tileset getting loaded twice when used by the map and a template
* Fixed repainting issues on undo/redo for new maps (#1887)
* JSON plugin: Fixed loading of infinite maps using CSV tile layer format (#1878)
* Linux: Updated AppImage to Qt 5.9.4
* Updated Hungarian, Japanese, Norwegian Bokmål, Portuguese and Ukrainian translations

### Tiled 1.1.2 (31 January 2018)

* Fixed possible crash while editing polygons
* Fixed hang when loading map file with empty compressed layer data
* Fixed selection of tile stamp to work on mouse click
* Fixed tools not being up to date on modifier keys after activation
* Fixed "Offset Map" action for infinite maps (#1866)
* Templates view: Keep template centered when resizing view
* Tile Collision Editor: Keep tile centered when resizing view
* Tile Collision Editor: Display tool info text in status bar
* JSON plugin: Fixed reading of infinite maps (#1858)
* libtiled-java: Fixed some bugs (by Henry Wang, #1840)
* libtiled-java: Fixed tile offset value not being considered (by digitalhoax, #1863)

### Tiled 1.1.1 (4 January 2018)

* Fixed crash on load for template instances of non-tile objects
* Windows Installer: Include the Qt SVG image plugin

### Tiled 1.1.0 (3 January 2018)

* Added support for infinite maps (by Ketan Gupta, #260)
* Added support for Wang tiles and related tools (by Benjamin Trotter)
* Added support for reusable object templates (by Mohamed Thabet)
* Added working directory setting for custom commands (by Ketan Gupta, #1580)
* Added output of custom commands in Debug Console (by Ketan Gupta, #1552)
* Added autocrop action based on tile layers (by Ketan Gupta, #642)
* Added tool bar with tool-specific actions and settings (by Ketan Gupta, #1084)
* Added shape fill tool for filling rectangles or circles (by Benjamin Trotter, #1272)
* Added option to lock/unlock a layer (by Ketan Gupta, #734)
* Added .xml as possible file extension for TMX files
* Added keyboard shortcut for Save All (by Thomas ten Cate)
* Added actions to remove a segment from polygon or to split a polyline (by Ketan Gupta, #1685)
* Added icon for animation editor in the tileset editor (by Ketan Gupta, #1706)
* Added display of flip bits for hovered tile in status bar (#1707)
* Added ability to capture tiles while using fill tools (#790)
* Added option to have mouse wheel zoom by default (#1472)
* Added tab closing actions to context menu, and close by middle-click (by Justin Jacobs, #1720)
* Added ability to reorder terrain types (by Justin Jacobs, #1603)
* Added a point object for marking locations (by Antoine Gersant, #1325)
* Added 'New Tileset' button when no tileset is opened (by Rhenaud Dubois, #1789)
* Added 'Open File' button when no file opened (by Rhenaud Dubois, #1818)
* Added support for custom input formats and TMX output to the --export-map command-line option
* Added island RPG example based on Beach tileset by finalbossblues
* Added file-related context menu actions to tileset tabs
* Added action to reset to default window layout (by Keshav Sharma, #1794)
* Added support for exporting tilesets, including to Lua format (by Conrad Mercer, #1213)
* Keep object types sorted alphabetically (by Antoine Gersant, #1679)
* Improved polygon node handles and drag behavior
* Fixed %executablepath variable for executables found in PATH (#1648)
* Fixed Delete key to delete selected polygon nodes when appropriate (by Ketan Gupta, #1555)
* Fixed Terrain Brush going wild in some scenarios (#1632)
* Fixed the "Embed in Map" checkbox to be persistent (#1664)
* Fixed crash when saving two new maps using the same file name (#1734)
* Fixed issues caused by paths not being cleaned (#1713)
* Fixed suggested file name for tilesets to match the tileset name (by killerasus, #1783)
* Fixed selection rectangle's shadow offset when zooming (by Antoine Gersant, #1796)
* Fixed save dialog to reopen after heeding the file extension warning (by Antoine Gersant, #1782)
* Fixed potential crash when zooming out too much (#1824)
* Fixed potential crash after deleting object or group layers
* Fixed Object Selection tool clearing selection on double-click
* Enabled building with Qbs on macOS, including the Python plugin (by Jake Petroules)
* Automapping: Don't fail if an input/inputnot layer isn't found
* Automapping: Added a "StrictEmpty" flag to input layers
* GMX plugin: Added support for defining views with objects (by William Taylor, #1621)
* GMX plugin: Added support for setting scale and origin for instances (#1427)
* GMX plugin: Added support for setting the creation code for instances and the map
* GMX plugin: Start counting default tile layer depth from 1000000 (#1814)
* tBIN plugin: Added read/write support for the tBIN map format (by Chase Warrington, #1560)
* libtiled-java: Generate classes from XSD, some fixes and build with Maven (by Mike Thomas, #1637)
* libtiled-java: Added support for manipulating non-consecutive tile IDs in a tileset (by Stéphane Seng)
* Python plugin: Adjusted example scripts to API changes (by spiiin, #1769)
* Flare plugin: Various changes (by Justin Jacobs, #1781)
* TMW plugin: Removed since it is no longer needed
* Updated Dutch, Bulgarian, English, French, German, Korean, Norwegian Bokmål, Spanish and Turkish translations

### Tiled 1.0.3 (29 August 2017)

* Fixed crash on reload map (#1659, #1694)
* Fixed possible crash on undo/redo in collision editor (#1695)
* Fixed tile replacement to add tileset when needed (by Mohamed Thabet, #1641)
* Fixed the display of the image source property for tilesets
* Fixed shortcut for 'Copy tile coordinates' (Alt+C) in Portuguese translation (by olueiro)
* JSON plugin: Fixed reading of tileset column count
* JSON plugin: Fixed reading of custom properties on tile collision object group

### Tiled 1.0.2 (27 June 2017)

* Added read-only tile and terrain properties in map editor (#1615)
* Fixed Terrains view to display all tilesets with terrain
* Fixed hang when trying to fill with a pasted stamp (#1617, #1624)
* Fixed crash when editing collision when tile image wasn't loaded
* Fixed rendering of tile objects when the image couldn't be loaded
* Fixed rendering of tile object outlines for resized objects
* Fixed labels shown on objects hidden via a group layer
* Fixed updating of label positions when moving a group layer
* GMX plugin: Fixed tile type inheritance for tile objects
* Restored Ctrl+N shortcut on "New Map" action

### Tiled 1.0.1 (13 June 2017)

* Made the zoom level used in Tilesets view persistent
* Fixed mixed up polygon and polyline icons (by Ketan Gupta, #1588)
* Fixed reset of font size when using font dialog (#1596)
* Fixed several issues with the Properties dock (#1583, #1611)
* Fixed centering on object on layer with offset (#1600)
* Fixed handling of symbolic links in Recent Files menu and Maps view (#1589)
* Fixed labels for objects in grouped object layers
* Reverted the file format version back to "1.0" and added "tiledversion" attribute
* Lua plugin: Fixed group layers being exported with "imagelayer" type (#1595)
* Added Korean translation (by miru2533 and SshipSunBee, #1604)
* Updated Russian and Chinese translations

### Tiled 1.0.0 (25 May 2017)

* Added support for editing external tilesets (#242)
* Added a text object with configurable font and wrapping (#1429)
* Added layer grouping (#1038)
* Added Tile.type and inherit tile object properties from the tile (#436, #1248)
* Added a start page
* Added selection of underlying objects with Alt modifier (by Yuriy, #1491)
* Added an option to disable safe writing of files (#1402, #1404)
* Added invert selection action (by Leon Moctezuma, #1423)
* Added support for isometric terrain overlays and tile collision objects (#419, #757)
* Added 180-degree mirroring mode to terrain brush with Alt modifier
* Added short and consistent map format names to use with --export-map (by Marce Coll, #1382)
* Added Swap Tiles action (by Alexander Münch, #866)
* Added tileset background color property (#227)
* Added 60 degree tile rotation support for hexagonal maps (by Victor Nicolaichuk, #1447)
* Added a check for duplicates when adding tiles (by Simião, #1227)
* Added option to run commands from menu as well as edit them (by Ketan Gupta, #943)
* Added custom shortcuts for commands (by Ketan Gupta, #1456)
* Added optional ID and Position columns to objects view (by i-ka, #1462)
* Added an executable picker for custom commands (by Ketan Gupta, #942)
* Added marching ants effect on selected objects (by Mohamed Thabet, #1489)
* Added all open tilesets to the Tilesets view
* Added auto-show/hide all views (Clear View) action (by erem2k, #563)
* Added minimap in the resizing dialog (by Yuriy, #1516)
* Added drag-n-drop support in Layers view (#178)
* Added support for storing object type definitions in JSON format (#1313)
* Added cut/copy/paste actions for custom properties (#515)
* Allow changing the tile of tile objects (by Mohamed Thabet, #409)
* Allow selecting a folder to fix multiple broken links at once
* Added support for dragging external tilesets into the Tilesets dock
* Added support for dragging images into image collection tilesets
* Write out Tiled version in TMX/JSON "version" attribute (#1416)
* Remember last view on map also for closed files (#905)
* Remember tileset zoom level in the tileset editor (by Artem Sharganov, #408)
* Change current layer depending on selected objects (by Glavak, #1424)
* Improved support for using Tiled on HiDpi screens
* Improved the behavior of the tile selection tool
* Made Ctrl+D duplicate objects instead of deleting them
* Use an eye icon instead of a checkbox for layer visibility (by Ketan Gupta, #1127)
* JSON tileset: Save width/height of individual tile images
* Linux: Added MIME type for tileset files
* Fixed hexagonal rotation of tile stamps (by Bdtrotte, #1476)
* Fixed handling of broken tile references, which now render as a red marker
* Fixed manual reloading of images for image collection tilesets
* Fixed Offset Layers tool to wait until mouse is moved
* Fixed current stamp to always update when a tile is clicked
* Fixed handling of pinch gestures (#1305)
* Fixed flipping a group of objects to work like expected (by Vitek1425, #1475)
* Fixed stamp brush to work better on staggered maps (by Bdtrotte)
* Fixed objects offsetting while resizing (by Acuion, #1518)
* Fixed fill tool for hexagonal maps (#883)
* Fixed potential crash in Terrain Brush
* Windows: Fixed menus when using OpenGL in full screen mode (#1576)
* Windows: Added Sticker Knight and Python example scripts to installer (#819)
* Windows: Fixed bringing existing Tiled window to foreground (#1256)
* AutoMapping: Fixed object groups always getting added
* AutoMapping: Improved map boundary handling (by Stefan Beller, #1224)
* AutoMapping: Apply custom properties set on output layers
* terraingenerator: Made the amount of columns configurable
* terraingenerator: Copy tile properties from the source tilesets
* Added Ukrainian translation (by Olexandr Nesterenko)
* Added Hungarian translation (by Balázs Úr)
* Added Finnish translation (by ekeimaja)
* Updated Bulgarian, Dutch, French, German, Russian, Spanish and Turkish translations

### Tiled 0.18.2 (21 February 2017)

* Fixed crash when deleting multiple selected objects
* Fixed crash when moving multiple selected objects to another object layer
* Fixed updating of values displayed in Objects and Layers views
* GMX plugin: Added support for image collection tilesets
* Object Types Editor: Improved behavior when adding new types
* Linux: Fixed shipping of image format plugins in AppImage releases

### Tiled 0.18.1 (23 January 2017)

* Fixed terrain brush for isometric staggered maps (by Clyde)
* Fixed crash when resizing map causes objects to get removed
* Fixed crash when duplicating an object layer
* Fixed position of image layer after Resize or Offset Map
* Fixed the quality of the minimap on HiDpi displays
* Fixed Alt-drag behavior to not override resize handles
* When adding a new layer, insert it above the current one
* GMX plugin: Fixed positioning for non-tile objects and support scaling
* GMX plugin: Export tile objects without a type as tiles
* GMX plugin: Support horizontal and vertical flipping
* Windows: Fixed encoding problems with command-line output
* Windows: Fixed the architecture of shipped MSVC DLLs
* Updated Chinese translation (by Clyde)

### Tiled 0.18.0 (20 December 2016)

* Added Layer via Copy/Cut actions
* Added support for Paste in Place action for tile layers
* Added context menu to change custom property type (by Dmitry Hrabrov)
* Added support for higher precision for custom floating point properties
* Added %mappath variable to commands (by Jack Roper)
* Added snapping to pixels (by Mamed Ibrahimov)
* Added right-click to clear the tile selection
* Added a context menu action to reset the size of tile objects
* Added exporter for Game Maker Studio room files (by Jones Blunt)
* Added Move Up/Down buttons to Objects view (by iskolbin)
* Added pixel coordinates to status bar for object tools (by iskolbin)
* Added Sticker Knight platformer example (by Ponywolf)
* tmxrasterizer: Added --size argument and support local file URLs
* tmxrasterizer: Use smooth pixmap transform by default
* Linux: Register tmxrasterizer as thumbnail generator for TMX files
* Allow scrolling past map edges with mouse wheel
* Enabled HiDpi scaling and improved the quality of some icons
* Reversed the order of the objects in the Objects view
* JSON plugin: Added Node.js support to the JavaScript export
* Updated TMX schema definition (by assofohdz)
* Fixed unfinished objects getting saved
* Fixed OpenGL rendering mode when application is scaled (HiDpi screens)
* Fixed Remove and Rename actions for predefined properties
* Windows: Fixed console output
* libtiled-java: Use Maven, deploy to OSSRH and code updates (by Mike Thomas)
* libtiled-java: Added a basic isometric renderer (by Mike Thomas)
* Updated Brazilian Portuguese, Chinese, Czech, Dutch, Hebrew, Norwegian Bokmål and Spanish translations

### Tiled 0.17.2 (28 November 2016)

* Fixed bug with editing type and name for multiple objects
* Fixed ability to change the image of a tile in an image collection tileset
* Fixed wrong layer name getting edited when switching maps
* Fixed possible crash when missing tileset images and using tile animations
* Compiled against Qt 5.6.2 on macOS to avoid crashes with Qt 5.7

### Tiled 0.17.1 (4 November 2016)

* Fixed wrong alpha value when opening the color picker dialog
* Fixed saving of object group color alpha value
* Fixed tile id adjustment for newly added tilesets
* Fixed "Object Properties" entry in the context menu to be always enabled (by Erik Schilling)
* Fixed out-of-sync tile selection during layer offset change (by nykm)
* Fixed hidden objects becoming visible when offsetting the map (by ranjak)
* Fixed problems with using predefined file properties
* Lua plugin: Fixed type of animation frame properties
* OS X: Use standard shortcut for toggling full screen
* OS X: Fixed compile when pkg-config is present
* Windows: Include the Defold plugin
* Windows: Added support for DDS, TGA, WBMP and WEBP image formats
* Linux: Added 64-bit AppImage (with help from Simon Peter)
* Chinese translation updates (by endlesstravel and buckle2000)
* French translation updated (by Yohann Ferreira)

### Tiled 0.17.0 (15 August 2016)

* Added a platform-independent theme, which can be dark (#786)
* Added Paste in Place action for objects (#1257)
* Added custom property type 'color' (#1275)
* Added custom property type 'file' (#1278)
* Added option for removing invisible objects in resize dialog (#1032, by Mamed Ibrahimov)
* Added support for editing multi-line string properties (#205)
* Added %layername and %objectid to available command variables
* Added support for scrolling in tileset view with middle mouse button (#1050, with Will Luongo)
* Added a rectangle erase mode to the eraser (#1297)
* Added export to Defold .tilemap files (by Nikita Razdobreev)
* Added simple full screen mode
* Added "Copy File Path" and "Open Containing Folder" actions to tab context menu
* Added warning when saving with the wrong file extension
* Added color picker for setting transparent color of a tileset (#1173, by Ava Brumfield)
* Various object selection tool improvements
* Allow creating rectangle/ellipse objects in any direction (#1300)
* Enabled nested views and grouped dragging for stacked views (#1291)
* Fixed updating object drag cursor when exiting resize handles (#1277)
* Fixed tile animations to stay in sync when changing them (#1288)
* Fixed preservation of tile meta-data when tileset width is changed (#1315)
* Updated Bulgarian, Dutch, German, Norwegian Bokmål, Russian, Spanish and Turkish translations

### Tiled 0.16.2 (7 July 2016)

* JSON plugin: Fixed loading of custom properties on terrains
* Lua plugin: Fixed missing export of object layer drawing order
* Fixed tile index adjustment when tileset image changes width
* Fixed --export-map [format] option
* Fixed shortcuts for some tools when language is set to Dutch
* Fixed a painting related bug affecting the top edge after AutoMapping
* Fixed issues when compiling against Qt 5.6 on OS X and Windows
* Fixed crash on maximizing with Maps view open on Windows (Qt 5.6.1)
* Fixed focus issue while typing predefined object types (Qt 5.6)
* Fixed silent fail when saving to restricted location on Windows (Qt 5.6)

### Tiled 0.16.1 (6 May 2016)

* Fixed auto-updater not enabled for Windows release
* Fixed saving of object IDs assigned to tile collision shapes
* Fixed crash when pressing Backspace with Custom Properties section selected
* Fixed crash on exit when leaving the Tile Collision Editor open
* Added Norwegian Bokmål translation (by Peter André Johansen)
* Updated Turkish translation

### Tiled 0.16.0 (28 March 2016)

* Added checking for updates, based on Sparkle and WinSparkle
* Added default property definitions to object types (with Michael Bickel)
* Added types to custom properties: string, float, int, boolean (with CaptainFrog)
* Added Properties view to the Tile Collision Editor (by Seanba)
* Added a reset button for color properties
* Added eraser mode to Terrain Brush and fixed some small issues
* Reuse existing Tiled instance when opening maps from the file manager (with Will Luongo)
* Allow setting tile probability for multiple tiles (by Henrik Heino)
* New MSI based installer for Windows
* Optimized selection of many objects
* libtiled-java: Fixed loading of maps with CSV layer data that are not square (by Zachary Jia)
* Fixed potential crash when having Terrain Brush selected and switching maps
* Updated Dutch, French, German, Japanese, Russian and Spanish translations

### Tiled 0.15.2 (6 March 2016)

* Added Turkish translation (by Nuri Uzunoğlu)
* Fixed hiding of object labels when deleting an object layer
* Fixed updating of object label colors when changing object types
* TMX: Added image size attributes to image layer images
* Updated Brazilian Portuguese translation

### Tiled 0.15.1 (30 January 2016)

* Fixed adding/removing object name labels when set to always visible
* Fixed a problem with 'Execute in Terminal' on OS X
* Fixed mouse coordinate conversion for hexagonal renderer
* Fixed image layer offset handling
* Update Czech translation

### Tiled 0.15.0 (4 January 2016)

* Allow loading maps with broken external references
* Allow plugins to be enabled/disabled
* Allow changing tileset image parameters
* Allow changing the images of tiles in a collection tileset
* Allow changing external tileset references
* Allow panning over the edges of the map
* Added Terrain Generator tool
* Added column count property to image collection tilesets
* Added a combo box for changing the current layer to the status bar
* Moved the AutoMapping while drawing toggle into the menu
* Removing tiles from collection tilesets no longer changes tile IDs
* Unified layer offset handling
* Default tile layer data format changed to CSV
* Deprecated pure XML and Gzip-compressed tile layer data formats
* Fixed random tile picker for tiles with zero probability (by Henrik Heino)
* Fixed saving of alpha value of the map background color
* Fixed crash in tmxrasterizer and tmxviewer
* Fixed tmxrasterizer not reporting write errors
* Fixed isometric rendering bug with odd tile heights (by Ryan Schmitt)
* Updated Bulgarian, Dutch, French, German, Japanese, Russian and Spanish translations

### Tiled 0.14.2 (12 October 2015)

* Added Polish translation (by Tomasz Kubiak)
* Fixed layer offsets missing in the Lua export
* Fixed JSON tileset format missing in 'Add External Tileset' action
* Fixed language selection entries for Portuguese
* Fixed an issue with copy/pasting when using image collection tilesets
* Updated Brazilian Portuguese translation

### Tiled 0.14.1 (28 September 2015)

* Added missing 'renderorder' property to the Lua export
* Fixed editing of properties of tiles captured from the map

### Tiled 0.14.0 (21 September 2015)

* Added support for custom external tileset formats (JSON format added)
* Added support for shifting layers by some distance in pixels
* Added back object name labels in a much improved form
* Added tile stamp variation support to the fill tool
* Synchronize tileset selection when capturing tiles from the map
* Change tile in collision and animation editors based on selected tile object
* Keep the active brush when switching maps
* Python plugins can now add export-only map formats
* Fixed updating of current tile when changing map
* Fixed animated tile overlay to look less odd in some cases
* Fixed Save As dialog popping up when saving fails
* Fixed tilesets view collapsing when switching maps on OS X
* Updated Russian, Spanish, Czech, French, Japanese, German, Dutch and Bulgarian translations

### Tiled 0.13.1 (6 September 2015)

* Added Bulgarian translation (by Lyubomir Vasilev)
* Updated Spanish, French and Dutch translations

### Tiled 0.13.0 (10 August 2015)

* Added persistent Tile Stamps with support for variations (#969)
* Added Select Same Tile tool (by Mamed Ibrahimov)
* Added option to disable opening of last files on startup (by Mamed Ibrahimov)
* Added tilecount property to TMX, JSON and Lua map formats (#806)
* Added tileset properties to Properties view, as read-only (by Mamed Ibrahimov)
* Added Save All action (by Mamed Ibrahimov)
* Added translation of command line messages (by Mamed Ibrahimov)
* Added menu item linking to online documentation
* Object selection outlines are now drawn on top of everything
* Select new objects after they have been created
* Made the starting point for polylines and polygons visible
* Use the tile probability property also in random mode
* Ungrouped position and size properties (#892)
* CSV plugin: Extended to export all tile layers (by Alejandro Cámara)
* Lua and JSON plugins: Added support for layer data compression
* Fixed crash when changing flipping flag for multiple objects (by Mamed Ibrahimov)
* Fixed Ctrl+T causing a crash when no maps are open
* Fixed availability of 'Execute in Terminal' command on Linux with Qt 5
* Fixed drag object mouse cursor to appear only when it should
* Fixed selected file format when doing Save As with a non-TMX map
* Fixed problems with infinate scaling factors when resizing objects
* Require at least Qt 5.1.0
* Require compiler support for C++11
* Updated Russian, German, Czech and Italian translations

### Tiled 0.12.3 (1 June 2015)

* Fixed updating of map view when rotating objects with Z key
* Fixed updating of map view when joining, splitting or deleting polygon nodes
* Fixed a crash when reading an invalid TMX file
* Fixed live automapping updates when moving the mouse fast
* Made Backspace work for deleting collision objects and animation frames

### Tiled 0.12.2 (22 May 2015)

* Fixed updating of map view when moving objects with arrow keys
* Fixed compatibility issue with tile objects affecting the JSON format

### Tiled 0.12.1 (19 May 2015)

* Fixed updating of map view when changing objects from properties view
* Fixed updating of Properties view while objects are moved/resized
* Fixed terrain information getting lost when reading JSON maps

### Tiled 0.12.0 (14 May 2015)

* Added support for resizing any object as well as multiselection (with mauve)
* Added Control modifier for preserving aspect ratio while resizing
* Added Shift modifier for resizing with origin in the middle
* Added Alt modifier for suppressing selection changes when starting to drag
* Added a Magic Wand selection tool (by Henry Jia)
* Added tile probability attribute to tile properties view
* Added a Donate button to the About dialog
* Added a Patreon dialog to the Help menu
* Added an --export-formats command line option
* Remember the directory used for external tilesets (by Henry Jia)
* Don't set a window icon on Mac OS X
* Changed the way tile probability is applied (now it's relative)
* Fixed a crash in the terrain brush
* Fixed object selection behavior when Shift is held while clicking on nothing
* Fixed grid snapping being applied for staggered maps even when not enabled
* Fixed infinite memory allocation loop on invalid tile size in TMX file
* Fixed file icon associated with TMX files on Windows
* Fixed automapping of tile objects (by Seanba)
* Fixed 'Export as Image' to handle out of memory errors
* Fixed TMX files to be written in native line endings
* Fixed .desktop file missing %f argument for passing files (by Ying-Chun Liu)
* Fixed cursor position resetting when editing object type
* Added Arabic (Algeria) translation (by Damene Abdelkader)
* Updated, Czech, Dutch, French, German, Italian, Japanese, Portuguese, Russian and Spanish translations

### Tiled 0.11.0 (11 January 2015)

* Added support for hexagonal maps (offset coordinates)
* Added 'Export' action to repeat the last export
* Added a shortcut for the Reload action (Ctrl+R)
* Added ability to rename custom properties (by arn00d)
* Added unique IDs to objects (by Mark van Rij)
* Added a CSV export plugin
* Added visual feedback when properties differ between multiple selected objects (by Parker Miller)
* Added command-line export (by Brandon Dillon)
* Allow dynamically changing the map orientation and grid size
* Suppress the standard main window context menu in the collision editor
* Lua plugin: Write out tile terrain information
* Lua plugin: Include Tiled version in exported file
* Flare plugin: Fixed ability to open maps with absolute paths
* Fixed grid rendering for staggered maps
* Fully support building and running Tiled with Qbs
* Updated Czech, Dutch, French, German, Italian, Japanese, Portuguese and Spanish translations

### Tiled 0.10.2 (23 October 2014)

* Fixed hit area for polygon nodes when editing polygons while zoomed in or out
* Fixed another possible crash in the orthogonal renderer
* Fixed Select All action to work for object layers
* Fixed map pixel size preview for staggered maps
* Fixed repainting issues when tiles extend beyond their layer boundaries
* Fixed repainting issues when using tiles smaller than the grid size
* Display errors non-modal when applying automatic automapping rules
* Flare plugin: Fixed coordinate format for import and export (by Justin Jacobs)
* Lua plugin: Write out Image layer position
* Small updates to the Italian translation (by Omnomnobot)

### Tiled 0.10.1 (21 September 2014)

* Fixed a crash that could happen when using the terrain tool
* Fixed missing background color information from Lua export
* Allow using up to 3 or 4 GB RAM on 32 or 64 bit Windows systems respectively

### Tiled 0.10.0 (14 September 2014)

* Added object rotation (sponsored by Ben Wales)
* Added support for explicit object ordering (sponsored by Ben Wales)
* Added new Properties window with a rewritten properties editor
* Added support for writing plugins in Python (by Samuli Tuomola)
* Added image collection tilesets (sponsored by Jamie Rocks)
* Added map file watching and automatic reloading (sponsored by FlatRedBall.com)
* Added support for moving objects with arrow keys (sponsored by Ben Wales)
* Added a 'snap to fine grid' option (by Xenodora)
* Added support for JavaScript (JSONP) load/save (by Dobes Vandermeer)
* Added more zoom levels (by Joel Leclerc)
* Added shortcuts for finishing and canceling object creation
* Added a tile collision editor for defining collision shapes on tiles
* Added a tile animation editor and play defined animations
* Allow changing properties of multiple objects/tiles simultanously (by Parker Miller)
* Added tile rendering-order map property (by Lennert Raesch)
* Added support for changing the object line width
* Added support for CSV-encoded layers to libtiled-java (by Alexei Bratuhin)
* Added support for ellipse and polygon objects to libtiled-java (by Hendrik Brummermann)
* Added terrain properties to JSON export (by Dennis Hostetler)
* Added support for moving image layers in the Properties window (by Michael Aquilina)
* Added option to include background image when saving as image (by Sean Humeniuk)
* Added options to control layer visibility to tmxrasterizer (by Nathan Tolbert)
* Added display of tile ID in status bar (by Champi080)
* Added support for objects on staggered isometric maps (by Remco Kuijper)
* Added support for staggered maps to tmxviewer and tmxrasterizer
* Added a tool for moving the image of an image layer (by Mattia Basaglia)
* Added button to the tileset dock as shortcut to add a tileset (by Erik Schilling)
* Allow changing order of open document tabs (by Sean Humeniuk)
* Changed object position and size units from tiles to pixels (by mauve)
* Allow adding multiple tilesets at once (by mauve)
* Make highlighted grid cells outside map red (by Sean Humeniuk)
* Allow changing the drawing offset of a tileset
* Fixed hang on Mac OS X when drawing certain ellipse objects
* Fixed removal of polygon/polyline objects when resizing a map
* Fixed writing of tile offset in the Lua export
* Fixed updating of image layer when changing its image
* Fixed start drag distance check when editing polygons and moving objects
* Fixed console output of tmxrasterizer on Windows
* Raise the Layers dock for editing a new layer's name
* Avoid saving truncated files when compiled against Qt 5.1 or higher (by Erik Schilling)
* Made Tiled registering \*.tmx as MIME-type (by Erik Schilling)
* Added Traditional Chinese translation (by Yehnan Chiang)
* Updated Czech, Dutch, French, German, Russian and Spanish translations

### Tiled 0.9.1 (27 July 2013)

* Added saving of map background to JSON format (by Petr Viktorin)
* Added saving of terrain information to JSON format (by Petr Viktorin)
* Object Selection tool now always start selecting objects when holding Shift
* Increased maximum for tileset margin and spacing to 9999
* Some updates to libtiled-java (by Oskar Wiksten)
* Install the automappingconverter application (relevant on Linux)
* Avoid using Windows 95 style (was used on some Linux desktop environments)
* Removed layer name checks from the Flare export plugin (by Stefan Beller)
* Double-clicking an object now opens the Object Properties dialog
* Fixed Object Properties dialog not remembering its size
* Fixed object drawing order for image saving and mini-map
* Fixed some plurals in English translation
* Fixed line widths when zooming in Qt 5
* Fixed updating of image layer when its opacity or image is changed
* Fixed display of grid in tileset view on certain zoom levels
* Fixed save in wrong format after opening a map with plugin (by Mike Hendricks)
* Fixed closing Tiled being very slow with many maps
* Fixed saving of image layer properties in the Lua format
* Fixed escaping of special characters in the Lua format
* Fixed handling of relative paths for image layers in the JSON plugin

### Tiled 0.9.0 (27 January 2013)

* Added objects dock and per-object visibility toggle (by Tim Baker)
* Added maps dock (by Tim Baker)
* Added terrain tool for automatic terrain transitions (by Manu Evans)
* Added a minimap (by Christoph Schnackenberg)
* Added a staggered isometric map renderer, still without object layer support
* Added basic image layer support (by Gregory Nickonov and Alexander Kuhrt)
* Added display of current layer to the status bar (by Tim Baker)
* Added editable combo box for changing the zoom level (by Tim Baker)
* Added support for multiple input layers to automapping (by Stefan Beller)
* Added option to apply automapping rules while editing (by Stefan Beller)
* Added a converter to update old automapping rules (by Stefan Beller)
* Added support for objects layers to automapping (by Stefan Beller)
* Added support for random mode to the fill tool (by Stefan Beller)
* Added Replica Island plugin (by Eric Kidd)
* Added option to change the grid color (by Stefan Beller)
* Added support for ellipse objects (by devnewton and Christoph Schnackenberg)
* Added name labels for objects on isometric maps (by Andrew Motrenko)
* Added map property for changing the background color (by Emmanuel Barroga)
* Added shortcut to manually reload tilesets (Ctrl-T) (by Michael Williams)
* Added toggle for showing tile object outlines
* Added support for pinch zooming (by Pierre-David Bélanger)
* Added initial (non-GUI) support for individual and/or embedded tile images
  (by Petr Viktorin)
* Added reading support to Flare plugin (by Stefan Beller)
* Added a TMX rasterizer command line tool (by Vincent Petithory)
* Added man pages and desktop file (by Erik Schilling)
* Made the size and position of most dialogs persistent
* Respect the original layer data format of a loaded map (by Ben Longbons)
* Marked Tiled as high-resolution capable on Mac OS X
* Improved handling of external tilesets in Lua export
* Reverted tilesets view back to tabs, but with menu button (by Stefan Beller)
* Allowed plugins to support multiple file name filters (by Samuli Tuomola)
* Allow saving in any format that can also be read (by Stefan Beller)
* Fixed eraser skipping tiles when moving fast
* Fixed bug in Flare plugin (by Clint Bellanger)
* Fixed compile against Qt 5 (by Kenney Phillis)
* Fixed resolving of symbolic links while loading map
* Fixed a crash that could happen after trying to load a faulty map
* Updated Portuguese, Dutch, German, Spanish, Russian, French, Japanese,
  Chinese, Brazilian Portuguese, Hebrew and Czech translations

### Tiled 0.8.1 (7 May 2012)

* Added MacOS X Lion full screen support
* Fixed crash that could happen when painting with a pasted stamp
* Fixed zoom sensitivity for finer-resolution mouse wheels
* Fixed issues when using quickstamps in combination with the fill tool
* Fixed stamp tool not to miss tiles when drawing fast
* Fixed automapping to work with external tilesets
* Fixed crash in automapping when dealing with broken rule files
* Fixed object type getting erased on pressing Enter
* Changed the license of libtiled-java from LGPL to BSD
* Updated Italian and Hebrew translations

### Tiled 0.8.0 (11 December 2011)

* Added support for polygon and polyline objects
* Added support for tile rotation
* Added support for defining the color of custom object types
* Added a Delete action to delete selected tiles or objects
* Added random mode to the stamp brush
* Added Flare export plugin
* Added JSON plugin that supports both reading and writing
* Added ability to rename tilesets
* Added a mode in which the current layer is highlighted
* Added support for specifying a tile drawing offset
* Added a shortcut to copy the current tile position to clipboard (Alt+C)
* Added a command line option to disable OpenGL
* Allow custom properties on tilesets
* Many automapping improvements
* Improved tileset dock to handle a large amount of tilesets better
* Made the 'Show Grid' option in the tileset view persistent
* Raised the tile size limit in the New Tileset dialog from 999 to 9999
* Correctly handle changes in the width of a tileset image
* Worked around a long standing crash bug
* Added Russian translation
* Updated the German, Japanese, Spanish, Chinese, Czech, Dutch, French and
  Brazilian Portuguese translations

### Tiled 0.7.1 (27 September 2011)

* Select stamp tool when selecting tiles in tileset view
* Enable anti-aliasing for OpenGL mode
* Small improvement to the Lua export plugin (incompatible!)
* Fixed a bug in the Create Object tool
* Fixed reading of maps without tilesets but with a tile layer
* Fixed position of tile objects to center on the mouse on insertion
* Updated the Czech translation

### Tiled 0.7.0 (20 July 2011)

* Added support for horizontal and vertical flipping of tiles
* Added copy/paste support for objects
* Added merge layer down action
* Added Show or Hide all Other Layers action
* Added actions to select the previous/next layer
* Added Crop to Selection action
* Added a Lua export plugin
* Added Droidcraft plugin to read and export the map files
* Added option to turn off grid in the tileset view
* Added hand scrolling while holding the spacebar
* Made the object context menu available in all object tools
* Display tile coordinates also when using object tools
* Various improvements to running external commands
* Automapping stability and memory consumption improvements
* Objects that fall outside of the map on resize are now removed
* Fixed problems with watching tilesets multiple times
* Fixed several issues related to restoring previously opened files
* Updated Brazilian Portuguese, Chinese, German, Spanish, Japanese, Hebrew,
  Portuguese, Dutch and French translations

### Tiled 0.6.2 (2 May 2011)

* Fixed object layers losing their color when resizing the map
* Fixed the tabs in the Tilesets dock to use scroll buttons on MacOS X
* Fixed window title to update when saving a map with a different name

### Tiled 0.6.1 (3 April 2011)

* Added ability to open multiple files at once
* Added Ctrl+PageUp/PageDown shortcuts to switch documents
* Added an example to show how automatic mapping works
* Fixed bugs, crashes and leaks in the automatic mapping feature
* Fixed starting point for circles to be the click position
* Fixed a memory leak when using lines or circles
* Fixed layer opacity to be taken into account when saving as image
* Fixed endless loop when tile size is set to 0
* Fixed crash when passing an empty string as command line parameter
* Fixed problems with the tileset view after switching documents
* Fixed tile objects to be removed when their tileset is removed

### Tiled 0.6.0 (26 January 2011)

* Added support for opening multiple maps in one session
* Added support for placing tiles as objects
* Added automatic mapping feature, allowing placing of tiles based on rules
* Added ability to save/restore up to 9 stamps with Ctrl+<number>
* Added an object selection tool, allowing moving/deleting multiple objects
* Added ability to run external commands
* Added support for drawing lines and ellipses with the stamp brush
* Added icons to distinguish tile layers from object layers
* Added "Move To Layer" submenu to the context menu of objects
* Added option to use hardware rendering based on OpenGL
* Added a T-Engine4 map export plugin
* Added a simple TMX viewer application (BSD licensed)
* Added a New Layer dropdown menu to the layers dock
* Added a checkbox that enables snap to grid permanently
* Added an initial version of libtiled-java (LGPL licensed)
* Added Chinese and Hebrew translations
* Allowed dragging an image onto Tiled to add a tileset
* Center the map when it is smaller than the map view
* Remember the selected layer across restarts
* Changed the default layer data format to use zlib rather than gzip
* Store the tileset image width and height in the map file
* Compile fixes related to linking zlib
* Fixed the current stamp to get updated when switching tilesets
* Fixed the maximum sizes of the resize map dialog
* Fixed build issues when an older version of libtiled is installed
* Fixed saving of property when clicking OK while editing on MacOS X
* Allow Backspace to delete properties to make it easier on a MacBook
* Associate tmx files with Tiled on MacOS X
* Changed the license of libtiled from GPL to BSD
* Updated Czech, Spanish, German, Brazilian Portuguese, Dutch and French
  translations

### Tiled 0.5.1 (2 September 2010)

* Fixed saving of objects when tile width is different from tile height
* Updated Czech translation

### Tiled 0.5.0 (30 June 2010)

* Added support for import and export plugins
* Added support for external tilesets
* Added undo for adding tilesets and ability to remove tilesets
* Added error handling to the New Tileset dialog
* Added ability to change tileset order by dragging them around
* Added option to draw the tile grid when saving as image
* Added a context menu and tool buttons to the layer dock
* Added Latvian translation
* Added an install target to the Makefile
* Open local files when they are dropped onto Tiled
* Allow changing position and size of objects in the Object Properties dialog
* Fixed rendering issues with tiles wider than the tile width of the map
* Fixed eraser and fill tool working on invisible layers
* Fixed a crash when using some tools when no map is loaded
* Fixed compile errors related to detecting static builds
* Fixed the Save dialog not suggesting any particular file extension
* Updated Japanese, Dutch, German, Brazilian Portuguese, French, Portuguese
  and Spanish translations

### Tiled 0.4.1 (14 April 2010)

* Added support for saving tile layer data as CSV
* Added shift modifier to bucket fill tool for filling the selection
* Added Brazilian Portuguese, Japanese, French, Italian and Czech translations
* Made values used in the New Map and New Tileset dialogs persistent
* Fixed drawing selection highlight where brush is not painting
* Fixed an incompatibility with Tiled Java in 'trans' attribute

### Tiled 0.4.0 (30 January 2010)

* Added support for isometric maps
* Added automatic reloading of tileset images when they change
* Added Offset Map action that can shift a set of layers by a certain amount
* Added a fill tool
* Added ability to duplicate map objects
* Added support for choosing the tile layer data format used when saving
* Added mouse wheel zooming support to the tileset view
* Added an object display color attribute to object groups
* Added ability to edit tile properties through a context menu
* Made writing out a DTD reference optional and disabled it by default
* Made translations functional
* Updated Dutch, Portuguese, Spanish and German translations

### Tiled 0.3.1 (22 November 2009)

* Enabled undo command compression for stamp brush and eraser
* Fixed reading of maps with non-binary-encoded layer data
* Fixed a compile issue on Mac OS X related to QXmlStreamWriter
* Fixed a crash when loading a map while holding Ctrl
* Confirm overwrite on the right moment for 'Save as Image' dialog

### Tiled 0.3.0 (13 November 2009)

* Added a tile selection tool
* Added support for cut, copy and paste
* Added current cursor position to the status bar
* Added keyboard shortcuts to switch tools
* Added scrolling the map view with middle mouse button
* Snap objects to the grid when Ctrl is pressed

### Tiled 0.2.0 (1 October 2009)

* Added support for zooming the map view
* Added an eraser tool that allows you to erase tiles
* Added ability to save a map as an image
* Added support for masking tileset images based on a certain color
* Added a slider to change the opacity of the current layer
* Fixed the minimum row and column size in the tileset view
* Fixed stamp creation when not dragging topleft to bottomright

### Tiled 0.1.0 (1 September 2009)<|MERGE_RESOLUTION|>--- conflicted
+++ resolved
@@ -17,10 +17,6 @@
 * Godot 4 plugin: Fixed positioning of tile collision shapes (by Ryan Petrie, #3862)
 * GameMaker 2 plugin: Fixed positioning of objects on isometric maps
 * tmxrasterizer: Added --hide-object and --show-object arguments (by Lars Luz, #3819)
-<<<<<<< HEAD
-* Python plugin: Added support for implementing tileset formats (#3857)
-* Windows: Fixed the support for WebP images (updated to Qt 6.5.3)
-=======
 * tmxrasterizer: Added --frames and --frame-duration arguments to export animated maps as multiple images (#3868)
 * tmxrasterizer: Fixed --hide/show-layer to work on group layers (#3899)
 * tmxviewer: Added support for viewing JSON maps (#3866)
@@ -37,7 +33,7 @@
 * Fixed alignment of shortcuts in action search
 * AppImage: Fixed ability to open paths with spaces from the CLI (#3914)
 * AppImage: Updated to Sentry 0.6.7
->>>>>>> 3fc8c6c2
+* Python plugin: Added support for implementing tileset formats (#3857)
 
 ### Tiled 1.10.2 (4 August 2023)
 
