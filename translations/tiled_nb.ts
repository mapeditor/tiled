<?xml version="1.0" encoding="utf-8"?>
<!DOCTYPE TS>
<TS version="2.1" language="nb_NO" sourcelanguage="en">
<context>
    <name>AboutDialog</name>
    <message>
        <location filename="../src/tiled/aboutdialog.ui" line="+14"/>
        <source>About Tiled</source>
        <translation>Om Tiled</translation>
    </message>
    <message>
        <location line="+86"/>
        <source>Donate</source>
        <translation>Doner</translation>
    </message>
    <message>
        <location line="+7"/>
        <source>OK</source>
        <translation>OK</translation>
    </message>
    <message>
        <location filename="../src/tiled/aboutdialog.cpp" line="+48"/>
        <source>&lt;p align=&quot;center&quot;&gt;&lt;font size=&quot;+2&quot;&gt;&lt;b&gt;Tiled Map Editor&lt;/b&gt;&lt;/font&gt;&lt;br&gt;&lt;i&gt;Version %1&lt;/i&gt;&lt;/p&gt;
&lt;p align=&quot;center&quot;&gt;Copyright 2008-2018 Thorbj&amp;oslash;rn Lindeijer&lt;br&gt;(see the AUTHORS file for a full list of contributors)&lt;/p&gt;
&lt;p align=&quot;center&quot;&gt;You may modify and redistribute this program under the terms of the GPL (version 2 or later). A copy of the GPL is contained in the &apos;COPYING&apos; file distributed with Tiled.&lt;/p&gt;
&lt;p align=&quot;center&quot;&gt;&lt;a href=&quot;http://www.mapeditor.org/&quot;&gt;http://www.mapeditor.org/&lt;/a&gt;&lt;/p&gt;
</source>
        <translation>&lt;p align=&quot;center&quot;&gt;&lt;font size=&quot;+2&quot;&gt;&lt;b&gt;Tiled Karteditor&lt;/b&gt;&lt;/font&gt;&lt;br&gt;&lt;i&gt;Versjon %1&lt;/i&gt;&lt;/p&gt;
&lt;p align=&quot;center&quot;&gt;Copyright 2008-2018 Thorbj&amp;oslash;rn Lindeijer&lt;br&gt;(se AUTHORS filen for en full liste av bidragsytere)&lt;/p&gt;
&lt;p align=&quot;center&quot;&gt;Du kan endre og redistribuere dette programmet under betingelsene til GPL (versjon 2 eller senere). En kopi av GPL finnes i &apos;COPYING&apos; filen som følger med Tiled.&lt;/p&gt;
&lt;p align=&quot;center&quot;&gt;&lt;a href=&quot;http://www.mapeditor.org/&quot;&gt;http://www.mapeditor.org/&lt;/a&gt;&lt;/p&gt;
</translation>
    </message>
</context>
<context>
    <name>AddPropertyDialog</name>
    <message>
        <location filename="../src/tiled/addpropertydialog.ui" line="+14"/>
        <source>Add Property</source>
        <translation>Legg Til Egenskap</translation>
    </message>
    <message>
        <location line="+12"/>
        <source>Property name</source>
        <translation>Egenskapsnavn</translation>
    </message>
</context>
<context>
    <name>Command line</name>
    <message>
        <location filename="../src/tiled/main.cpp" line="+359"/>
        <source>Export syntax is --export-map [format] &lt;source&gt; &lt;target&gt;</source>
        <translation>Eksportsyntaks er --export-map [format] &lt;kilde&gt; &lt;mål&gt;</translation>
    </message>
    <message>
        <location line="-232"/>
        <source>Format not recognized (see --export-formats)</source>
        <translation>Ukjent format (se --export-formats)</translation>
    </message>
    <message>
        <location line="+11"/>
        <source>Non-unique file extension. Can&apos;t determine correct export format.</source>
        <translation>Ikke-unik filtype. Kan ikke bestemme riktig eksportformat.</translation>
    </message>
    <message>
        <location line="+7"/>
        <source>No exporter found for target file.</source>
        <translation>Ingen eksportør funnet for målfilen.</translation>
    </message>
    <message>
        <location line="+236"/>
        <source>Failed to load source map.</source>
        <translation>Kunne ikke laste inn kildekartet.</translation>
    </message>
    <message>
        <location line="+12"/>
        <source>Failed to export map to target file.</source>
        <translation>Kunne ikke eksportere kartet til målfilen.</translation>
    </message>
    <message>
        <location line="+9"/>
        <source>Export syntax is --export-tileset [format] &lt;source&gt; &lt;target&gt;</source>
        <translation>Eksportsyntaksen er --export-tileset [format] &lt;kilde&gt; &lt;mål&gt;</translation>
    </message>
    <message>
        <location line="+22"/>
        <source>Failed to load source tileset.</source>
        <translation>Klarte ikke å laste kildefilsett.</translation>
    </message>
    <message>
        <location line="+11"/>
        <source>Failed to export tileset to target file.</source>
        <translation>Klarte ikke å eksportere filsett til målfil.</translation>
    </message>
</context>
<context>
    <name>CommandDialog</name>
    <message>
        <location filename="../src/tiled/commanddialog.ui" line="+20"/>
        <source>Properties</source>
        <translation>Egenskaper</translation>
    </message>
    <message>
        <location line="+42"/>
        <source>Executable:</source>
        <translation>Kjørbar fil:</translation>
    </message>
    <message>
        <location line="+14"/>
        <location line="+74"/>
        <source>Browse...</source>
        <translation>Bla gjennom…</translation>
    </message>
    <message>
        <location line="-61"/>
        <source>Shortcut:</source>
        <translation>Snarvei:</translation>
    </message>
    <message>
        <location line="+17"/>
        <source>Clear</source>
        <translation>Tøm</translation>
    </message>
    <message>
        <location line="+7"/>
        <source>&amp;Save map before executing</source>
        <translation>&amp;Lagre kart før kjøring</translation>
    </message>
    <message>
        <location line="+20"/>
        <source>Arguments:</source>
        <translation>Argumenter:</translation>
    </message>
    <message>
        <location line="+7"/>
        <source>Working Directory:</source>
        <translation>Arbeidsmappe:</translation>
    </message>
    <message>
        <location line="+17"/>
        <source>Show output in Debug Console</source>
        <translation>Vis utdata i feilrettingskonsoll</translation>
    </message>
    <message>
        <location line="+33"/>
        <source>Close</source>
        <translation>Lukk</translation>
    </message>
</context>
<context>
    <name>CommandLineHandler</name>
    <message>
        <location filename="../src/tiled/main.cpp" line="-267"/>
        <source>Display the version</source>
        <translation>Vis versjonen</translation>
    </message>
    <message>
        <location line="+5"/>
        <source>Only check validity of arguments</source>
        <translation>Bare sjekk gyldigheten til argumentene</translation>
    </message>
    <message>
        <location line="+5"/>
        <source>Disable hardware accelerated rendering</source>
        <translation>Deaktiver maskinvareakselerert tegning</translation>
    </message>
    <message>
        <location line="+5"/>
        <source>Export the specified map file to target</source>
        <translation>Eksportert angitt kartfil til mål.</translation>
    </message>
    <message>
        <location line="+5"/>
        <source>Export the specified tileset file to target</source>
        <translation>Eksporter angitt flissettfil til mål.</translation>
    </message>
    <message>
        <location line="+84"/>
        <source>Map export formats:</source>
        <translation>Karteksportformater:</translation>
    </message>
    <message>
        <location line="+11"/>
        <source>Tileset export formats:</source>
        <translation>Flissetteksportformater:</translation>
    </message>
    <message>
        <location line="-90"/>
        <source>Print a list of supported export formats</source>
        <translation>Skriv ut en liste over støttede eksportformater</translation>
    </message>
    <message>
        <location line="+5"/>
        <source>Export the map with tilesets embedded</source>
        <translation>Eksport kartet med flissettene innbygd</translation>
    </message>
    <message>
        <location line="+5"/>
        <source>Export the map or tileset with template instances detached</source>
        <translation type="unfinished">Eksporter kartet eller flissettet med målinsansene avhektet</translation>
    </message>
    <message>
        <location line="+5"/>
        <source>Export the map or tileset with types and properties resolved</source>
        <translation>Eksporter kart eller flissett med typer og egenskaper løst</translation>
    </message>
    <message>
        <location line="+5"/>
        <source>Start a new instance, even if an instance is already running</source>
        <translation>Start et nytt instans, selv om et allerede kjører</translation>
    </message>
</context>
<context>
    <name>CommandLineParser</name>
    <message>
        <location filename="../src/tiled/commandlineparser.cpp" line="+77"/>
        <source>Bad argument %1: lonely hyphen</source>
        <translation>Dårlig argument %1: ensom bindestrek</translation>
    </message>
    <message>
        <location line="+14"/>
        <source>Unknown long argument %1: %2</source>
        <translation>Ukjent long-argument %1: %2</translation>
    </message>
    <message>
        <location line="+12"/>
        <source>Unknown short argument %1.%2: %3</source>
        <translation>Ukjent short-argument %1.%2: %3</translation>
    </message>
    <message>
        <location line="+17"/>
        <source>Usage:
  %1 [options] [files...]</source>
        <translation>Bruk:
  %1 [valg] [filer...]</translation>
    </message>
    <message>
        <location line="+2"/>
        <source>Options:</source>
        <translation>Valg:</translation>
    </message>
    <message>
        <location line="+2"/>
        <source>Display this help</source>
        <translation>Vis denne hjelpen</translation>
    </message>
</context>
<context>
    <name>ConverterDataModel</name>
    <message>
        <location filename="../src/automappingconverter/converterdatamodel.cpp" line="+75"/>
        <source>File</source>
        <translation>Fil</translation>
    </message>
    <message>
        <location line="+3"/>
        <source>Version</source>
        <translation>Versjon</translation>
    </message>
</context>
<context>
    <name>ConverterWindow</name>
    <message>
        <location filename="../src/automappingconverter/converterwindow.cpp" line="+36"/>
        <source>Save all as %1</source>
        <translation>Lagre alle som %1</translation>
    </message>
    <message>
        <location line="+21"/>
        <source>All Files (*)</source>
        <translation>Alle Filer (*)</translation>
    </message>
    <message>
        <location line="+3"/>
        <source>Tiled map files (*.tmx)</source>
        <translation>Tiled-kartfiler (*.tmx)</translation>
    </message>
    <message>
        <location line="+3"/>
        <source>Open Map</source>
        <translation>Åpne Kart</translation>
    </message>
</context>
<context>
    <name>Csv::CsvPlugin</name>
    <message>
        <location filename="../src/plugins/csv/csvplugin.cpp" line="+54"/>
        <source>Could not open file for writing.</source>
        <translation>Kunne ikke åpne fil for skriving.</translation>
    </message>
    <message>
        <location line="+80"/>
        <source>CSV files (*.csv)</source>
        <translation>CSV-filer (*.csv)</translation>
    </message>
</context>
<context>
    <name>Defold::DefoldPlugin</name>
    <message>
        <location filename="../src/plugins/defold/defoldplugin.cpp" line="+83"/>
        <source>Defold files (*.tilemap)</source>
        <translation>Defold-filer (*.tilemap)</translation>
    </message>
    <message>
        <location line="+51"/>
        <source>Could not open file for writing.</source>
        <translation>Kunne ikke åpne fil for skriving.</translation>
    </message>
</context>
<context>
    <name>Droidcraft::DroidcraftPlugin</name>
    <message>
        <location filename="../src/plugins/droidcraft/droidcraftplugin.cpp" line="+56"/>
        <source>This is not a valid Droidcraft map file!</source>
        <translation>Dette er ikke en gyldig Droidcraft-kartfil!</translation>
    </message>
    <message>
        <location line="+44"/>
        <source>The map needs to have exactly one tile layer!</source>
        <translation>Kartet må ha akkurat ett rutelag!</translation>
    </message>
    <message>
        <location line="+8"/>
        <source>The layer must have a size of 48 x 48 tiles!</source>
        <translation>Laget må ha en størrelse på 48 x 48 ruter!</translation>
    </message>
    <message>
        <location line="+22"/>
        <source>Could not open file for writing.</source>
        <translation>Kunne ikke åpne fil for skriving.</translation>
    </message>
    <message>
        <location line="+16"/>
        <source>Droidcraft map files (*.dat)</source>
        <translation>Droidcraft-kartfiler (*.dat)</translation>
    </message>
</context>
<context>
    <name>ExportAsImageDialog</name>
    <message>
        <location filename="../src/tiled/exportasimagedialog.ui" line="+14"/>
        <source>Export As Image</source>
        <translation>Eksporter Som Bilde</translation>
    </message>
    <message>
        <location line="+6"/>
        <source>Location</source>
        <translation>Plassering</translation>
    </message>
    <message>
        <location line="+6"/>
        <source>Name:</source>
        <translation>Navn:</translation>
    </message>
    <message>
        <location line="+13"/>
        <source>&amp;Browse...</source>
        <translation>&amp;Bla gjennom...</translation>
    </message>
    <message>
        <location line="+10"/>
        <source>Settings</source>
        <translation>Instillinger</translation>
    </message>
    <message>
        <location line="+6"/>
        <source>Only include &amp;visible layers</source>
        <translation>Bare inkluder &amp;synlige lag</translation>
    </message>
    <message>
        <location line="+10"/>
        <source>Use current &amp;zoom level</source>
        <translation>Bruk nåværende &amp;zoom-nivå</translation>
    </message>
    <message>
        <location line="+10"/>
        <source>&amp;Draw tile grid</source>
        <translation>&amp;Tegn rutenettet</translation>
    </message>
    <message>
        <location line="+7"/>
        <source>&amp;Include background color</source>
        <translation>&amp;Inkluder bakgrunnsfarge</translation>
    </message>
</context>
<context>
    <name>Flare::FlarePlugin</name>
    <message>
        <location filename="../src/plugins/flare/flareplugin.cpp" line="+56"/>
        <source>Could not open file for reading.</source>
        <translation>Kunne ikke åpne fil for lesing.</translation>
    </message>
    <message>
        <location line="+94"/>
        <source>Error loading tileset %1, which expands to %2. Path not found!</source>
        <translation>Feil ved lasting av rutebrett %1, som utvides til %2. Filbane ikke funnet!</translation>
    </message>
    <message>
        <location line="+18"/>
        <source>No tilesets section found before layer section.</source>
        <translation>Ingen rutebrettseksjoner funnet før lagseksjon.</translation>
    </message>
    <message>
        <location line="+28"/>
        <source>Error mapping tile id %1.</source>
        <translation>Feil ved kartlegging av rute-ID %1.</translation>
    </message>
    <message>
        <location line="+70"/>
        <source>This seems to be no valid flare map. A Flare map consists of at least a header section, a tileset section and one tile layer.</source>
        <translatorcomment>The first sentence of the source text is strange. Assumed that it should&apos;ve been &quot;This seems to not be valid flare map&quot;.</translatorcomment>
        <translation>Dette ser ikke ut til å væe et gyldig Flare-kart. Et Flare-kart består av minst en headerseksjon, en rutebrettseksjon og et rutelag.</translation>
    </message>
    <message>
        <location line="+16"/>
        <source>Flare map files (*.txt)</source>
        <translation>Flare-kartfiler (*.txt)</translation>
    </message>
    <message>
        <location line="+18"/>
        <source>Could not open file for writing.</source>
        <translation>Kunne ikke åpne file for skriving.</translation>
    </message>
</context>
<context>
    <name>Gmx::GmxPlugin</name>
    <message>
        <location filename="../src/plugins/gmx/gmxplugin.cpp" line="+107"/>
        <source>Could not open file for writing.</source>
        <translation>Kunne ikke åpne fil for skriving.</translation>
    </message>
    <message>
        <location line="+364"/>
        <source>GameMaker room files (*.room.gmx)</source>
        <translation>GameMaker romfiler (*.room.gmx)</translation>
    </message>
</context>
<context>
    <name>Json::JsonMapFormat</name>
    <message>
        <location filename="../src/plugins/json/jsonplugin.cpp" line="+56"/>
        <source>Could not open file for reading.</source>
        <translation>Kunne ikke åpne file for lesing.</translation>
    </message>
    <message>
        <location line="+21"/>
        <source>Error parsing file.</source>
        <translation>Feil ved tolking av fil.</translation>
    </message>
    <message>
        <location line="+18"/>
        <source>Could not open file for writing.</source>
        <translation>Kunne ikke åpne fil for skriving.</translation>
    </message>
    <message>
        <location line="+38"/>
        <source>Error while writing file:
%1</source>
        <translation>Feil under skriving av fil:
%1</translation>
    </message>
    <message>
        <location line="+15"/>
        <source>JSON map files (*.json)</source>
        <translation>JSON-kartfiler (*.json)</translation>
    </message>
    <message>
        <location line="+2"/>
        <source>JavaScript map files (*.js)</source>
        <translation>JavaScript-kartfiler (*.js)</translation>
    </message>
</context>
<context>
    <name>Json::JsonObjectTemplateFormat</name>
    <message>
        <location line="+178"/>
        <source>Could not open file for reading.</source>
        <translation>Kunne ikke åpne fil for lesing.</translation>
    </message>
    <message>
        <location line="+10"/>
        <source>Error parsing file.</source>
        <translation type="unfinished">Feil ved tolking av fil.</translation>
    </message>
    <message>
        <location line="+37"/>
        <source>Could not open file for writing.</source>
        <translation>Kunne ikke åpne fil for skriving.</translation>
    </message>
    <message>
        <location line="+20"/>
        <source>Error while writing file:
%1</source>
        <translation type="unfinished">Feil under skriving av fil:
%1</translation>
    </message>
    <message>
        <location line="+14"/>
<<<<<<< HEAD
        <source>JSON template files (*.json)</source>
        <translation type="unfinished"></translation>
=======
        <source>Json template files (*.json)</source>
        <translation>JSON-malfiler (*.json)</translation>
>>>>>>> e5ba4c98
    </message>
</context>
<context>
    <name>Json::JsonTilesetFormat</name>
    <message>
        <location line="-193"/>
        <source>Could not open file for reading.</source>
        <translation>Kunne ikke åpne fil for lesing.</translation>
    </message>
    <message>
        <location line="+10"/>
        <source>Error parsing file.</source>
        <translation>Feil ved tolking av fil.</translation>
    </message>
    <message>
        <location line="+45"/>
        <source>Could not open file for writing.</source>
        <translation>Kunne ikke åpne fil for skriving.</translation>
    </message>
    <message>
        <location line="+20"/>
        <source>Error while writing file:
%1</source>
        <translation>Feil under skriving av fil:
%1</translation>
    </message>
    <message>
        <location line="+14"/>
        <source>JSON tileset files (*.json)</source>
        <translation>JSON-rutebrettfiler (*.json)</translation>
    </message>
</context>
<context>
    <name>Lua::LuaMapFormat</name>
    <message>
        <location filename="../src/plugins/lua/luaplugin.cpp" line="+103"/>
        <source>Could not open file for writing.</source>
        <translation>Kunne ikke åpne fil for skriving.</translation>
    </message>
    <message>
        <location line="+27"/>
        <source>Lua files (*.lua)</source>
        <translation type="unfinished">Lua-filer (*.lua)</translation>
    </message>
</context>
<context>
    <name>Lua::LuaTilesetFormat</name>
    <message>
        <location line="+18"/>
        <source>Could not open file for writing.</source>
        <translation>Kunne ikke åpne fil for skriving.</translation>
    </message>
    <message>
        <location line="+27"/>
        <source>Lua files (*.lua)</source>
        <translation type="unfinished">Lua-filer (*.lua)</translation>
    </message>
</context>
<context>
    <name>MainWindow</name>
    <message>
        <location filename="../src/tiled/mainwindow.ui" line="+49"/>
        <source>&amp;File</source>
        <translation>&amp;Fil</translation>
    </message>
    <message>
        <location line="+4"/>
        <source>&amp;Recent Files</source>
        <translation>&amp;Nylig Brukte Filer</translation>
    </message>
    <message>
        <location line="+41"/>
        <source>&amp;Edit</source>
        <translation>&amp;Rediger</translation>
    </message>
    <message>
        <location line="+12"/>
        <source>&amp;Help</source>
        <translation>&amp;Hjelp</translation>
    </message>
    <message>
        <location line="+9"/>
        <source>&amp;Map</source>
        <translation>&amp;Kart</translation>
    </message>
    <message>
        <location line="+4"/>
        <source>Unload World</source>
        <translation>Last ut verden</translation>
    </message>
    <message>
        <location line="+18"/>
        <source>&amp;View</source>
        <translation>O&amp;versikt</translation>
    </message>
    <message>
        <location line="+4"/>
        <source>Show Object &amp;Names</source>
        <translation>Vis Objekt&amp;navn</translation>
    </message>
    <message>
        <location line="+52"/>
        <source>&amp;Open...</source>
        <translation>&amp;Åpne...</translation>
    </message>
    <message>
        <location line="+9"/>
        <source>&amp;Save</source>
        <translation>&amp;Lagre</translation>
    </message>
    <message>
        <location line="+9"/>
        <source>&amp;Quit</source>
        <translation>&amp;Avslutt</translation>
    </message>
    <message>
        <location line="+15"/>
        <source>&amp;Copy</source>
        <translation>&amp;Kopier</translation>
    </message>
    <message>
        <location line="+12"/>
        <source>&amp;Paste</source>
        <translation>&amp;Lim Inn</translation>
    </message>
    <message>
        <location line="+9"/>
        <source>&amp;About Tiled</source>
        <translation>&amp;Om Tiled</translation>
    </message>
    <message>
        <location line="+8"/>
        <source>About Qt</source>
        <translation>Om Qt</translation>
    </message>
    <message>
        <location line="+12"/>
        <source>&amp;Resize Map...</source>
        <translation>&amp;Endre Størrelse På Kart...</translation>
    </message>
    <message>
        <location line="+14"/>
        <source>AutoMap</source>
        <translation>AutoMap</translation>
    </message>
    <message>
        <location line="+3"/>
        <source>A</source>
        <translation>A</translation>
    </message>
    <message>
        <location line="+8"/>
        <source>Show &amp;Grid</source>
        <translation>Vis &amp;Rutenett</translation>
    </message>
    <message>
        <location line="+3"/>
        <source>Ctrl+G</source>
        <translation>Ctrl+G</translation>
    </message>
    <message>
        <location line="+9"/>
        <source>Save &amp;As...</source>
        <translation>Lagre &amp;Som...</translation>
    </message>
    <message>
        <location line="+3"/>
        <source>Ctrl+Alt+S</source>
        <translation>Ctrl+Alt+S</translation>
    </message>
    <message>
        <location line="+5"/>
        <source>New &amp;Tileset...</source>
        <translation>Nytt &amp;Rutebrett...</translation>
    </message>
    <message>
        <location line="+9"/>
        <source>&amp;Close</source>
        <translation>&amp;Lukk</translation>
    </message>
    <message>
        <location line="+9"/>
        <source>Zoom In</source>
        <translation>Zoom Inn</translation>
    </message>
    <message>
        <location line="+9"/>
        <source>Zoom Out</source>
        <translation>Zoom Ut</translation>
    </message>
    <message>
        <location line="+12"/>
        <source>Normal Size</source>
        <translation>Normal Størrelse</translation>
    </message>
    <message>
        <location line="+3"/>
        <source>Ctrl+0</source>
        <translation>Ctrl+0</translation>
    </message>
    <message>
        <location line="+142"/>
        <source>Become a Patron</source>
        <translation>Bli en Patron</translation>
    </message>
    <message>
        <location line="+5"/>
        <source>Save All</source>
        <translation>Lagre Alle</translation>
    </message>
    <message>
        <location line="+127"/>
        <source>For Hovered Object</source>
        <translation type="unfinished">For flytende objekt</translation>
    </message>
    <message>
        <location line="+5"/>
        <source>Load World...</source>
        <translation type="unfinished">Last verden…</translation>
    </message>
    <message>
        <location line="+8"/>
        <source>Highlight Hovered Object</source>
        <translation type="unfinished">Framhev flytende objekt</translation>
    </message>
    <message>
        <location line="-124"/>
        <source>&amp;Never</source>
        <translation>&amp;Aldri</translation>
    </message>
    <message>
        <location line="+11"/>
        <source>For &amp;Selected Objects</source>
        <translation>For &amp;Valgte Objekter</translation>
    </message>
    <message>
        <location line="+8"/>
        <source>For &amp;All Objects</source>
        <translation>For &amp;Alle Objekter</translation>
    </message>
    <message>
        <location line="+8"/>
        <source>AutoMap While Drawing</source>
        <translation>AutoMap Under Tegning</translation>
    </message>
    <message>
        <location line="+5"/>
        <source>New Map...</source>
        <translation>Nytt kart…</translation>
    </message>
    <message>
        <location line="+8"/>
        <source>Paste &amp;in Place</source>
        <translation>Lim &amp;inn på samme plass</translation>
    </message>
    <message>
        <location line="+3"/>
        <source>Ctrl+Shift+V</source>
        <translation>Ctrl+Shift+V</translation>
    </message>
    <message>
        <location line="+8"/>
        <source>Full Screen</source>
        <translation>Fullskjerm</translation>
    </message>
    <message>
        <location line="+3"/>
        <source>F11</source>
        <translation>F11</translation>
    </message>
    <message>
        <location line="-200"/>
        <source>Cu&amp;t</source>
        <translation>Klipp U&amp;t</translation>
    </message>
    <message>
        <location line="+5"/>
        <source>&amp;Offset Map...</source>
        <translation>&amp;Forskyv Kart...</translation>
    </message>
    <message>
        <location line="+3"/>
        <source>Offsets everything in a layer</source>
        <translation>Forskyver alt i et lag</translation>
    </message>
    <message>
        <location line="+5"/>
        <source>Pre&amp;ferences...</source>
        <translation>&amp;Instillinger...</translation>
    </message>
    <message>
        <location line="+12"/>
        <source>Clear Recent Files</source>
        <translation>Tøm Nylig Brukte Filer</translation>
    </message>
    <message>
        <location line="+87"/>
        <source>Ctrl+R</source>
        <translation>Ctrl+R</translation>
    </message>
    <message>
        <location line="+5"/>
        <source>&amp;Export</source>
        <translation>&amp;Eksporter</translation>
    </message>
    <message>
        <location line="+3"/>
        <source>Ctrl+E</source>
        <translation>Ctrl+E</translation>
    </message>
    <message>
        <location line="-82"/>
        <source>&amp;Add External Tileset...</source>
        <translation>&amp;Legg Til Eksternt Rutebrett...</translation>
    </message>
    <message>
        <location line="-346"/>
        <source>&amp;New</source>
        <translation type="unfinished">&amp;Ny</translation>
    </message>
    <message>
        <location line="+7"/>
        <source>Commands</source>
        <translation>Kommandoer</translation>
    </message>
    <message>
        <location line="+81"/>
        <source>Snapping</source>
        <translation>Festing</translation>
    </message>
    <message>
        <location line="+25"/>
        <source>Tileset</source>
        <translation type="unfinished">Rutebrett</translation>
    </message>
    <message>
        <location line="+100"/>
        <source>Map &amp;Properties...</source>
        <translation>Kart og &amp;egenskaper…</translation>
    </message>
    <message>
        <location line="+83"/>
        <source>Export As &amp;Image...</source>
        <translation>Eksporter Som &amp;Bilde...</translation>
    </message>
    <message>
        <location line="+42"/>
        <source>E&amp;xport As...</source>
        <translation>E&amp;ksporter Som...</translation>
    </message>
    <message>
        <location line="+3"/>
        <source>Ctrl+Shift+E</source>
        <translation>Ctrl+Shift+E</translation>
    </message>
    <message>
        <location line="+13"/>
        <source>&amp;Snap to Grid</source>
        <translation>&amp;Fest til Rutenett</translation>
    </message>
    <message>
        <location line="+5"/>
        <source>C&amp;lose All</source>
        <translation>L&amp;ukk Alle</translation>
    </message>
    <message>
        <location line="+3"/>
        <source>Ctrl+Shift+W</source>
        <translation>Ctrl+Shift+W</translation>
    </message>
    <message>
        <location line="+12"/>
        <source>&amp;Delete</source>
        <translation>&amp;Slett</translation>
    </message>
    <message>
        <location line="+3"/>
        <source>Delete</source>
        <translation>Slett</translation>
    </message>
    <message>
        <location line="+8"/>
        <source>&amp;Highlight Current Layer</source>
        <translation>&amp;Fremhev Nåværende Lag</translation>
    </message>
    <message>
        <location line="+3"/>
        <source>H</source>
        <translation>H</translation>
    </message>
    <message>
        <location line="+8"/>
        <source>Show Tile Object &amp;Outlines</source>
        <translation>Vis Ruteobjekt&amp;omriss</translation>
    </message>
    <message>
        <location line="+8"/>
        <source>Snap to &amp;Fine Grid</source>
        <translation>Fest til F&amp;int Rutenett</translation>
    </message>
    <message>
        <location line="+8"/>
        <source>Show Tile Animations</source>
        <translation>Vis Ruteanimasjoner</translation>
    </message>
    <message>
        <location line="+5"/>
        <source>Reload</source>
        <translation>Last Inn På Nytt</translation>
    </message>
    <message>
        <location line="+24"/>
        <source>Ctrl+Shift+S</source>
        <translation>Ctrl+Shift+S</translation>
    </message>
    <message>
        <location line="+5"/>
        <source>User Manual</source>
        <translation>Brukermanual</translation>
    </message>
    <message>
        <location line="+70"/>
        <source>Snap to &amp;Pixels</source>
        <translation>Fest til &amp;piksler</translation>
    </message>
    <message>
        <location line="+9"/>
        <source>Tileset &amp;Properties...</source>
        <translation>Flisesett og &amp;egenskaper…</translation>
    </message>
    <message>
        <location line="+11"/>
        <source>No Snapping</source>
        <translation>Ingen festing</translation>
    </message>
    <message>
        <location line="+10"/>
        <source>Edit Commands...</source>
        <translation>Rediger kommandoer…</translation>
    </message>
    <message>
        <location line="+8"/>
        <source>Clear View</source>
        <translation>Tøm visning</translation>
    </message>
    <message>
        <location line="+3"/>
        <source>Tab</source>
        <translation>Fane</translation>
    </message>
    <message>
        <location filename="../src/automappingconverter/converterwindow.ui" line="+14"/>
        <source>Tiled Automapping Rule Files Converter</source>
        <translation>Tiled Automapping Regel Filer Konverterer</translation>
    </message>
    <message>
        <location line="+25"/>
        <source>Add new Automapping rules</source>
        <translation>Legg til nye Automapping regler</translation>
    </message>
    <message>
        <location filename="../src/tiled/propertybrowser.cpp" line="+757"/>
        <source>All Files (*)</source>
        <translation>Alle Filer (*)</translation>
    </message>
</context>
<context>
    <name>MapDocument</name>
    <message>
        <location filename="../src/tiled/adjusttileindexes.cpp" line="+188"/>
        <source>Tile</source>
        <translation>Rute</translation>
    </message>
</context>
<context>
    <name>MapReader</name>
    <message>
        <location filename="../src/libtiled/mapreader.cpp" line="+164"/>
        <source>Not a map file.</source>
        <translation>Ikke en kartfil.</translation>
    </message>
    <message>
        <location line="+19"/>
        <source>Not a tileset file.</source>
        <translation>Ikke en rutebrettfil.</translation>
    </message>
    <message>
        <location line="+17"/>
        <source>Not a template file.</source>
        <translation>Ikke ei mal-fil.</translation>
    </message>
    <message>
        <location line="+10"/>
        <source>%3

Line %1, column %2</source>
        <translation>%3

Linje %1, kolonne %2</translation>
    </message>
    <message>
        <location line="+10"/>
        <source>File not found: %1</source>
        <translation>Fil ikke funnet: %1</translation>
    </message>
    <message>
        <location line="+3"/>
        <source>Unable to read file: %1</source>
        <translation>Kunne ikke lese fil: %1</translation>
    </message>
    <message>
        <location line="+33"/>
        <location filename="../src/libtiled/varianttomapconverter.cpp" line="+62"/>
        <source>Unsupported map orientation: &quot;%1&quot;</source>
        <translation>Kartorientering ikke støttet: &quot;%1&quot;</translation>
    </message>
    <message>
        <location line="+100"/>
        <location line="+26"/>
        <location filename="../src/libtiled/varianttomapconverter.cpp" line="+161"/>
        <source>Invalid tileset parameters for tileset &apos;%1&apos;</source>
        <translation>Ugyldig rutebrettparametre for rutebrett &apos;%1&apos;</translation>
    </message>
    <message>
        <location line="+45"/>
        <source>Invalid tile ID: %1</source>
        <translation>Ugyldig rute-ID: %1</translation>
    </message>
    <message>
        <location line="+402"/>
        <source>Too many &lt;tile&gt; elements</source>
        <translation>For mange &lt;tile&gt;-elementer</translation>
    </message>
    <message>
        <location line="+48"/>
        <location line="+50"/>
        <location filename="../src/libtiled/varianttomapconverter.cpp" line="+638"/>
        <source>Invalid tile: %1</source>
        <translation>Ugyldig rute: %1</translation>
    </message>
    <message>
        <location line="+27"/>
        <location filename="../src/libtiled/varianttomapconverter.cpp" line="-276"/>
        <source>Invalid draw order: %1</source>
        <translation>Ugyldig tegnerekkefølge: %1</translation>
    </message>
    <message>
        <location line="+183"/>
        <source>Invalid points data for polygon</source>
        <translation>Ugyldige punktdata for mangekant</translation>
    </message>
    <message>
        <location line="-349"/>
        <location filename="../src/libtiled/varianttomapconverter.cpp" line="-46"/>
        <source>Unknown encoding: %1</source>
        <translation>Ukjent koding: %1</translation>
    </message>
    <message>
        <location line="-327"/>
        <source>Error reading embedded image for tile %1</source>
        <translation>Feil under skriving av innebydge bilder for rute %1</translation>
    </message>
    <message>
        <location line="+322"/>
        <location filename="../src/libtiled/varianttomapconverter.cpp" line="-4"/>
        <source>Compression method &apos;%1&apos; not supported</source>
        <translation>Komprimeringsmetode &apos;%1&apos; er ikke støttet</translation>
    </message>
    <message>
        <location line="+88"/>
        <location line="+23"/>
        <location filename="../src/libtiled/varianttomapconverter.cpp" line="+280"/>
        <location line="+40"/>
        <source>Corrupt layer data for layer &apos;%1&apos;</source>
        <translation>Korrupt lagdata for layer &apos;%1&apos;</translation>
    </message>
    <message>
        <location line="+14"/>
        <location filename="../src/libtiled/varianttomapconverter.cpp" line="-29"/>
        <source>Unable to parse tile at (%1,%2) on layer &apos;%3&apos;</source>
        <translation>Kunne ikke tolke rute på (%1,%2) på lag &apos;%3&apos;</translation>
    </message>
    <message>
        <location line="-34"/>
        <location line="+51"/>
        <location filename="../src/libtiled/varianttomapconverter.cpp" line="+32"/>
        <source>Tile used but no tilesets specified</source>
        <translation>Rute brukt uten at et rutebrett er spesifisert</translation>
    </message>
    <message>
        <location filename="../src/libtiled/mapwriter.cpp" line="+124"/>
        <source>Could not open file for writing.</source>
        <translation>Kunne ikke åpne fil for skriving.</translation>
    </message>
    <message>
        <location filename="../src/libtiled/varianttomapconverter.cpp" line="-517"/>
        <location line="+27"/>
        <source>Invalid (negative) tile id: %1</source>
        <translation>Ugyldig (negativ) rute-ID: %1</translation>
    </message>
</context>
<context>
    <name>NewMapDialog</name>
    <message>
        <location filename="../src/tiled/newmapdialog.ui" line="+14"/>
        <source>New Map</source>
        <translation>Nytt Kart</translation>
    </message>
    <message>
        <location line="+64"/>
        <source>Map size</source>
        <translation>Kartstørrelse</translation>
    </message>
    <message>
        <location line="+34"/>
        <location line="+77"/>
        <source>Width:</source>
        <translation>Bredde:</translation>
    </message>
    <message>
        <location line="-93"/>
        <location line="+26"/>
        <source> tiles</source>
        <extracomment>Remember starting with a space.</extracomment>
        <translation> ruter</translation>
    </message>
    <message>
        <location line="-38"/>
        <source>Fixed</source>
        <translation>Fastsatt</translation>
    </message>
    <message>
        <location line="+54"/>
        <location line="+77"/>
        <source>Height:</source>
        <translation>Høyde:</translation>
    </message>
    <message>
        <location line="-42"/>
        <source>Infinite</source>
        <translation>Uendelig</translation>
    </message>
    <message>
        <location line="+10"/>
        <source>Tile size</source>
        <translation>Rutestørrelse</translation>
    </message>
    <message>
        <location line="+16"/>
        <location line="+26"/>
        <source> px</source>
        <extracomment>Remember starting with a space.</extracomment>
        <translation> px</translation>
    </message>
    <message>
        <location line="-202"/>
        <source>Map</source>
        <translation>Kart</translation>
    </message>
    <message>
        <location line="+6"/>
        <source>Orientation:</source>
        <translation>Orientering:</translation>
    </message>
    <message>
        <location line="+20"/>
        <source>Tile layer format:</source>
        <translation>Rute lagformat:</translation>
    </message>
    <message>
        <location line="+13"/>
        <source>Tile render order:</source>
        <translation>Rute tegnerekkefølge:</translation>
    </message>
</context>
<context>
    <name>NewTilesetDialog</name>
    <message>
        <location filename="../src/tiled/newtilesetdialog.ui" line="+14"/>
        <location filename="../src/tiled/newtilesetdialog.cpp" line="+269"/>
        <source>New Tileset</source>
        <translation>Nytt Rutebrett</translation>
    </message>
    <message>
        <location line="+15"/>
        <source>Tileset</source>
        <translation>Rutebrett</translation>
    </message>
    <message>
        <location line="+40"/>
        <source>Based on Tileset Image</source>
        <translation>Basert på Rutebrettbilde</translation>
    </message>
    <message>
        <location line="+5"/>
        <source>Collection of Images</source>
        <translation>Samling av Bilder</translation>
    </message>
    <message>
        <location line="-19"/>
        <source>Type:</source>
        <translation>Type:</translation>
    </message>
    <message>
        <location line="-20"/>
        <source>&amp;Name:</source>
        <translation>&amp;Navn:</translation>
    </message>
    <message>
        <location line="+60"/>
        <source>Embed in map</source>
        <translation>Bygg inn i kart</translation>
    </message>
    <message>
        <location line="+25"/>
        <source>&amp;Browse...</source>
        <translation>&amp;Bla gjennom...</translation>
    </message>
    <message>
        <location line="+20"/>
        <source>Use transparent color:</source>
        <translation>Bruk gjennomsiktig farge:</translation>
    </message>
    <message>
        <location line="+129"/>
        <source>Tile width:</source>
        <translation>Rutebredde:</translation>
    </message>
    <message>
        <location line="+38"/>
        <source>Pick color from image</source>
        <translation>Velg farge fra bilde</translation>
    </message>
    <message>
        <location line="-138"/>
        <location line="+42"/>
        <location line="+26"/>
        <location line="+16"/>
        <source> px</source>
        <extracomment>Remember starting with a space.</extracomment>
        <translation> px</translation>
    </message>
    <message>
        <location line="-142"/>
        <source>Image</source>
        <translation>Bilde</translation>
    </message>
    <message>
        <location line="+22"/>
        <source>Source:</source>
        <translation>Kilde:</translation>
    </message>
    <message>
        <location line="+94"/>
        <source>The space at the edges of the tileset.</source>
        <translation>Mellomrommet på sidene av rutebrettet.</translation>
    </message>
    <message>
        <location line="+3"/>
        <source>Margin:</source>
        <translation>Marg:</translation>
    </message>
    <message>
        <location line="-45"/>
        <source>Tile height:</source>
        <translation>Rutehøyde:</translation>
    </message>
    <message>
        <location line="+91"/>
        <source>The space between the tiles.</source>
        <translation>Mellomrommet mellom rutene.</translation>
    </message>
    <message>
        <location line="+3"/>
        <source>Spacing:</source>
        <translation>Mellomrom:</translation>
    </message>
    <message>
        <location filename="../src/tiled/newtilesetdialog.cpp" line="-2"/>
        <source>Edit Tileset</source>
        <translation>Rediger Rutebrett</translation>
    </message>
</context>
<context>
    <name>NoTilesetWidget</name>
    <message>
        <location filename="../src/tiled/tilesetdock.cpp" line="+85"/>
        <source>New Tileset...</source>
        <translation type="unfinished">Nytt flisesett…</translation>
    </message>
</context>
<context>
    <name>ObjectTypes</name>
    <message>
        <location filename="../src/libtiled/objecttypes.cpp" line="+251"/>
        <source>Could not open file for writing.</source>
        <translation>Kunne ikke åpne fil for skriving.</translation>
    </message>
    <message>
        <location line="+33"/>
        <source>Could not open file.</source>
        <translation>Kunne ikke åpne fil.</translation>
    </message>
    <message>
        <location line="-89"/>
        <source>File doesn&apos;t contain object types.</source>
        <translation>Filen inneholder ikke objekttyper.</translation>
    </message>
    <message>
        <location line="+27"/>
        <source>%3

Line %1, column %2</source>
        <translation>%3

Linje %1, kolonne %2</translation>
    </message>
</context>
<context>
    <name>ObjectTypesEditor</name>
    <message>
        <location filename="../src/tiled/objecttypeseditor.ui" line="+14"/>
        <source>Object Types Editor</source>
        <translation>Objekttype-editor</translation>
    </message>
    <message>
        <location line="+67"/>
        <source>File</source>
        <translation>Fil</translation>
    </message>
    <message>
        <location line="+12"/>
        <source>Export Object Types...</source>
        <translation>Eksporter Objekttyper...</translation>
    </message>
    <message>
        <location line="+5"/>
        <source>Import Object Types...</source>
        <translation>Importer Objekttyper...</translation>
    </message>
    <message>
        <location line="+5"/>
        <source>Choose Object Types File...</source>
        <translation>Velg Objekttyper Fil...</translation>
    </message>
</context>
<context>
    <name>OffsetMapDialog</name>
    <message>
        <location filename="../src/tiled/offsetmapdialog.ui" line="+17"/>
        <source>Offset Map</source>
        <translation>Forskyv Kart</translation>
    </message>
    <message>
        <location line="+12"/>
        <source>Offset Contents of Map</source>
        <translation>Forskyv Innhold i Kart</translation>
    </message>
    <message>
        <location line="+6"/>
        <source>X:</source>
        <translation>X:</translation>
    </message>
    <message>
        <location line="+10"/>
        <location line="+46"/>
        <source> tiles</source>
        <translation> ruter</translation>
    </message>
    <message>
        <location line="-30"/>
        <location line="+46"/>
        <source>Wrap</source>
        <translation>Vikle rundt</translation>
    </message>
    <message>
        <location line="-39"/>
        <source>Y:</source>
        <translation>Y:</translation>
    </message>
    <message>
        <location line="+46"/>
        <source>Layers:</source>
        <translation>Lag:</translation>
    </message>
    <message>
        <location line="+8"/>
        <source>All Visible Layers</source>
        <translation>All Synlige Lag</translation>
    </message>
    <message>
        <location line="+5"/>
        <source>All Layers</source>
        <translation>Alle Lag</translation>
    </message>
    <message>
        <location line="+5"/>
        <source>Selected Layers</source>
        <translation>Valgte lag</translation>
    </message>
    <message>
        <location line="+8"/>
        <source>Bounds:</source>
        <translation>Avgrensing:</translation>
    </message>
    <message>
        <location line="+8"/>
        <source>Whole Map</source>
        <translation>Hele Kartet</translation>
    </message>
    <message>
        <location line="+5"/>
        <source>Current Selection</source>
        <translation>Nåværende Utvalg</translation>
    </message>
</context>
<context>
    <name>PatreonDialog</name>
    <message>
        <location filename="../src/tiled/patreondialog.ui" line="+14"/>
        <source>Become a Patron</source>
        <translation>Bli en Patron</translation>
    </message>
    <message>
        <location line="+9"/>
        <source>Thanks for using Tiled! Please consider supporting further development with a small monthly donation.</source>
        <translation>Takk for at du bruker Tiled! Overvei å støtte videre utvikling med en liten månedlig donasjon.</translation>
    </message>
    <message>
        <location line="+25"/>
        <source>Visit https://www.patreon.com/bjorn</source>
        <translation>Besøk https://www.patreon.com/bjorn</translation>
    </message>
    <message>
        <location line="+7"/>
        <source>I&apos;m already a supporter!</source>
        <translation>Jeg er allerede en bidragsyter!</translation>
    </message>
    <message>
        <location line="+7"/>
        <source>Maybe later</source>
        <translation>Kanskje senere</translation>
    </message>
</context>
<context>
    <name>PreferencesDialog</name>
    <message>
        <location filename="../src/tiled/preferencesdialog.ui" line="+14"/>
        <source>Preferences</source>
        <translation>Instillinger</translation>
    </message>
    <message>
        <location line="+13"/>
        <source>General</source>
        <translation>Generelt</translation>
    </message>
    <message>
        <location line="+6"/>
        <source>Saving and Loading</source>
        <translation>Lagring og Lasting</translation>
    </message>
    <message>
        <location filename="../src/tiled/propertybrowser.cpp" line="+1105"/>
        <source>XML</source>
        <translation>XML</translation>
    </message>
    <message>
        <location filename="../src/tiled/newmapdialog.cpp" line="+92"/>
        <location filename="../src/tiled/propertybrowser.cpp" line="+1"/>
        <source>Base64 (uncompressed)</source>
        <translation>Base64 (ukomprimert)</translation>
    </message>
    <message>
        <location filename="../src/tiled/propertybrowser.cpp" line="+1"/>
        <source>Base64 (gzip compressed)</source>
        <translation>Base64 (gzip komprimert)</translation>
    </message>
    <message>
        <location filename="../src/tiled/newmapdialog.cpp" line="+1"/>
        <location filename="../src/tiled/propertybrowser.cpp" line="+1"/>
        <source>Base64 (zlib compressed)</source>
        <translation>Base64 (zlib komprimert)</translation>
    </message>
    <message>
        <location line="-2"/>
        <location filename="../src/tiled/propertybrowser.cpp" line="+1"/>
        <source>CSV</source>
        <translation>CSV</translation>
    </message>
    <message>
        <location line="+4"/>
        <location filename="../src/tiled/propertybrowser.cpp" line="+2"/>
        <source>Right Down</source>
        <translation>Høyre Ned</translation>
    </message>
    <message>
        <location line="+1"/>
        <location filename="../src/tiled/propertybrowser.cpp" line="+1"/>
        <source>Right Up</source>
        <translation>Høyre Opp</translation>
    </message>
    <message>
        <location line="+1"/>
        <location filename="../src/tiled/propertybrowser.cpp" line="+1"/>
        <source>Left Down</source>
        <translation>Venstre Ned</translation>
    </message>
    <message>
        <location line="+1"/>
        <location filename="../src/tiled/propertybrowser.cpp" line="+1"/>
        <source>Left Up</source>
        <translation>Venstre Opp</translation>
    </message>
    <message>
        <location filename="../src/tiled/preferencesdialog.ui" line="+23"/>
        <source>&amp;Reload tileset images when they change</source>
        <translation>&amp;Last inn rutebrettbilder på nytt når de forandres</translation>
    </message>
    <message>
        <location line="-17"/>
        <source>Not enabled by default since a reference to an external DTD is known to cause problems with some XML parsers.</source>
        <translation>Ikke aktivert som standard siden en referanse til et externt DTD er kjent for å skape problemer med noen XML tolkere.</translation>
    </message>
    <message>
        <location line="+3"/>
        <source>Include &amp;DTD reference in saved maps</source>
        <translation>Inkluder &amp;DTD referanse i lagrede kart</translation>
    </message>
    <message>
        <location line="+78"/>
        <location line="+6"/>
        <source>Interface</source>
        <translation>Grensesnitt</translation>
    </message>
    <message>
        <location line="+39"/>
        <source>&amp;Language:</source>
        <translation>&amp;Språk:</translation>
    </message>
    <message>
        <location line="-17"/>
        <source>Hardware &amp;accelerated drawing (OpenGL)</source>
        <translation>Maskinvare&amp;akselerert tegning (OpenGL)</translation>
    </message>
    <message>
        <location line="-99"/>
        <source>Open last files on startup</source>
        <translation>Åpne sist brukte filer ved oppstart</translation>
    </message>
    <message>
        <location line="+14"/>
        <source>Turn this off if you&apos;re having trouble saving your files.</source>
        <translation>Skru dette av hvis du har problemer med å lagre filene dine.</translation>
    </message>
    <message>
        <location line="+3"/>
        <source>Use safe writing of files</source>
        <translation>Bruk sikker lagring av filer</translation>
    </message>
    <message>
        <location line="+10"/>
        <source>Export Options</source>
        <translation>Eksporteringsvalg</translation>
    </message>
    <message>
        <location line="+6"/>
        <source>Resolve object types and properties</source>
        <translation>Løs objekttyper og egenskaper</translation>
    </message>
    <message>
        <location line="+7"/>
        <source>Detach templates</source>
        <translation type="unfinished">Hekt av maler</translation>
    </message>
    <message>
        <location line="+7"/>
        <source>Embed tilesets</source>
        <translation>Bygg inn flissett</translation>
    </message>
    <message>
        <location line="+59"/>
        <source>Grid color:</source>
        <translation>Rutenettfarge:</translation>
    </message>
    <message>
        <location line="+46"/>
        <source>Fine grid divisions:</source>
        <translation>Fint rutenett divisjoner:</translation>
    </message>
    <message>
        <location line="-16"/>
        <source> pixels</source>
        <translation> piksler</translation>
    </message>
    <message>
        <location line="-10"/>
        <source>Object line width:</source>
        <translation>Objekt linjebredde:</translation>
    </message>
    <message>
        <location line="+49"/>
        <source>Mouse wheel &amp;zooms by default</source>
        <translation>Musehjul &amp;forstørrer som forvalg</translation>
    </message>
    <message>
        <location line="+10"/>
        <source>Theme</source>
        <translation>Tema</translation>
    </message>
    <message>
        <location filename="../src/tiled/preferencesdialog.cpp" line="+64"/>
        <location line="+149"/>
        <source>Native</source>
        <translation>Lokal</translation>
    </message>
    <message>
        <location line="-148"/>
        <location line="+149"/>
        <source>Tiled Fusion</source>
        <translation>Tiled Fusion</translation>
    </message>
    <message>
        <location filename="../src/tiled/preferencesdialog.ui" line="+22"/>
        <source>Selection color:</source>
        <translation>Utvalgsfarge:</translation>
    </message>
    <message>
        <location line="+10"/>
        <source>Style:</source>
        <translation>Stil:</translation>
    </message>
    <message>
        <location line="+26"/>
        <source>Base color:</source>
        <translation>Grunnfarge:</translation>
    </message>
    <message>
        <location line="+27"/>
        <location line="+6"/>
        <source>Updates</source>
        <translation>Oppdateringer</translation>
    </message>
    <message>
        <location line="+9"/>
        <source>Check Now</source>
        <translation>Sjekk nå</translation>
    </message>
    <message>
        <location line="+10"/>
        <source>Automatically check for updates</source>
        <translation>Automatisk se etter oppdateringer</translation>
    </message>
    <message>
        <location line="+47"/>
        <source>Plugins</source>
        <translation>Tillegg</translation>
    </message>
    <message>
        <location line="+6"/>
        <source>Enabled Plugins</source>
        <translation>Aktiverte Tillegg</translation>
    </message>
</context>
<context>
    <name>Python::PythonMapFormat</name>
    <message>
        <location filename="../src/plugins/python/pythonplugin.cpp" line="+282"/>
        <source>-- Using script %1 to read %2</source>
        <translation>-- Bruker skript %1 til å lese %2</translation>
    </message>
    <message>
        <location line="+28"/>
        <source>-- Using script %1 to write %2</source>
        <translation>-- Bruker skript %1 til å skrive %2</translation>
    </message>
    <message>
        <location line="+12"/>
        <source>Uncaught exception in script. Please check console.</source>
        <translation>Uoppfanget unntak i skript. Vennligst sjekk konsollen.</translation>
    </message>
    <message>
        <location line="+5"/>
        <source>Script returned false. Please check console.</source>
        <translation>Skript returnerte usant.Vennligst sjekk konsollen.</translation>
    </message>
</context>
<context>
    <name>Python::PythonPlugin</name>
    <message>
        <location line="-175"/>
        <source>Reloading Python scripts</source>
        <translation>Laster inn Python skripter på nytt</translation>
    </message>
</context>
<context>
    <name>QObject</name>
    <message>
        <location filename="../src/automappingconverter/convertercontrol.h" line="+32"/>
        <source>v0.8 and before</source>
        <translation>v0.8 og før</translation>
    </message>
    <message>
        <location line="+1"/>
        <source>v0.9 and later</source>
        <translation>v.09 og senere</translation>
    </message>
    <message>
        <location line="+1"/>
        <source>unknown</source>
        <translation>ukjent</translation>
    </message>
    <message>
        <location line="+1"/>
        <source>not a map</source>
        <translation>ikke et kart</translation>
    </message>
</context>
<context>
    <name>QtBoolEdit</name>
    <message>
        <location filename="../src/qtpropertybrowser/src/qtpropertybrowserutils.cpp" line="+243"/>
        <location line="+10"/>
        <location line="+25"/>
        <source>True</source>
        <translation>Sant</translation>
    </message>
    <message>
        <location line="-25"/>
        <location line="+25"/>
        <source>False</source>
        <translation>Usant</translation>
    </message>
</context>
<context>
    <name>QtBoolPropertyManager</name>
    <message>
        <location filename="../src/qtpropertybrowser/src/qtpropertymanager.cpp" line="+1703"/>
        <source>True</source>
        <translation>Sant</translation>
    </message>
    <message>
        <location line="+1"/>
        <source>False</source>
        <translation>Usant</translation>
    </message>
</context>
<context>
    <name>QtCharEdit</name>
    <message>
        <location filename="../src/qtpropertybrowser/src/qteditorfactory.cpp" line="+1712"/>
        <source>Clear Char</source>
        <translation>Nullstill Tegn</translation>
    </message>
</context>
<context>
    <name>QtColorEditWidget</name>
    <message>
        <location line="+614"/>
        <source>...</source>
        <translation>...</translation>
    </message>
</context>
<context>
    <name>QtColorPropertyManager</name>
    <message>
        <location filename="../src/qtpropertybrowser/src/qtpropertymanager.cpp" line="+4736"/>
        <source>Red</source>
        <translation>Rød</translation>
    </message>
    <message>
        <location line="+8"/>
        <source>Green</source>
        <translation>Grønn</translation>
    </message>
    <message>
        <location line="+8"/>
        <source>Blue</source>
        <translation>Blå</translation>
    </message>
    <message>
        <location line="+8"/>
        <source>Alpha</source>
        <translation>Alfa</translation>
    </message>
</context>
<context>
    <name>QtCursorDatabase</name>
    <message>
        <location filename="../src/qtpropertybrowser/src/qtpropertybrowserutils.cpp" line="-220"/>
        <source>Arrow</source>
        <translation>Pil</translation>
    </message>
    <message>
        <location line="+2"/>
        <source>Up Arrow</source>
        <translation>Opp-pil</translation>
    </message>
    <message>
        <location line="+2"/>
        <source>Cross</source>
        <translation>Kross</translation>
    </message>
    <message>
        <location line="+2"/>
        <source>Wait</source>
        <translation>Vent</translation>
    </message>
    <message>
        <location line="+2"/>
        <source>IBeam</source>
        <translation>IBeam</translation>
    </message>
    <message>
        <location line="+2"/>
        <source>Size Vertical</source>
        <translation>Endre Størrelse Vertikal</translation>
    </message>
    <message>
        <location line="+2"/>
        <source>Size Horizontal</source>
        <translation>Endre Størrelse Horisontal</translation>
    </message>
    <message>
        <location line="+2"/>
        <source>Size Backslash</source>
        <translation>Endre Størrelse Omvendt Skråstrek</translation>
    </message>
    <message>
        <location line="+2"/>
        <source>Size Slash</source>
        <translation>Endre Størrelse Skråstrek</translation>
    </message>
    <message>
        <location line="+2"/>
        <source>Size All</source>
        <translation>Endre Størrelse Alle</translation>
    </message>
    <message>
        <location line="+2"/>
        <source>Blank</source>
        <translation>Blank</translation>
    </message>
    <message>
        <location line="+2"/>
        <source>Split Vertical</source>
        <translation>Oppdel Vertikal</translation>
    </message>
    <message>
        <location line="+2"/>
        <source>Split Horizontal</source>
        <translation>Oppdel Horisontal</translation>
    </message>
    <message>
        <location line="+2"/>
        <source>Pointing Hand</source>
        <translation>Pekende Hånd</translation>
    </message>
    <message>
        <location line="+2"/>
        <source>Forbidden</source>
        <translation>Forbudt</translation>
    </message>
    <message>
        <location line="+2"/>
        <source>Open Hand</source>
        <translation>Åpen Hånd</translation>
    </message>
    <message>
        <location line="+2"/>
        <source>Closed Hand</source>
        <translation>Lukket Hånd</translation>
    </message>
    <message>
        <location line="+2"/>
        <source>What&apos;s This</source>
        <translation>Hva Er Dette</translation>
    </message>
    <message>
        <location line="+2"/>
        <source>Busy</source>
        <translation>Opptatt</translation>
    </message>
</context>
<context>
    <name>QtFontEditWidget</name>
    <message>
        <location filename="../src/qtpropertybrowser/src/qteditorfactory.cpp" line="+209"/>
        <source>...</source>
        <translation>...</translation>
    </message>
    <message>
        <location line="+28"/>
        <source>Select Font</source>
        <translation>Velg Skrift</translation>
    </message>
</context>
<context>
    <name>QtFontPropertyManager</name>
    <message>
        <location filename="../src/qtpropertybrowser/src/qtpropertymanager.cpp" line="-362"/>
        <source>Family</source>
        <translation>Familie</translation>
    </message>
    <message>
        <location line="+13"/>
        <source>Pixel Size</source>
        <translation>Pikselstørrelse</translation>
    </message>
    <message>
        <location line="+8"/>
        <source>Bold</source>
        <translation>Fet</translation>
    </message>
    <message>
        <location line="+7"/>
        <source>Italic</source>
        <translation>Kursiv</translation>
    </message>
    <message>
        <location line="+7"/>
        <source>Underline</source>
        <translation>Understreket</translation>
    </message>
    <message>
        <location line="+7"/>
        <source>Strikeout</source>
        <translation>Overstreket</translation>
    </message>
    <message>
        <location line="+7"/>
        <source>Kerning</source>
        <translation>Kerning</translation>
    </message>
</context>
<context>
    <name>QtKeySequenceEdit</name>
    <message>
        <location filename="../src/qtpropertybrowser/src/qtpropertybrowserutils.cpp" line="+244"/>
        <source>Clear Shortcut</source>
        <translation>Nullstill Snarvei</translation>
    </message>
</context>
<context>
    <name>QtLocalePropertyManager</name>
    <message>
        <location filename="../src/qtpropertybrowser/src/qtpropertymanager.cpp" line="-3533"/>
        <source>%1, %2</source>
        <translation>%1,%2</translation>
    </message>
    <message>
        <location line="+53"/>
        <source>Language</source>
        <translation>Språk</translation>
    </message>
    <message>
        <location line="+8"/>
        <source>Country</source>
        <translation>Land</translation>
    </message>
</context>
<context>
    <name>QtPointFPropertyManager</name>
    <message>
        <location line="+409"/>
        <source>(%1, %2)</source>
        <translation>(%1, %2)</translation>
    </message>
    <message>
        <location line="+71"/>
        <source>X</source>
        <translation>X</translation>
    </message>
    <message>
        <location line="+8"/>
        <source>Y</source>
        <translation>Y</translation>
    </message>
</context>
<context>
    <name>QtPointPropertyManager</name>
    <message>
        <location line="-319"/>
        <source>(%1, %2)</source>
        <translation>(%1, %2)</translation>
    </message>
    <message>
        <location line="+37"/>
        <source>X</source>
        <translation>X</translation>
    </message>
    <message>
        <location line="+7"/>
        <source>Y</source>
        <translation>Y</translation>
    </message>
</context>
<context>
    <name>QtPropertyBrowserUtils</name>
    <message>
        <location filename="../src/qtpropertybrowser/src/qtpropertybrowserutils.cpp" line="-150"/>
        <source>[%1, %2, %3] (%4)</source>
        <translation>[%1, %2, %3] (%4)</translation>
    </message>
    <message>
        <location line="+3"/>
        <source>Not set</source>
        <translation>Ikke satt</translation>
    </message>
    <message>
        <location line="+33"/>
        <source>[%1, %2]</source>
        <translation>[%1, %2]</translation>
    </message>
</context>
<context>
    <name>QtRectFPropertyManager</name>
    <message>
        <location filename="../src/qtpropertybrowser/src/qtpropertymanager.cpp" line="+1701"/>
        <source>[(%1, %2), %3 x %4]</source>
        <translation>[(%1, %2), %3 x %4]</translation>
    </message>
    <message>
        <location line="+156"/>
        <source>X</source>
        <translation>X</translation>
    </message>
    <message>
        <location line="+8"/>
        <source>Y</source>
        <translation>Y</translation>
    </message>
    <message>
        <location line="+8"/>
        <source>Width</source>
        <translation>Bredde</translation>
    </message>
    <message>
        <location line="+9"/>
        <source>Height</source>
        <translation>Høyde</translation>
    </message>
</context>
<context>
    <name>QtRectPropertyManager</name>
    <message>
        <location line="-611"/>
        <source>[(%1, %2), %3 x %4]</source>
        <translation>[(%1, %2), %3 x %4]</translation>
    </message>
    <message>
        <location line="+120"/>
        <source>X</source>
        <translation>X</translation>
    </message>
    <message>
        <location line="+7"/>
        <source>Y</source>
        <translation>Y</translation>
    </message>
    <message>
        <location line="+7"/>
        <source>Width</source>
        <translation>Bredde</translation>
    </message>
    <message>
        <location line="+8"/>
        <source>Height</source>
        <translation>Høyde</translation>
    </message>
</context>
<context>
    <name>QtSizeFPropertyManager</name>
    <message>
        <location line="-534"/>
        <source>%1 x %2</source>
        <translation>%1 x %2</translation>
    </message>
    <message>
        <location line="+130"/>
        <source>Width</source>
        <translation>Bredde</translation>
    </message>
    <message>
        <location line="+9"/>
        <source>Height</source>
        <translation>Høyde</translation>
    </message>
</context>
<context>
    <name>QtSizePolicyPropertyManager</name>
    <message>
        <location line="+1704"/>
        <location line="+1"/>
        <source>&lt;Invalid&gt;</source>
        <translation>&lt;Ugyldig&gt;</translation>
    </message>
    <message>
        <location line="+1"/>
        <source>[%1, %2, %3, %4]</source>
        <translation>[%1, %2, %3, %4]</translation>
    </message>
    <message>
        <location line="+45"/>
        <source>Horizontal Policy</source>
        <translation>Horisontal Politikk</translation>
    </message>
    <message>
        <location line="+9"/>
        <source>Vertical Policy</source>
        <translation>Vertikal Politikk</translation>
    </message>
    <message>
        <location line="+9"/>
        <source>Horizontal Stretch</source>
        <translation>Horisontal Strekning</translation>
    </message>
    <message>
        <location line="+8"/>
        <source>Vertical Stretch</source>
        <translation>Vertikal Strekning</translation>
    </message>
</context>
<context>
    <name>QtSizePropertyManager</name>
    <message>
        <location line="-2280"/>
        <source>%1 x %2</source>
        <translation>%1 x %2</translation>
    </message>
    <message>
        <location line="+96"/>
        <source>Width</source>
        <translation>Bredde</translation>
    </message>
    <message>
        <location line="+8"/>
        <source>Height</source>
        <translation>Høyde</translation>
    </message>
</context>
<context>
    <name>QtTreePropertyBrowser</name>
    <message>
        <location filename="../src/qtpropertybrowser/src/qttreepropertybrowser.cpp" line="+512"/>
        <source>Property</source>
        <translation>Egenskap</translation>
    </message>
    <message>
        <location line="+1"/>
        <source>Value</source>
        <translation>Verdi</translation>
    </message>
</context>
<context>
    <name>ReplicaIsland::ReplicaIslandPlugin</name>
    <message>
        <location filename="../src/plugins/replicaisland/replicaislandplugin.cpp" line="+58"/>
        <source>Cannot open Replica Island map file!</source>
        <translation>Kan ikke åpne Replica Island kartfil!</translation>
    </message>
    <message>
        <location line="+11"/>
        <source>Can&apos;t parse file header!</source>
        <translation>Kan ikke tolke fil-header!</translation>
    </message>
    <message>
        <location line="+22"/>
        <source>Can&apos;t parse layer header!</source>
        <translation>Kan ikke tolke lag-header!</translation>
    </message>
    <message>
        <location line="+11"/>
        <source>Inconsistent layer sizes!</source>
        <translation>Inkonsistent lagstørrelser!</translation>
    </message>
    <message>
        <location line="+21"/>
        <source>File ended in middle of layer!</source>
        <translation>Fil sluttet midt i et lag!</translation>
    </message>
    <message>
        <location line="+20"/>
        <source>Unexpected data at end of file!</source>
        <translation>Uforventet data på slutten av filen!</translation>
    </message>
    <message>
        <location line="+64"/>
        <source>Replica Island map files (*.bin)</source>
        <translation>Replica Island kartfiler (*.bin)</translation>
    </message>
    <message>
        <location line="+37"/>
        <source>Could not open file for writing.</source>
        <translation>Kunne ikke åpne fil for skriving.</translation>
    </message>
    <message>
        <location line="+15"/>
        <source>You must define a background_index property on the map!</source>
        <translation>Du må definere en bakgrunn_index egenskap på kartet!</translation>
    </message>
    <message>
        <location line="+8"/>
        <source>Can&apos;t save non-tile layer!</source>
        <translation>Kan ikke lagre ikke-rutelag!</translation>
    </message>
    <message>
        <location line="+24"/>
        <source>You must define a type property on each layer!</source>
        <translation>Du må definere en type egenskap på hvert lag!</translation>
    </message>
    <message>
        <location line="+5"/>
        <source>You must define a tile_index property on each layer!</source>
        <translation>Du må definere en tile_index egenskap på hvert lag!</translation>
    </message>
    <message>
        <location line="+5"/>
        <source>You must define a scroll_speed property on each layer!</source>
        <translation>Du må definere en scroll_speed egenskap på hvert lag!</translation>
    </message>
</context>
<context>
    <name>ResizeDialog</name>
    <message>
        <location filename="../src/tiled/resizedialog.ui" line="+14"/>
        <source>Resize</source>
        <translation>Endre Størrelse</translation>
    </message>
    <message>
        <location line="+6"/>
        <source>Size</source>
        <translation>Størrelse</translation>
    </message>
    <message>
        <location line="+6"/>
        <location line="+33"/>
        <location line="+32"/>
        <location line="+23"/>
        <source> tiles</source>
        <translation> ruter</translation>
    </message>
    <message>
        <location line="-75"/>
        <source>Width:</source>
        <translation>Bredde:</translation>
    </message>
    <message>
        <location line="+10"/>
        <source>Height:</source>
        <translation>Høyde:</translation>
    </message>
    <message>
        <location line="+26"/>
        <source>Offset</source>
        <translation>Forskyvning</translation>
    </message>
    <message>
        <location line="+6"/>
        <source>X:</source>
        <translation>X:</translation>
    </message>
    <message>
        <location line="+23"/>
        <source>Y:</source>
        <translation>Y:</translation>
    </message>
    <message>
        <location line="+47"/>
        <source>Remove objects outside of the map</source>
        <translation>Fjern objekter utenfor kartet</translation>
    </message>
</context>
<context>
    <name>Tbin::TbinMapFormat</name>
    <message>
        <location filename="../src/plugins/tbin/tbinplugin.cpp" line="+109"/>
        <source>Could not open file for reading.</source>
        <translation>Kunne ikke åpne fil for lesing.</translation>
    </message>
    <message>
        <location line="+20"/>
        <source>Tilesheet must have equal spacings.</source>
        <translation type="unfinished">Flissett må ha like mellomrom.</translation>
    </message>
    <message>
        <location line="+2"/>
        <source>Tilesheet must have equal margins.</source>
        <translation type="unfinished">Flissett må la like marginer.</translation>
    </message>
    <message>
        <location line="+34"/>
        <source>Different tile sizes per layer are not supported.</source>
        <translation>Lagvis flisstørrelse støttes ikke.</translation>
    </message>
    <message>
        <location line="+21"/>
        <source>Invalid animation frame.</source>
        <translation>Ugyldig animasjonsramme.</translation>
    </message>
    <message>
        <location line="+112"/>
        <source>Only object and tile layers supported.</source>
        <translation>Kun objekt- og flis-lag støttes.</translation>
    </message>
    <message>
        <location line="+27"/>
        <source>Could not open file for writing</source>
        <translation>Kunne ikke åpne fil for skriving</translation>
    </message>
    <message>
        <location line="+8"/>
        <source>Exception: %1</source>
        <translation>Unntak: %1</translation>
    </message>
    <message>
        <location line="+9"/>
        <source>Tbin map files (*.tbin)</source>
        <translation>Tbin-kartfiler (*.tbim)</translation>
    </message>
</context>
<context>
    <name>TbinMapFormat</name>
    <message>
        <location filename="../src/plugins/tbin/tbin/Map.cpp" line="+99"/>
        <location line="+23"/>
        <source>Bad property type</source>
        <translation>Feil egenskapstype</translation>
    </message>
    <message>
        <location line="+69"/>
        <location line="+68"/>
        <source>Bad layer tile data</source>
        <translation>Feil lagflisdata</translation>
    </message>
    <message>
        <location line="+72"/>
        <source>Failed to open file.</source>
        <translation>Klarte ikke å åpne fil.</translation>
    </message>
    <message>
        <location line="+14"/>
        <source>File is not a tbin file.</source>
        <translation>Ikke ei tbin-fil.</translation>
    </message>
    <message>
        <location line="+35"/>
        <source>Failed to open file</source>
        <translation>Klarte ikke å åpne fil</translation>
    </message>
    <message>
        <location filename="../src/plugins/tbin/tbinplugin.cpp" line="-255"/>
        <source>Unsupported property type</source>
        <translation>Ustøttet egensapstype</translation>
    </message>
</context>
<context>
    <name>Tengine::TenginePlugin</name>
    <message>
        <location filename="../src/plugins/tengine/tengineplugin.cpp" line="+49"/>
        <source>Could not open file for writing.</source>
        <translation>Kunne ikke åpne fil for skriving.</translation>
    </message>
    <message>
        <location line="+244"/>
        <source>T-Engine4 map files (*.lua)</source>
        <translation>T-Engine4 kartfiler (*.lua)</translation>
    </message>
</context>
<context>
    <name>TextEditorDialog</name>
    <message>
        <location filename="../src/tiled/texteditordialog.ui" line="+14"/>
        <source>Edit Text</source>
        <translation>Rediger Tekst</translation>
    </message>
</context>
<context>
    <name>TileAnimationEditor</name>
    <message>
        <location filename="../src/tiled/tileanimationeditor.ui" line="+14"/>
        <source>Tile Animation Editor</source>
        <translation>Ruteanimasjoneditor</translation>
    </message>
    <message>
        <location line="+11"/>
        <source>Frame Duration: </source>
        <translation type="unfinished">Rammevariget: </translation>
    </message>
    <message>
        <location line="+7"/>
        <source> ms</source>
        <translation> ms</translation>
    </message>
    <message>
        <location line="+19"/>
        <source>Apply</source>
        <translation>Bruk</translation>
    </message>
    <message>
        <location line="+98"/>
        <location filename="../src/tiled/tileanimationeditor.cpp" line="+564"/>
        <source>Preview</source>
        <translation>Forhåndsvisning</translation>
    </message>
</context>
<context>
    <name>Tiled::Internal::AbstractObjectTool</name>
    <message>
        <location filename="../src/tiled/abstractobjecttool.cpp" line="+265"/>
        <location line="+200"/>
        <source>Reset Tile Size</source>
        <translation>Nullstill Rutestørrelse</translation>
    </message>
    <message numerus="yes">
        <location line="-13"/>
        <source>Duplicate %n Object(s)</source>
        <translation>
            <numerusform>Duplisere %n Objekt</numerusform>
            <numerusform>Duplisere %n Objekter</numerusform>
        </translation>
    </message>
    <message numerus="yes">
        <location line="+2"/>
        <source>Remove %n Object(s)</source>
        <translation>
            <numerusform>Fjern Objekt</numerusform>
            <numerusform>Fjern %n Objekter</numerusform>
        </translation>
    </message>
    <message>
        <location line="+16"/>
        <source>Replace Tile</source>
        <translation>Erstatt flis</translation>
    </message>
    <message>
        <location line="+6"/>
        <source>Replace With Template</source>
        <translation>Erstatt med mal</translation>
    </message>
    <message>
        <location line="+5"/>
        <source>Replace With Template &quot;%1&quot;</source>
        <translation>Erstatt med malen &quot;%1&quot;</translation>
    </message>
    <message>
        <location line="+12"/>
        <source>Save As Template</source>
        <translation>Lagre som mal</translation>
    </message>
    <message>
        <location line="+15"/>
        <source>Detach</source>
        <translation>Løsne</translation>
    </message>
    <message>
        <location line="+2"/>
        <source>Reset Template Instance(s)</source>
        <translation>Tilbakestill malinstans(er)</translation>
    </message>
    <message>
        <location line="-334"/>
        <location line="+341"/>
        <source>Flip Horizontally</source>
        <translation>Vend Om Horisontalt</translation>
    </message>
    <message>
        <location line="+0"/>
        <source>X</source>
        <translation>X</translation>
    </message>
    <message>
        <location line="-340"/>
        <location line="+341"/>
        <source>Flip Vertically</source>
        <translation>Vend Om Vertikalt</translation>
    </message>
    <message>
        <location line="+0"/>
        <source>Y</source>
        <translation>Y</translation>
    </message>
    <message>
        <location line="+5"/>
        <source>Raise Object</source>
        <translation>Hev Objekt</translation>
    </message>
    <message>
        <location line="+0"/>
        <source>PgUp</source>
        <translation>PgUp</translation>
    </message>
    <message>
        <location line="+1"/>
        <source>Lower Object</source>
        <translation>Senk Objekt</translation>
    </message>
    <message>
        <location line="+0"/>
        <source>PgDown</source>
        <translation>PgDown</translation>
    </message>
    <message>
        <location line="+1"/>
        <source>Raise Object to Top</source>
        <translation>Hev Objekt til Toppen</translation>
    </message>
    <message>
        <location line="+0"/>
        <source>Home</source>
        <translation>Hjem</translation>
    </message>
    <message>
        <location line="+1"/>
        <source>Lower Object to Bottom</source>
        <translation>Senk Objekt til Bunnen</translation>
    </message>
    <message>
        <location line="+0"/>
        <source>End</source>
        <translation>Slutt</translation>
    </message>
    <message numerus="yes">
        <location line="+6"/>
        <source>Move %n Object(s) to Layer</source>
        <translation>
            <numerusform>Flytt %n Objekt til Lag</numerusform>
            <numerusform>Flytt %n Objekter til Lag</numerusform>
        </translation>
    </message>
    <message>
        <location line="+13"/>
        <source>Object &amp;Properties...</source>
        <translation>Objekt&amp;egenskaper...</translation>
    </message>
</context>
<context>
    <name>Tiled::Internal::AbstractTileSelectionTool</name>
    <message>
        <location filename="../src/tiled/abstracttileselectiontool.cpp" line="+137"/>
        <source>Replace Selection</source>
        <translation>Erstatt utvalg</translation>
    </message>
    <message>
        <location line="+1"/>
        <source>Add Selection</source>
        <translation>Legg til utvalg</translation>
    </message>
    <message>
        <location line="+1"/>
        <source>Subtract Selection</source>
        <translation>Trekk fra utvalg</translation>
    </message>
    <message>
        <location line="+1"/>
        <source>Intersect Selection</source>
        <translation>Gjør utvalg til utsnitt</translation>
    </message>
</context>
<context>
    <name>Tiled::Internal::AbstractTileTool</name>
    <message>
        <location filename="../src/tiled/abstracttiletool.cpp" line="+128"/>
        <source>empty</source>
        <translation>tom</translation>
    </message>
</context>
<context>
    <name>Tiled::Internal::AutoMapper</name>
    <message>
        <location filename="../src/tiled/automapper.cpp" line="+119"/>
        <source>&apos;%1&apos;: Property &apos;%2&apos; = &apos;%3&apos; does not make sense. Ignoring this property.</source>
        <translation>&apos;%1&apos;: Egenskap &apos;%2&apos; = &apos;%3&apos; gir ikke mening. Ignorerer denne egenskapen.</translation>
    </message>
    <message>
        <location line="+82"/>
        <source>Did you forget an underscore in layer &apos;%1&apos;?</source>
        <translation>Glemte du en understrek i lag &apos;%1&apos;?</translation>
    </message>
    <message>
        <location line="+72"/>
        <source>Layer &apos;%1&apos; is not recognized as a valid layer for Automapping.</source>
        <translation>Lag &apos;%1&apos; er ikke gjenkjent som et gyldig lag for Automapping.</translation>
    </message>
    <message>
        <location line="-104"/>
        <source>&apos;regions_input&apos; layer must not occur more than once.</source>
        <translation>&apos;regions_input&apos;-lag må ikke oppstå mer enn en gang.</translation>
    </message>
    <message>
        <location line="-25"/>
        <source>&apos;%1&apos;: Property &apos;%2&apos; = &apos;%3&apos; on layer &apos;%4&apos; does not make sense. Ignoring this property.</source>
        <translation>&apos;%1&apos;: Egenskap &apos;%2&apos; = &apos;%3&apos; på lag &apos;%4&apos; gir ingen mening. Ingorerer denne egenskapen.</translation>
    </message>
    <message>
        <location line="+31"/>
        <location line="+13"/>
        <source>&apos;regions_*&apos; layers must be tile layers.</source>
        <translation>&apos;regions_*&apos;-lag må være rutelag.</translation>
    </message>
    <message>
        <location line="-6"/>
        <source>&apos;regions_output&apos; layer must not occur more than once.</source>
        <translation>&apos;regions_output&apos;-lag må ikke oppstå mer enn en gang.</translation>
    </message>
    <message>
        <location line="+40"/>
        <source>&apos;input_*&apos; and &apos;inputnot_*&apos; layers must be tile layers.</source>
        <translation>&apos;input_*&apos; og &apos;inputnot_*&apos; lag må være rutelag.</translation>
    </message>
    <message>
        <location line="+56"/>
        <source>No &apos;regions&apos; or &apos;regions_input&apos; layer found.</source>
        <translation>Ingen &apos;regions&apos;- eller &apos;regions_input&apos;-lag funnet.</translation>
    </message>
    <message>
        <location line="+3"/>
        <source>No &apos;regions&apos; or &apos;regions_output&apos; layer found.</source>
        <translation>Ingen &apos;regions&apos;- eller &apos;regions_output&apos;-lag funnet.</translation>
    </message>
    <message>
        <location line="+3"/>
        <source>No input_&lt;name&gt; layer found!</source>
        <translation>Ingen input_&lt;name&gt;-lag funnet!</translation>
    </message>
    <message>
        <location line="+3"/>
        <source>No output_&lt;name&gt; layer found!</source>
        <translation type="unfinished">Ingen utdata_&lt;navn&gt;-lag funnet!</translation>
    </message>
</context>
<context>
    <name>Tiled::Internal::AutomappingManager</name>
    <message>
        <location filename="../src/tiled/automappingmanager.cpp" line="+122"/>
        <source>Apply AutoMap rules</source>
        <translation>Bruk AutoMap-regler</translation>
    </message>
    <message>
        <location line="+24"/>
        <source>No rules file found at:
%1</source>
        <translation>Ingen regler-fil funnet i:
%1</translation>
    </message>
    <message>
        <location line="+5"/>
        <source>Error opening rules file:
%1</source>
        <translation>Feil under åpning av regler-fil:
%1</translation>
    </message>
    <message>
        <location line="+19"/>
        <source>File not found:
%1</source>
        <translation>Fil ikke funnet:
%1</translation>
    </message>
    <message>
        <location line="+10"/>
        <source>Opening rules map failed:
%1</source>
        <translation>Åpner regler-kart feilet:
%1</translation>
    </message>
</context>
<context>
    <name>Tiled::Internal::BrokenLinksModel</name>
    <message>
        <location filename="../src/tiled/brokenlinks.cpp" line="+274"/>
        <source>Tileset image</source>
        <translation>Rutebrettbilde</translation>
    </message>
    <message>
        <location line="-4"/>
        <source>Tileset</source>
        <translation>Rutebrett</translation>
    </message>
    <message>
        <location line="+2"/>
        <source>Template tileset</source>
        <translation>Filsesett for mal</translation>
    </message>
    <message>
        <location line="+4"/>
        <source>Tile image</source>
        <translation>Rutebilde</translation>
    </message>
    <message>
        <location line="+2"/>
        <source>Template</source>
        <translation>Mal</translation>
    </message>
    <message>
        <location line="+22"/>
        <source>File name</source>
        <translation>Filnavn</translation>
    </message>
    <message>
        <location line="+1"/>
        <source>Location</source>
        <translation>Plassering</translation>
    </message>
    <message>
        <location line="+1"/>
        <source>Type</source>
        <translation>Type</translation>
    </message>
</context>
<context>
    <name>Tiled::Internal::BrokenLinksWidget</name>
    <message>
        <location line="+97"/>
        <source>Some files could not be found</source>
        <translation>Noen filer ble ikke funnet</translation>
    </message>
    <message>
        <location line="+1"/>
        <source>One or more referenced files could not be found. You can help locate them below.</source>
        <translation>Fant ikke éi eller flere referansefiler. Du kan finne dem nedenfor.</translation>
    </message>
    <message>
        <location line="+3"/>
        <location line="+86"/>
        <location line="+8"/>
        <source>Locate File...</source>
        <translation>Finn Fil...</translation>
    </message>
    <message>
        <location line="-5"/>
        <source>Open Template...</source>
        <translation>Åpne mal…</translation>
    </message>
    <message>
        <location line="+7"/>
        <source>Open Tileset...</source>
        <translation>Åpne flisesett…</translation>
    </message>
    <message>
        <location line="+31"/>
        <location line="+44"/>
        <source>Locate File</source>
        <translation>Finn Fil</translation>
    </message>
    <message>
        <location line="+50"/>
        <source>Locate Object Template</source>
        <translation>Finn objektmal</translation>
    </message>
    <message>
        <location line="+25"/>
        <source>Error Loading Image</source>
        <translation>Feil Under Lasting Av Bilde</translation>
    </message>
    <message>
        <location line="+48"/>
        <source>Error Reading Object Template</source>
        <translation>Feil under lesing av objektmal</translation>
    </message>
    <message>
        <location line="-89"/>
        <location line="+13"/>
        <source>All Files (*)</source>
        <translation>Alle Filer (*)</translation>
    </message>
    <message>
        <location line="-10"/>
        <source>Locate External Tileset</source>
        <translation>Finn Eksternt Rutebrett</translation>
    </message>
    <message>
        <location line="+68"/>
        <source>Error Reading Tileset</source>
        <translation>Feil Under Lesing Av Rutebrett</translation>
    </message>
</context>
<context>
    <name>Tiled::Internal::BucketFillTool</name>
    <message>
        <location filename="../src/tiled/bucketfilltool.cpp" line="+44"/>
        <location line="+135"/>
        <source>Bucket Fill Tool</source>
        <translation>Bøttefyllverktøy</translation>
    </message>
    <message>
        <location line="-132"/>
        <location line="+133"/>
        <source>F</source>
        <translation>F</translation>
    </message>
</context>
<context>
    <name>Tiled::Internal::ClipboardManager</name>
    <message>
        <location filename="../src/tiled/clipboardmanager.cpp" line="+246"/>
        <source>Paste Objects</source>
        <translation>Lim Inn Objekter</translation>
    </message>
</context>
<context>
    <name>Tiled::Internal::CommandButton</name>
    <message>
        <location filename="../src/tiled/commandbutton.cpp" line="+105"/>
        <source>Execute Command</source>
        <translation>Utfør Kommando</translation>
    </message>
    <message>
        <location line="-39"/>
        <source>Error Executing Command</source>
        <translation>Feil Ved Utførelse Av Kommando</translation>
    </message>
    <message>
        <location line="+1"/>
        <source>You do not have any commands setup.</source>
        <translation>Du har ikke satt opp noen kommandoer.</translation>
    </message>
    <message>
        <location line="+2"/>
        <source>Edit commands...</source>
        <translation>Redigert kommandoer...</translation>
    </message>
</context>
<context>
    <name>Tiled::Internal::CommandDataModel</name>
    <message>
        <location filename="../src/tiled/commanddatamodel.cpp" line="+60"/>
        <source>Open in text editor</source>
        <translation>Åpne i teksteditor</translation>
    </message>
    <message>
        <location line="+88"/>
        <location line="+66"/>
        <source>&lt;new command&gt;</source>
        <translation>&lt;ny kommando&gt;</translation>
    </message>
    <message>
        <location line="-58"/>
        <source>Set a name for this command</source>
        <translation>Navngi denne kommandoen</translation>
    </message>
    <message>
        <location line="+4"/>
        <source>Show or hide this command in the command list</source>
        <translation>Vis eller gjem denne kommandoen i kommandolisten</translation>
    </message>
    <message>
        <location line="+3"/>
        <source>Add a new command</source>
        <translation>Legg til ny kommando</translation>
    </message>
    <message>
        <location line="+104"/>
        <source>Name</source>
        <translation>Navn</translation>
    </message>
    <message>
        <location line="-109"/>
        <source>Shortcut for this command</source>
        <translation>Snarvei for denne kommandoen</translation>
    </message>
    <message>
        <location line="+110"/>
        <source>Shortcut</source>
        <translation>Snarvei</translation>
    </message>
    <message>
        <location line="+1"/>
        <source>Enable</source>
        <translation>Aktiver</translation>
    </message>
    <message>
        <location line="+14"/>
        <source>Move Up</source>
        <translation>Flytt Opp</translation>
    </message>
    <message>
        <location line="+5"/>
        <source>Move Down</source>
        <translation>Flytt Ned</translation>
    </message>
    <message>
        <location line="+5"/>
        <source>Execute</source>
        <translation>Kjør</translation>
    </message>
    <message>
        <location line="+3"/>
        <source>Execute in Terminal</source>
        <translation>Kjør i Terminal</translation>
    </message>
    <message>
        <location line="+5"/>
        <source>Delete</source>
        <translation>Slett</translation>
    </message>
    <message>
        <location line="+80"/>
        <source>%1 (copy)</source>
        <translation>%1 (kopier)</translation>
    </message>
    <message>
        <location line="+16"/>
        <source>New command</source>
        <translation>Ny kommando</translation>
    </message>
</context>
<context>
    <name>Tiled::Internal::CommandDialog</name>
    <message>
        <location filename="../src/tiled/commanddialog.cpp" line="+48"/>
        <source>Edit Commands</source>
        <translation>Rediger Kommandoer</translation>
    </message>
    <message>
        <location line="+121"/>
        <source>Select Executable</source>
        <translation>Velg kjørbar fil</translation>
    </message>
    <message>
        <location line="+10"/>
        <source>Select Working Directory</source>
        <translation>Velg arbeidsmappe</translation>
    </message>
</context>
<context>
    <name>Tiled::Internal::CommandManager</name>
    <message>
        <location filename="../src/tiled/commandmanager.cpp" line="+127"/>
        <source>Edit Commands...</source>
        <translation>Rediger kommandoer…</translation>
    </message>
</context>
<context>
    <name>Tiled::Internal::CommandProcess</name>
    <message>
        <location filename="../src/tiled/command.cpp" line="+195"/>
        <source>Unable to create/open %1</source>
        <translation>Kunne ikke lage/åpne %1</translation>
    </message>
    <message>
        <location line="+10"/>
        <source>Unable to add executable permissions to %1</source>
        <translation>Kunne ikke legge til kjøringstillatelser til %1</translation>
    </message>
    <message>
        <location line="+26"/>
        <source>Executing: %1</source>
        <translation>Kjører: %1</translation>
    </message>
    <message>
        <location line="+29"/>
        <source>The command failed to start.</source>
        <translation>Feil under start av kommandoen.</translation>
    </message>
    <message>
        <location line="+3"/>
        <source>The command crashed.</source>
        <translation>Kommandoen krasjet.</translation>
    </message>
    <message>
        <location line="+3"/>
        <source>The command timed out.</source>
        <translation>Kommandoen ble tidsavbrudt.</translation>
    </message>
    <message>
        <location line="+3"/>
        <source>An unknown error occurred.</source>
        <translation>En ukjent feil oppstod.</translation>
    </message>
    <message>
        <location line="+8"/>
        <source>Error Executing %1</source>
        <translation>Feil Under Utførelse Av %1</translation>
    </message>
</context>
<context>
    <name>Tiled::Internal::ConsoleDock</name>
    <message>
        <location filename="../src/tiled/consoledock.cpp" line="+37"/>
        <source>Debug Console</source>
        <translation>Feilsøk Konsoll</translation>
    </message>
</context>
<context>
    <name>Tiled::Internal::CreateEllipseObjectTool</name>
    <message>
        <location filename="../src/tiled/createellipseobjecttool.cpp" line="+47"/>
        <source>Insert Ellipse</source>
        <translation>Sett Inn Ellipse</translation>
    </message>
    <message>
        <location line="+1"/>
        <source>C</source>
        <translation>C</translation>
    </message>
</context>
<context>
    <name>Tiled::Internal::CreatePointObjectTool</name>
    <message>
        <location filename="../src/tiled/createpointobjecttool.cpp" line="+51"/>
        <source>Insert Point</source>
        <translation type="unfinished">Sett inn punkt</translation>
    </message>
    <message>
        <location line="+1"/>
        <source>I</source>
        <translation>I</translation>
    </message>
</context>
<context>
    <name>Tiled::Internal::CreatePolygonObjectTool</name>
    <message>
        <location filename="../src/tiled/createpolygonobjecttool.cpp" line="+172"/>
        <source>Insert Polygon</source>
        <translation>Sett Inn Mangekant</translation>
    </message>
    <message>
        <location line="+1"/>
        <source>P</source>
        <translation>P</translation>
    </message>
    <message>
        <location line="+122"/>
        <source>Connect Polylines</source>
        <translation type="unfinished">Knytt sammen polylinjer</translation>
    </message>
    <message>
        <location line="+202"/>
        <source>Create Polygon</source>
        <translation type="unfinished">Opprett polygon</translation>
    </message>
</context>
<context>
    <name>Tiled::Internal::CreateRectangleObjectTool</name>
    <message>
        <location filename="../src/tiled/createrectangleobjecttool.cpp" line="+47"/>
        <source>Insert Rectangle</source>
        <translation>Sett Inn Rektangel</translation>
    </message>
    <message>
        <location line="+1"/>
        <source>R</source>
        <translation>R</translation>
    </message>
</context>
<context>
    <name>Tiled::Internal::CreateTemplateTool</name>
    <message>
        <location filename="../src/tiled/createtemplatetool.cpp" line="+53"/>
        <source>Insert Template</source>
        <translation>Sett inn mal</translation>
    </message>
    <message>
        <location line="+1"/>
        <source>V</source>
        <translation>V</translation>
    </message>
</context>
<context>
    <name>Tiled::Internal::CreateTextObjectTool</name>
    <message>
        <location filename="../src/tiled/createtextobjecttool.cpp" line="+65"/>
        <source>Insert Text</source>
        <translation>Sett inn tekst</translation>
    </message>
    <message>
        <location line="+1"/>
        <source>E</source>
        <translation type="unfinished">E</translation>
    </message>
    <message>
        <location line="+6"/>
        <source>Hello World</source>
        <translation>Hei verden</translation>
    </message>
</context>
<context>
    <name>Tiled::Internal::CreateTileObjectTool</name>
    <message>
        <location filename="../src/tiled/createtileobjecttool.cpp" line="+66"/>
        <source>Insert Tile</source>
        <translation>Sett Inn Rute</translation>
    </message>
    <message>
        <location line="+1"/>
        <source>T</source>
        <translation>T</translation>
    </message>
</context>
<context>
    <name>Tiled::Internal::DocumentManager</name>
    <message>
        <location filename="../src/tiled/documentmanager.cpp" line="+461"/>
        <source>Unrecognized file format.</source>
        <translation type="unfinished">Ukjent filformat.</translation>
    </message>
    <message>
        <location line="+257"/>
        <location line="+18"/>
        <source>%1:

%2</source>
        <translation>%1:

%2</translation>
    </message>
    <message>
        <location line="+111"/>
        <source>Close</source>
        <translation type="unfinished">Lukk</translation>
    </message>
    <message>
        <location line="+7"/>
        <source>Close Other Tabs</source>
        <translation>Lukk andre faner</translation>
    </message>
    <message>
        <location line="+5"/>
        <source>Close Tabs to the Right</source>
        <translation>Lukk faner til høyre</translation>
    </message>
    <message>
        <location line="+241"/>
        <source>Tileset Columns Changed</source>
        <translation>Rutebrettkolonner Forandret</translation>
    </message>
    <message>
        <location line="+1"/>
        <source>The number of tile columns in the tileset &apos;%1&apos; appears to have changed from %2 to %3. Do you want to adjust tile references?</source>
        <translation>Antall rutekolonner i rutebrettet &apos;%1&apos; ser ut til å ha blitt endret fra %2 til %3. Vil du justere rutereferansene?</translation>
    </message>
</context>
<context>
    <name>Tiled::Internal::EditPolygonTool</name>
    <message>
        <location filename="../src/tiled/editpolygontool.cpp" line="+58"/>
        <location line="+294"/>
        <source>Edit Polygons</source>
        <translation>Rediger Mangekanter</translation>
    </message>
    <message>
        <location line="-292"/>
        <location line="+293"/>
        <source>O</source>
        <translation type="unfinished">O</translation>
    </message>
    <message>
        <location line="-23"/>
        <source>Split Segment</source>
        <translation>Del opp segment</translation>
    </message>
    <message numerus="yes">
        <location line="+265"/>
        <source>Move %n Point(s)</source>
        <translation>
            <numerusform>Flytt Punkt</numerusform>
            <numerusform>Flytt %n Punkter</numerusform>
        </translation>
    </message>
    <message numerus="yes">
        <location line="+58"/>
        <location line="+94"/>
        <source>Delete %n Node(s)</source>
        <translation>
            <numerusform>Slett %n Node</numerusform>
            <numerusform>Slett %n Noder</numerusform>
        </translation>
    </message>
    <message>
        <location line="-89"/>
        <location line="+264"/>
        <source>Join Nodes</source>
        <translation>Sammenføy Noder</translation>
    </message>
    <message>
        <location line="-263"/>
        <location line="+299"/>
        <source>Split Segments</source>
        <translation>Oppdel Segmenter</translation>
    </message>
    <message>
        <location line="-298"/>
        <location line="+365"/>
        <source>Delete Segment</source>
        <translation>Slett segment</translation>
    </message>
    <message>
        <location line="-334"/>
        <source>Extend Polyline</source>
        <translation type="unfinished">Forleng polylinje</translation>
    </message>
</context>
<context>
    <name>Tiled::Internal::Eraser</name>
    <message>
        <location filename="../src/tiled/eraser.cpp" line="+35"/>
        <location line="+57"/>
        <source>Eraser</source>
        <translation>Hviskelær</translation>
    </message>
    <message>
        <location line="-54"/>
        <location line="+55"/>
        <source>E</source>
        <translation>E</translation>
    </message>
</context>
<context>
    <name>Tiled::Internal::ExportAsImageDialog</name>
    <message>
        <location filename="../src/tiled/exportasimagedialog.cpp" line="+67"/>
        <source>Export</source>
        <translation>Eksporter</translation>
    </message>
    <message>
        <location line="+68"/>
        <source>Export as Image</source>
        <translation>Eksporter som Bilde</translation>
    </message>
    <message>
        <location line="+1"/>
        <source>%1 already exists.
Do you want to replace it?</source>
        <translation>%1 finnes allerede. Vil du erstatte den?</translation>
    </message>
    <message>
        <location line="+65"/>
        <source>Out of Memory</source>
        <translation>Tom for Minne</translation>
    </message>
    <message>
        <location line="+1"/>
        <source>Could not allocate sufficient memory for the image. Try reducing the zoom level or using a 64-bit version of Tiled.</source>
        <translation>Kunne ikke tildele nok minne til bilde. Prøv å redusere zoom-nivået eller bruk en 64-bit versjon av Tiled.</translation>
    </message>
    <message>
        <location line="-16"/>
        <source>Image too Big</source>
        <translation>Bilde For Stort</translation>
    </message>
    <message>
        <location line="+1"/>
        <source>The resulting image would be %1 x %2 pixels and take %3 GB of memory. Tiled is unable to create such an image. Try reducing the zoom level.</source>
        <translation>Det resulterende bilde hadde blitt %1 x %2 piksler og tar %3 GB av minne. Tiled kan ikke lage et slikt bilde. Prøv å redusere zoom-nivået.</translation>
    </message>
    <message>
        <location line="+37"/>
        <source>Image</source>
        <translation>Bilde</translation>
    </message>
</context>
<context>
    <name>Tiled::Internal::FileChangedWarning</name>
    <message>
        <location filename="../src/tiled/filechangedwarning.cpp" line="+40"/>
        <source>File change detected. Discard changes and reload the file?</source>
        <translation>Filendring oppdaget. Forkast endringer og last inn fil på ny?</translation>
    </message>
    <message>
        <location line="+8"/>
        <source>Reload</source>
        <translation>Last inn på nytt</translation>
    </message>
    <message>
        <location line="+1"/>
        <source>Ignore</source>
        <translation>Ignorer</translation>
    </message>
</context>
<context>
    <name>Tiled::Internal::FileEdit</name>
    <message>
        <location filename="../src/tiled/fileedit.cpp" line="+127"/>
        <source>Choose a File</source>
        <translation>Velg en Fil</translation>
    </message>
</context>
<context>
    <name>Tiled::Internal::LayerDock</name>
    <message>
        <location filename="../src/tiled/layerdock.cpp" line="+229"/>
        <source>Layers</source>
        <translation>Lag</translation>
    </message>
    <message>
        <location line="+1"/>
        <source>Opacity:</source>
        <translation>Ugjennomsiktighet:</translation>
    </message>
    <message>
        <location line="+1"/>
        <source>New Layer</source>
        <translation>Nytt lag</translation>
    </message>
</context>
<context>
    <name>Tiled::Internal::LayerModel</name>
    <message>
        <location filename="../src/tiled/layermodel.cpp" line="+235"/>
        <source>Layer</source>
        <translation>Lag</translation>
    </message>
    <message>
        <location line="+1"/>
        <source>Visible</source>
        <translation type="unfinished">Synlig</translation>
    </message>
    <message>
        <location line="+1"/>
        <source>Locked</source>
        <translation>Låst</translation>
    </message>
    <message numerus="yes">
        <location line="+74"/>
        <source>Drag Layer(s)</source>
        <translation type="unfinished">
            <numerusform>Dra lag</numerusform>
            <numerusform>Dra lag</numerusform>
        </translation>
    </message>
    <message>
        <location line="+238"/>
        <source>Show Other Layers</source>
        <translation>Vis Andre Lag</translation>
    </message>
    <message>
        <location line="+2"/>
        <source>Hide Other Layers</source>
        <translation>Gjem Andre Lag</translation>
    </message>
    <message>
        <location line="+31"/>
        <source>Lock Other Layers</source>
        <translation>Lås andre lag</translation>
    </message>
    <message>
        <location line="+2"/>
        <source>Unlock Other Layers</source>
        <translation>Lås opp andre lag</translation>
    </message>
</context>
<context>
    <name>Tiled::Internal::LayerOffsetTool</name>
    <message>
        <location filename="../src/tiled/layeroffsettool.cpp" line="+40"/>
        <location line="+84"/>
        <source>Offset Layers</source>
        <translation>Forskyv Lag</translation>
    </message>
    <message>
        <location line="-82"/>
        <location line="+83"/>
        <source>M</source>
        <translation>M</translation>
    </message>
</context>
<context>
    <name>Tiled::Internal::MagicWandTool</name>
    <message>
        <location filename="../src/tiled/magicwandtool.cpp" line="+33"/>
        <location line="+22"/>
        <source>Magic Wand</source>
        <translation>Tryllestav</translation>
    </message>
    <message>
        <location line="-19"/>
        <location line="+20"/>
        <source>W</source>
        <translation>W</translation>
    </message>
</context>
<context>
    <name>Tiled::Internal::MainToolBar</name>
    <message>
        <location filename="../src/tiled/maintoolbar.cpp" line="+42"/>
        <source>Main Toolbar</source>
        <translation>Hovedverktøyslinjen</translation>
    </message>
    <message>
        <location line="+26"/>
        <location line="+70"/>
        <source>Undo</source>
        <translation>Angre</translation>
    </message>
    <message>
        <location line="-69"/>
        <location line="+68"/>
        <source>Redo</source>
        <translation>Gjenta</translation>
    </message>
    <message>
        <location line="-4"/>
        <source>New</source>
        <translation>Ny</translation>
    </message>
    <message>
        <location line="+1"/>
        <source>Open</source>
        <translation>Åpne</translation>
    </message>
    <message>
        <location line="+1"/>
        <source>Save</source>
        <translation>Lagre</translation>
    </message>
</context>
<context>
    <name>Tiled::Internal::MainWindow</name>
    <message>
        <location filename="../src/tiled/mainwindow.cpp" line="+240"/>
        <source>Undo</source>
        <translation>Angre</translation>
    </message>
    <message>
        <location line="+1"/>
        <source>Redo</source>
        <translation>Gjenta</translation>
    </message>
    <message>
        <location line="+13"/>
        <source>Ctrl+Q</source>
        <translation>Ctrl+Q</translation>
    </message>
    <message>
        <location line="+66"/>
        <source>Ctrl+T</source>
        <translation>Ctrl+T</translation>
    </message>
    <message>
        <location line="+6"/>
        <source>Ctrl+=</source>
        <translation>Ctrl+=</translation>
    </message>
    <message>
        <location line="+1"/>
        <source>+</source>
        <translation>+</translation>
    </message>
    <message>
        <location line="+3"/>
        <source>-</source>
        <translation>-</translation>
    </message>
    <message>
        <location line="+20"/>
        <location line="+1184"/>
        <source>&amp;Layer</source>
        <translation>&amp;Lag</translation>
    </message>
    <message>
        <location line="-1113"/>
        <source>Load World</source>
        <translation>Last inn verden</translation>
    </message>
    <message>
        <location line="+7"/>
        <source>Error Loading World</source>
        <translation>Feil ved innlasting av verden</translation>
    </message>
    <message>
        <location line="+79"/>
        <source>Reset to Default Layout</source>
        <translation>Tilbakestill til forvalgt oppsett</translation>
    </message>
    <message>
        <location line="+269"/>
        <source>Open File</source>
        <translation>Åpne fil</translation>
    </message>
    <message>
        <location line="+759"/>
        <source>&amp;New</source>
        <translation>&amp;Ny</translation>
    </message>
    <message>
        <location line="-1026"/>
        <source>Object Types Editor</source>
        <translation>Objekttype-editor</translation>
    </message>
    <message>
        <location filename="../src/tiled/tileseteditor.cpp" line="+614"/>
        <source>Ctrl+Shift+O</source>
        <translation>Ctrl+Shift+O</translation>
    </message>
    <message>
        <location filename="../src/tiled/mainwindow.cpp" line="+43"/>
        <source>Ctrl+Shift+Tab</source>
        <translation>Ctrl+Shift+Tab</translation>
    </message>
    <message>
        <location line="+7"/>
        <source>Ctrl+Tab</source>
        <translation>Ctrl+Tab</translation>
    </message>
    <message>
        <location line="+6"/>
        <source>Alt+C</source>
        <translation>Alt+C</translation>
    </message>
    <message>
        <location line="-437"/>
        <location line="+639"/>
        <location line="+368"/>
        <source>All Files (*)</source>
        <translation>Alle Filer (*)</translation>
    </message>
    <message>
        <location filename="../src/tiled/documentmanager.cpp" line="-567"/>
        <source>Extension Mismatch</source>
        <translation>Uforventet Filtype</translation>
    </message>
    <message>
        <location filename="../src/tiled/mainwindow.cpp" line="-418"/>
        <source>Error Opening File</source>
        <translation>Feil ved åpning av fil</translation>
    </message>
    <message>
        <location filename="../src/tiled/documentmanager.cpp" line="-40"/>
        <location filename="../src/tiled/mainwindow.cpp" line="+136"/>
        <source>Error Saving File</source>
        <translation>Feil ved lagring av fil</translation>
    </message>
    <message>
        <location line="+41"/>
        <source>The file extension does not match the chosen file type.</source>
        <translation>Filetternavnet passer ikke med valgt filtype.</translation>
    </message>
    <message>
        <location line="+4"/>
        <source>Tiled may not automatically recognize your file when loading. Are you sure you want to save with this extension?</source>
        <translation>Det er ikke sikkert Tiled kan gjenkjenne filen din under lasting. Er du sikker på at du vil lagre med dette filetternavnet?</translation>
    </message>
    <message>
        <location filename="../src/tiled/mainwindow.cpp" line="+16"/>
        <source>Unsaved Changes</source>
        <translation>Ulagrede Forandringer</translation>
    </message>
    <message>
        <location line="+1"/>
        <source>There are unsaved changes. Do you want to save now?</source>
        <translation>Det er ulagrede forandringer. Vil du lagre nå?</translation>
    </message>
    <message>
        <location line="+45"/>
        <source>Exported to %1</source>
        <translation>Eksporterte til %1</translation>
    </message>
    <message>
        <location line="+4"/>
        <source>Error Exporting Map</source>
        <translation>Feil Under Eksportering Av Kart</translation>
    </message>
    <message>
        <location line="-768"/>
        <source>Export As...</source>
        <translation>Eksporter Som...</translation>
    </message>
    <message>
        <location line="+19"/>
        <source>Non-unique file extension</source>
        <translation>Ikke-unik filtype</translation>
    </message>
    <message>
        <location line="+1"/>
        <source>Non-unique file extension.
Please select specific format.</source>
        <translation>Ikke-unik filtype.
Vennligst velgt et spesifikt format.</translation>
    </message>
    <message>
        <location line="+11"/>
        <source>Unknown File Format</source>
        <translation>Ukjent Filformat</translation>
    </message>
    <message>
        <location line="+1"/>
        <source>The given filename does not have any known file extension.</source>
        <translation>Det gitte filnavnet har ikke en kjent filtype.</translation>
    </message>
    <message>
        <location line="+1382"/>
        <source>Some export files already exist:</source>
        <translation>Noen eksportfiler finnes allerede:</translation>
    </message>
    <message>
        <location line="+10"/>
        <source>Do you want to replace them?</source>
        <translation>Vil du erstatte dem?</translation>
    </message>
    <message>
        <location line="+6"/>
        <source>Overwrite Files</source>
        <translation>Overskriv Filer</translation>
    </message>
    <message>
        <location line="-73"/>
        <source>[*]%1</source>
        <translation>[*]%1</translation>
    </message>
    <message>
        <location line="+28"/>
        <source>&amp;Group</source>
        <translation>&amp;Grupper</translation>
    </message>
    <message>
        <location line="+62"/>
        <location line="+30"/>
        <source>Error Exporting Map!</source>
        <translation>Feil ved eksportering av kart!</translation>
    </message>
    <message>
        <location line="+48"/>
        <source>Error Reloading Map</source>
        <translation>Feil Under Innlasting Av Kart</translation>
    </message>
    <message>
        <location line="-399"/>
        <source>Automatic Mapping Warning</source>
        <translation>Automatisk Kartleggingsadvarsel</translation>
    </message>
    <message>
        <location line="-13"/>
        <source>Automatic Mapping Error</source>
        <translation>Automatisk Kartleggingfeil</translation>
    </message>
    <message>
        <location line="-760"/>
        <location line="+1033"/>
        <source>Views and Toolbars</source>
        <translation>Oversikt og Verktøyslinjer</translation>
    </message>
    <message>
        <location filename="../src/tiled/tilecollisiondock.cpp" line="+375"/>
        <source>Tile Collision Editor</source>
        <translation>Rutekollisjoneditor</translation>
    </message>
    <message>
        <location filename="../src/tiled/mainwindow.cpp" line="-988"/>
        <source>Alt+Left</source>
        <translation>Alt+Venstre Pil</translation>
    </message>
    <message>
        <location line="+7"/>
        <source>Alt+Right</source>
        <translation>Alt+Høyre Pil</translation>
    </message>
    <message>
        <location line="+592"/>
        <source>Add External Tileset(s)</source>
        <translation>Legg Til Eksternt Rutebrett</translation>
    </message>
    <message>
        <location filename="../src/tiled/abstractobjecttool.cpp" line="-261"/>
        <location filename="../src/tiled/documentmanager.cpp" line="+19"/>
        <location line="+20"/>
        <source>untitled</source>
        <translation>ukjent tittel</translation>
    </message>
    <message>
        <location line="+5"/>
        <source>Save Template</source>
        <translation>Lagre mal</translation>
    </message>
    <message>
        <location line="+14"/>
        <source>Error Saving Template</source>
        <translation>Feil under lagring av mal</translation>
    </message>
</context>
<context>
    <name>Tiled::Internal::MapDocument</name>
    <message>
        <location filename="../src/tiled/mapdocument.cpp" line="+210"/>
        <source>untitled.tmx</source>
        <translation>untitled.tmx</translation>
    </message>
    <message>
        <location line="+83"/>
        <source>Resize Map</source>
        <translation>Endre Størrelse På Kart</translation>
    </message>
    <message>
        <location line="+75"/>
        <source>Offset Map</source>
        <translation>Forskyv Kart</translation>
    </message>
    <message numerus="yes">
        <location line="+27"/>
        <source>Rotate %n Object(s)</source>
        <translation>
            <numerusform>Drei Objekt</numerusform>
            <numerusform>Drei %n Objekter</numerusform>
        </translation>
    </message>
    <message>
        <location line="+36"/>
        <source>Tile Layer %1</source>
        <translation>Rutelag %1</translation>
    </message>
    <message>
        <location line="+4"/>
        <source>Object Layer %1</source>
        <translation>Objektlag %1</translation>
    </message>
    <message>
        <location line="+4"/>
        <source>Image Layer %1</source>
        <translation>Bildelag %1</translation>
    </message>
    <message>
        <location line="+4"/>
        <location line="+33"/>
        <source>Group %1</source>
        <translation>Grupper %1</translation>
    </message>
    <message numerus="yes">
        <location line="+2"/>
        <source>Group %n Layer(s)</source>
        <translation><numerusform>Grupper %n lag</numerusform>
        <numerusform>Grupper %n lag</numerusform>
        </translation></message>
    <message numerus="yes">
        <location line="+16"/>
        <source>Ungroup %n Layer(s)</source>
        <translation><numerusform>Avgrupper %n lag</numerusform>
        <numerusform>Avgrupper %n lag</numerusform>
        </translation></message>
    <message numerus="yes">
        <location line="+46"/>
        <source>Duplicate %n Layer(s)</source>
        <translation><numerusform>Dupliser %n lag</numerusform>
        <numerusform>Dupliser %n lag</numerusform>
        </translation></message>
    <message>
        <location line="+27"/>
        <source>Copy of %1</source>
        <translation>Kopi av %1</translation>
    </message>
    <message>
        <location line="+46"/>
        <source>Merge Layer Down</source>
        <translation>Slå Slammen Lag Ned</translation>
    </message>
    <message numerus="yes">
        <location line="+73"/>
        <source>Remove %n Layer(s)</source>
        <translation><numerusform>Fjern %n lag</numerusform>
        <numerusform>Fjern %n lag</numerusform>
        </translation></message>
    <message>
        <location line="+305"/>
        <source>Tile</source>
        <translation>Rute</translation>
    </message>
    <message>
        <location line="+10"/>
        <source>Tileset Changes</source>
        <translation>Rutebrettforandringer</translation>
    </message>
    <message numerus="yes">
        <location line="+229"/>
        <source>Duplicate %n Object(s)</source>
        <translation>
            <numerusform>Dupliser Objekt</numerusform>
            <numerusform>Dupliser %n Objekter</numerusform>
        </translation>
    </message>
    <message numerus="yes">
        <location line="+13"/>
        <source>Remove %n Object(s)</source>
        <translation>
            <numerusform>Fjern Objekt</numerusform>
            <numerusform>Fjern %n Objekter</numerusform>
        </translation>
    </message>
    <message numerus="yes">
        <location line="+11"/>
        <source>Move %n Object(s) to Layer</source>
        <translation>
            <numerusform>Flytt Objekt til Lag</numerusform>
            <numerusform>Flytt %n Objekter til Lag</numerusform>
        </translation>
    </message>
    <message numerus="yes">
        <location line="+38"/>
        <source>Move %n Object(s) Up</source>
        <translation>
            <numerusform>Flytt Ett Objekt Opp</numerusform>
            <numerusform>Flytt %n Objekter Opp</numerusform>
        </translation>
    </message>
    <message numerus="yes">
        <location line="+36"/>
        <source>Move %n Object(s) Down</source>
        <translation>
            <numerusform>Flytt Ett Objekt Ned</numerusform>
            <numerusform>Flytt %n Objekter Ned</numerusform>
        </translation>
    </message>
</context>
<context>
    <name>Tiled::Internal::MapDocumentActionHandler</name>
    <message>
        <location filename="../src/tiled/mapdocumentactionhandler.cpp" line="+68"/>
        <source>Ctrl+Shift+A</source>
        <translation>Ctrl+Shift+A</translation>
    </message>
    <message>
        <location line="+31"/>
        <source>Ctrl+Shift+D</source>
        <translation>Ctrl+Shift+D</translation>
    </message>
    <message>
        <location line="-9"/>
        <source>Ctrl+J</source>
        <translation>Ctrl+J</translation>
    </message>
    <message>
        <location line="-24"/>
        <source>Ctrl+I</source>
        <translation>Ctrl+I</translation>
    </message>
    <message>
        <location line="+27"/>
        <source>Ctrl+Shift+J</source>
        <translation>Ctrl+Shift+J</translation>
    </message>
    <message>
        <location line="+23"/>
        <source>Ctrl+Shift+Up</source>
        <translation>Ctrl+Shift+Pil Opp</translation>
    </message>
    <message>
        <location line="+5"/>
        <source>Ctrl+Shift+Down</source>
        <translation>Ctrl+Shift+Pil Ned</translation>
    </message>
    <message>
        <location line="+5"/>
        <source>Ctrl+Shift+H</source>
        <translation>Ctrl+Shift+H</translation>
    </message>
    <message>
        <location line="+5"/>
        <source>Ctrl+Shift+L</source>
        <translation type="unfinished">Ctrl+Shift+L</translation>
    </message>
    <message>
        <location line="+59"/>
        <source>Select &amp;All</source>
        <translation>Velg &amp;Alle</translation>
    </message>
    <message>
        <location line="+1"/>
        <source>Invert S&amp;election</source>
        <translation>Inverter u&amp;tvalg</translation>
    </message>
    <message>
        <location line="+1"/>
        <source>Select &amp;None</source>
        <translation>Velg &amp;Ingen</translation>
    </message>
    <message>
        <location line="+1"/>
        <source>&amp;Crop to Selection</source>
        <translation>&amp;Beskjær til Utvalg</translation>
    </message>
    <message>
        <location line="+1"/>
        <source>Autocrop</source>
        <translation>Automatisk beskjæring</translation>
    </message>
    <message>
        <location line="+2"/>
        <source>&amp;Tile Layer</source>
        <translation>&amp;Rutelag</translation>
    </message>
    <message>
        <location line="+1"/>
        <source>&amp;Object Layer</source>
        <translation>&amp;Objektlag</translation>
    </message>
    <message>
        <location line="+1"/>
        <source>&amp;Image Layer</source>
        <translation>&amp;Bildelag</translation>
    </message>
    <message>
        <location line="+1"/>
        <source>&amp;Group Layer</source>
        <translation>&amp;Grupper lag</translation>
    </message>
    <message>
        <location line="+1"/>
        <location line="+320"/>
        <source>Layer via Copy</source>
        <translation>Lag via Kopi</translation>
    </message>
    <message>
        <location line="-319"/>
        <location line="+319"/>
        <source>Layer via Cut</source>
        <translation>Lag via Klipp Ut</translation>
    </message>
    <message>
        <location line="-313"/>
        <source>&amp;Remove Layers</source>
        <translation>%Fjern lag</translation>
    </message>
    <message>
        <location line="+3"/>
        <source>R&amp;aise Layers</source>
        <translation>H&amp;ev lag</translation>
    </message>
    <message>
        <location line="+1"/>
        <source>&amp;Lower Layers</source>
        <translation>&amp;Senk lag</translation>
    </message>
    <message>
        <location line="-3"/>
        <source>Select Pre&amp;vious Layer</source>
        <translation>Velg &amp;Forrige Lag</translation>
    </message>
    <message>
        <location line="+1"/>
        <source>Select &amp;Next Layer</source>
        <translation>Velg &amp;Neste Lag</translation>
    </message>
    <message>
        <location line="+3"/>
        <source>Show/&amp;Hide all Other Layers</source>
        <translation>Vis/G&amp;jem Alle Andre Lag</translation>
    </message>
    <message>
        <location line="+1"/>
        <source>Lock/&amp;Unlock all Other Layers</source>
        <translation>Lås/&amp;lås opp alle andre lag</translation>
    </message>
    <message>
        <location line="+40"/>
        <source>&amp;New</source>
        <translation type="unfinished">&amp;Ny</translation>
    </message>
    <message>
        <location line="+18"/>
        <source>&amp;Group</source>
        <translation>&amp;Grupper</translation>
    </message>
    <message>
        <location line="+33"/>
        <source>Cut</source>
        <translation>Klipp Ut</translation>
    </message>
    <message>
        <location line="+46"/>
        <source>Delete</source>
        <translation>Slett</translation>
    </message>
    <message numerus="yes">
        <location line="+439"/>
        <source>Duplicate %n Object(s)</source>
        <translation>
            <numerusform>Dupliser Objekt</numerusform>
            <numerusform>Dupliser %n Objekter</numerusform>
        </translation>
    </message>
    <message numerus="yes">
        <location line="+1"/>
        <source>Remove %n Object(s)</source>
        <translation>
            <numerusform>Fjern Objekt</numerusform>
            <numerusform>Fjern %n Objekter</numerusform>
        </translation>
    </message>
    <message>
        <location line="+2"/>
        <source>Duplicate Objects</source>
        <translation>Dupliser Objekter</translation>
    </message>
    <message>
        <location line="+1"/>
        <source>Remove Objects</source>
        <translation>Fjern Objekter</translation>
    </message>
    <message>
        <location line="-680"/>
        <source>Ctrl+PgUp</source>
        <translation>Ctrl+PgUp</translation>
    </message>
    <message>
        <location line="-3"/>
        <source>Ctrl+PgDown</source>
        <translation>Ctrl+PgDown</translation>
    </message>
    <message>
        <location line="+92"/>
        <source>&amp;Group Layers</source>
        <translation>&amp;Grupper lag</translation>
    </message>
    <message>
        <location line="+1"/>
        <source>&amp;Ungroup Layers</source>
        <translation>&amp;Avgrupper lag</translation>
    </message>
    <message>
        <location line="+2"/>
        <source>&amp;Duplicate Layers</source>
        <translation>&amp;Dupliser lag</translation>
    </message>
    <message>
        <location line="+1"/>
        <source>&amp;Merge Layer Down</source>
        <translation>&amp;Slå Sammen Lag Ned</translation>
    </message>
    <message>
        <location line="+8"/>
        <source>Layer &amp;Properties...</source>
        <translation>Lag&amp;egenskaper...</translation>
    </message>
</context>
<context>
    <name>Tiled::Internal::MapEditor</name>
    <message>
        <location filename="../src/tiled/mapeditor.cpp" line="+665"/>
        <source>Paste in Place</source>
        <translation type="unfinished">Lim inn på stedet</translation>
    </message>
    <message>
        <location line="+187"/>
        <location line="+5"/>
        <source>Error Reading Tileset</source>
        <translation type="unfinished">Feil Under Lesing Av Rutebrett</translation>
    </message>
    <message>
        <location line="+1"/>
        <source>%1: %2</source>
        <translation>%1: %2</translation>
    </message>
    <message numerus="yes">
        <location line="+17"/>
        <source>Add %n Tileset(s)</source>
        <translation type="unfinished">
            <numerusform>Legg Til Rutebrett</numerusform>
            <numerusform>Legg Til %n Rutebrett</numerusform>
        </translation>
    </message>
    <message>
        <location line="+57"/>
        <source>Tool Options</source>
        <translation>Verktøysvalg</translation>
    </message>
    <message>
        <location line="-1"/>
        <source>Tools</source>
        <translation>Verktøy</translation>
    </message>
</context>
<context>
    <name>Tiled::Internal::MapObjectModel</name>
    <message>
        <location filename="../src/tiled/mapobjectmodel.cpp" line="+201"/>
        <source>Change Object Name</source>
        <translation>Forandre Objektnavn</translation>
    </message>
    <message>
        <location line="+7"/>
        <source>Change Object Type</source>
        <translation>Forandre Objekttype</translation>
    </message>
    <message>
        <location line="+55"/>
        <source>Name</source>
        <translation>Navn</translation>
    </message>
    <message>
        <location line="+1"/>
        <source>Type</source>
        <translation>Type</translation>
    </message>
    <message>
        <location line="+1"/>
        <source>ID</source>
        <translation>ID</translation>
    </message>
    <message>
        <location line="+1"/>
        <source>Position</source>
        <translation>Posisjon</translation>
    </message>
</context>
<context>
    <name>Tiled::Internal::MapsDock</name>
    <message>
        <location filename="../src/tiled/mapsdock.cpp" line="+83"/>
        <source>Browse...</source>
        <translation>Bla Gjennom...</translation>
    </message>
    <message>
        <location line="+22"/>
        <source>Choose the Maps Folder</source>
        <translation>Velg Kartmappen</translation>
    </message>
    <message>
        <location line="+41"/>
        <source>Maps</source>
        <translation>Kart</translation>
    </message>
</context>
<context>
    <name>Tiled::Internal::MiniMapDock</name>
    <message>
        <location filename="../src/tiled/minimapdock.cpp" line="+60"/>
        <source>Mini-map</source>
        <translation>Minikart</translation>
    </message>
</context>
<context>
    <name>Tiled::Internal::NewMapDialog</name>
    <message>
        <location filename="../src/tiled/newmapdialog.cpp" line="-19"/>
        <source>Save As...</source>
        <translation>Lagre…</translation>
    </message>
    <message>
        <location line="+21"/>
        <location filename="../src/tiled/propertybrowser.cpp" line="-17"/>
        <source>Orthogonal</source>
        <translation>Ortogonal</translation>
    </message>
    <message>
        <location line="+1"/>
        <location filename="../src/tiled/propertybrowser.cpp" line="+1"/>
        <source>Isometric</source>
        <translation>Isometrisk</translation>
    </message>
    <message>
        <location line="+1"/>
        <location filename="../src/tiled/propertybrowser.cpp" line="+1"/>
        <source>Isometric (Staggered)</source>
        <translation>Isometrisk (Vaklet)</translation>
    </message>
    <message>
        <location line="+1"/>
        <location filename="../src/tiled/propertybrowser.cpp" line="+1"/>
        <source>Hexagonal (Staggered)</source>
        <translation>Heksagonal (Vaklet)</translation>
    </message>
    <message>
        <location line="+69"/>
        <source>Tile Layer 1</source>
        <translation>Rutelag 1</translation>
    </message>
    <message>
        <location line="+4"/>
        <source>Memory Usage Warning</source>
        <translation>Minnebruk Advarsel</translation>
    </message>
    <message>
        <location line="+1"/>
        <source>Tile layers for this map will consume %L1 GB of memory each. Not creating one by default.</source>
        <translation>Rutelag for dette kartet vil bruke opp %L 1 GB av minne hver. Lager ikke en som standard.</translation>
    </message>
    <message>
        <location line="+45"/>
        <source>%1 x %2 pixels</source>
        <translation>%1 x %2 piksler</translation>
    </message>
</context>
<context>
    <name>Tiled::Internal::NewTilesetDialog</name>
    <message>
        <location filename="../src/tiled/newtilesetdialog.cpp" line="-43"/>
        <location line="+7"/>
        <source>Error</source>
        <translation>Feil</translation>
    </message>
    <message>
        <location line="-6"/>
        <source>Failed to load tileset image &apos;%1&apos;.</source>
        <translation>Kunne ikke laste inn rutebrettbilde &apos;%1&apos;.</translation>
    </message>
    <message>
        <location line="+7"/>
        <source>No tiles found in the tileset image when using the given tile size, margin and spacing!</source>
        <translation>Ingen ruter funnet i rutebrettbildet når den gitte rutestørrelsen, marginen og mellomromet ble brukt!</translation>
    </message>
    <message>
        <location line="+47"/>
        <source>Tileset Image</source>
        <translation>Rutebrettbilde</translation>
    </message>
    <message>
        <location line="+31"/>
        <location line="+2"/>
        <source>&amp;OK</source>
        <translation>&amp;OK</translation>
    </message>
    <message>
        <location line="-2"/>
        <source>&amp;Save As...</source>
        <translation>&amp;Lagre som…</translation>
    </message>
</context>
<context>
    <name>Tiled::Internal::NewsButton</name>
    <message>
        <location filename="../src/tiled/newsbutton.cpp" line="+45"/>
        <source>News</source>
        <translation>Nyheter</translation>
    </message>
    <message>
        <location line="+69"/>
        <source>News Archive</source>
        <translation>Nyhetsarkiv</translation>
    </message>
</context>
<context>
    <name>Tiled::Internal::NoEditorWidget</name>
    <message>
        <location filename="../src/tiled/noeditorwidget.ui" line="+19"/>
        <source>&lt;font size=&quot;+2&quot;&gt;No Open Files&lt;/font&gt;</source>
        <translation>&lt;font size=&quot;+2&quot;&gt;Ingen åpne filer&lt;/font&gt;</translation>
    </message>
    <message>
        <location line="+28"/>
        <source>New Map...</source>
        <translation>Nytt kart…</translation>
    </message>
    <message>
        <location line="+7"/>
        <source>New Tileset...</source>
        <translation>Nytt flisesett…</translation>
    </message>
    <message>
        <location line="+11"/>
        <source>Open File...</source>
        <translation>Åpne fil…</translation>
    </message>
</context>
<context>
    <name>Tiled::Internal::ObjectSelectionTool</name>
    <message>
        <location filename="../src/tiled/objectselectiontool.cpp" line="+317"/>
        <location line="+416"/>
        <source>Select Objects</source>
        <translation>Velg Objekter</translation>
    </message>
    <message>
        <location line="-414"/>
        <location line="+415"/>
        <source>S</source>
        <translation>S</translation>
    </message>
    <message numerus="yes">
        <location line="-289"/>
        <location line="+719"/>
        <source>Move %n Object(s)</source>
        <translation>
            <numerusform>Flytt Objekt</numerusform>
            <numerusform>Flytt %n Objekter</numerusform>
        </translation>
    </message>
    <message>
        <location line="-593"/>
        <source>Unnamed object</source>
        <translation>Ikke navngitt objekt</translation>
    </message>
    <message>
        <location line="+2"/>
        <source>Instance of %1</source>
        <translation>%1-instansen</translation>
    </message>
    <message>
        <location line="+4"/>
        <source>&amp;%1) %2</source>
        <translation>&amp;%1) %2</translation>
    </message>
    <message>
        <location line="+2"/>
        <source>%1) %2</source>
        <translation>%1) %2</translation>
    </message>
    <message numerus="yes">
        <location line="+673"/>
        <source>Rotate %n Object(s)</source>
        <translation>
            <numerusform>Drei Om Objekt</numerusform>
            <numerusform>Drei Om %n Objekter</numerusform>
        </translation>
    </message>
    <message numerus="yes">
        <location line="+267"/>
        <source>Resize %n Object(s)</source>
        <translation>
            <numerusform>Endre Størrelse På Objekt</numerusform>
            <numerusform>Endre Størrelse På %n Objekter</numerusform>
        </translation>
    </message>
</context>
<context>
    <name>Tiled::Internal::ObjectTypesEditor</name>
    <message>
        <location filename="../src/tiled/objecttypeseditor.cpp" line="+226"/>
        <source>Add Object Type</source>
        <translation>Legg Til Objekttype</translation>
    </message>
    <message>
        <location line="+1"/>
        <source>Remove Object Type</source>
        <translation>Fjern Objekttype</translation>
    </message>
    <message>
        <location line="+2"/>
        <source>Add Property</source>
        <translation>Legg Til Egenskap</translation>
    </message>
    <message>
        <location line="+1"/>
        <source>Remove Property</source>
        <translation>Fjern Egenskap</translation>
    </message>
    <message>
        <location line="+1"/>
        <location line="+321"/>
        <source>Rename Property</source>
        <translation>Endre Navn På Egenskap</translation>
    </message>
    <message>
        <location line="-266"/>
        <location line="+128"/>
        <source>Error Writing Object Types</source>
        <translation>Feil Under Skriving Av Objekttyper</translation>
    </message>
    <message>
        <location line="-127"/>
        <source>Error writing to %1:
%2</source>
        <translation>Feil under skriving til %1:
%2</translation>
    </message>
    <message>
        <location line="+40"/>
        <source>Choose Object Types File</source>
        <translation>Velg Objekttype-fil</translation>
    </message>
    <message>
        <location line="+2"/>
        <location line="+33"/>
        <location line="+44"/>
        <source>Object Types files (*.xml *.json)</source>
        <translation>Objekttypefiler (*.xml *.json)</translation>
    </message>
    <message>
        <location line="-62"/>
        <location line="+44"/>
        <source>Error Reading Object Types</source>
        <translation>Feil Under Lesing Av Objekttyper</translation>
    </message>
    <message>
        <location line="-28"/>
        <source>Import Object Types</source>
        <translation>Importer Objekttyper</translation>
    </message>
    <message>
        <location line="+44"/>
        <source>Export Object Types</source>
        <translation>Eksporter Objekttyper</translation>
    </message>
    <message>
        <location line="+146"/>
        <source>Name:</source>
        <translation>Navn:</translation>
    </message>
</context>
<context>
    <name>Tiled::Internal::ObjectTypesModel</name>
    <message>
        <location filename="../src/tiled/objecttypesmodel.cpp" line="+65"/>
        <source>Type</source>
        <translation>Type</translation>
    </message>
    <message>
        <location line="+2"/>
        <source>Color</source>
        <translation>Farge</translation>
    </message>
</context>
<context>
    <name>Tiled::Internal::ObjectsDock</name>
    <message>
        <location filename="../src/tiled/objectsdock.cpp" line="+174"/>
        <source>Object Properties</source>
        <translation>Objektegenskaper</translation>
    </message>
    <message>
        <location line="-1"/>
        <source>Add Object Layer</source>
        <translation>Legg Til Objektlag</translation>
    </message>
    <message>
        <location line="-2"/>
        <source>Objects</source>
        <translation>Objekter</translation>
    </message>
    <message>
        <location line="+4"/>
        <source>Move Objects Up</source>
        <translation>Flytt Objekter Opp</translation>
    </message>
    <message>
        <location line="+1"/>
        <source>Move Objects Down</source>
        <translation>Flytt Objekter Ned</translation>
    </message>
    <message numerus="yes">
        <location line="+17"/>
        <source>Move %n Object(s) to Layer</source>
        <translation>
            <numerusform>Flytt Objekt til Lag</numerusform>
            <numerusform>Flytt %n Objekter til Lag</numerusform>
        </translation>
    </message>
</context>
<context>
    <name>Tiled::Internal::PatreonDialog</name>
    <message>
        <location filename="../src/tiled/patreondialog.cpp" line="+49"/>
        <source>Remind me next week</source>
        <translation>Minn meg på dette neste uke</translation>
    </message>
    <message>
        <location line="+1"/>
        <source>Remind me next month</source>
        <translation>Minn meg på dette neste måned</translation>
    </message>
    <message>
        <location line="+1"/>
        <source>Don&apos;t remind me</source>
        <translation>Ikke påminn meg</translation>
    </message>
    <message>
        <location line="+23"/>
        <source>Thanks!</source>
        <translation>Takk.</translation>
    </message>
    <message>
        <location line="+1"/>
        <source>Thanks a lot for your support! With your help Tiled will keep getting better.</source>
        <translation>Takk for din støtte. Med din støtte vil Tiled fortsette utviklingen.</translation>
    </message>
</context>
<context>
    <name>Tiled::Internal::PreferencesDialog</name>
    <message>
        <location filename="../src/tiled/preferencesdialog.cpp" line="-153"/>
        <location line="+150"/>
        <source>System default</source>
        <translation>Systemstandard</translation>
    </message>
    <message>
        <location line="-6"/>
        <source>Last checked: %1</source>
        <translation>Sist sjekket: %1</translation>
    </message>
</context>
<context>
    <name>Tiled::Internal::PropertiesDock</name>
    <message>
        <location filename="../src/tiled/propertiesdock.cpp" line="+313"/>
        <source>Name:</source>
        <translation>Navn:</translation>
    </message>
    <message>
        <location line="+178"/>
        <source>Add Property</source>
        <translation>Legg Til Egenskap</translation>
    </message>
    <message>
        <location line="-176"/>
        <location line="+178"/>
        <source>Rename Property</source>
        <translation>Endre Navn På Egenskap</translation>
    </message>
    <message numerus="yes">
        <location line="-252"/>
        <source>Paste Property/Properties</source>
        <translation>
            <numerusform>Lim inn egenskap</numerusform>
            <numerusform>Lim inn egenskaper</numerusform>
        </translation>
    </message>
    <message numerus="yes">
        <location line="+50"/>
        <source>Remove Property/Properties</source>
        <translation>
            <numerusform>Fjern egenskap</numerusform>
            <numerusform>Fjern egenskaper</numerusform>
        </translation>
    </message>
    <message>
        <location line="+65"/>
        <source>Cu&amp;t</source>
        <translation>Klipp u&amp;t</translation>
    </message>
    <message>
        <location line="+1"/>
        <source>&amp;Copy</source>
        <translation>&amp;Kopier</translation>
    </message>
    <message>
        <location line="+1"/>
        <source>&amp;Paste</source>
        <translation>&amp;Lim inn</translation>
    </message>
    <message>
        <location line="+2"/>
        <source>Convert To</source>
        <translation>Konverter Til</translation>
    </message>
    <message>
        <location line="+1"/>
        <source>Rename...</source>
        <translation>Endre Navn...</translation>
    </message>
    <message>
        <location line="+1"/>
        <source>Remove</source>
        <translation>Fjern</translation>
    </message>
    <message numerus="yes">
        <location line="+69"/>
        <source>Convert Property/Properties</source>
        <translation>
            <numerusform>Konverter egenskap</numerusform>
            <numerusform>Konverter egenskaper</numerusform>
        </translation>
    </message>
    <message>
        <location line="+58"/>
        <source>Properties</source>
        <translation>Egenskaper</translation>
    </message>
    <message>
        <location line="+3"/>
        <source>Remove Property</source>
        <translation>Fjern Egenskap</translation>
    </message>
</context>
<context>
    <name>Tiled::Internal::PropertyBrowser</name>
    <message>
        <location filename="../src/tiled/propertybrowser.cpp" line="+16"/>
        <source>Horizontal</source>
        <translation>Horisontal</translation>
    </message>
    <message>
        <location line="+1"/>
        <source>Vertical</source>
        <translation>Vertikal</translation>
    </message>
    <message>
        <location line="+2"/>
        <source>Top Down</source>
        <translation>Topp Ned</translation>
    </message>
    <message>
        <location line="+1"/>
        <source>Manual</source>
        <translation>Manuell</translation>
    </message>
    <message>
        <location line="-1090"/>
        <source>Columns</source>
        <translation>Kolonner</translation>
    </message>
    <message>
        <location line="+10"/>
        <source>Source</source>
        <translation>Kilde</translation>
    </message>
    <message>
        <location line="+37"/>
        <source>Relative chance this tile will be picked</source>
        <translation>Relativ sjanse for at denne ruten blir plukket</translation>
    </message>
    <message>
        <location line="+27"/>
        <source>Wang Set</source>
        <translation>Wang-sett</translation>
    </message>
    <message>
        <location line="+347"/>
        <source>Error Reading Tileset</source>
        <translation>Feil Under Lesing Av Rutebrett</translation>
    </message>
    <message>
        <location line="+295"/>
        <source>Custom Properties</source>
        <translation>Egendefinerte Egenskaper</translation>
    </message>
    <message>
        <location line="-949"/>
        <source>Map</source>
        <translation>Kart</translation>
    </message>
    <message>
        <location line="+37"/>
        <source>Tile Layer Format</source>
        <translation>Rutelagformat</translation>
    </message>
    <message>
        <location line="+8"/>
        <source>Tile Render Order</source>
        <translation>Rute Tegnerekkefølge</translation>
    </message>
    <message>
        <location line="+5"/>
        <location line="+165"/>
        <source>Background Color</source>
        <translation>Bakgrunnsfarge</translation>
    </message>
    <message>
        <location line="-133"/>
        <source>Object</source>
        <translation>Objekt</translation>
    </message>
    <message>
        <location line="+4"/>
        <location line="+45"/>
        <location line="+78"/>
        <location line="+91"/>
        <location line="+8"/>
        <location line="+21"/>
        <source>Name</source>
        <translation>Navn</translation>
    </message>
    <message>
        <location line="-240"/>
        <location line="+179"/>
        <source>Type</source>
        <translation>Type</translation>
    </message>
    <message>
        <location line="-175"/>
        <location line="+39"/>
        <source>Visible</source>
        <translation>Synlig</translation>
    </message>
    <message>
        <location line="-37"/>
        <location line="+1199"/>
        <source>X</source>
        <translation>X</translation>
    </message>
    <message>
        <location line="-1198"/>
        <location line="+1199"/>
        <source>Y</source>
        <translation>Y</translation>
    </message>
    <message>
        <location line="-986"/>
        <source>Edge Count</source>
        <translation>Kantantall</translation>
    </message>
    <message>
        <location line="+1"/>
        <source>Corner Count</source>
        <translation>Hjørneantall</translation>
    </message>
    <message>
        <location line="+16"/>
        <source>Wang Color</source>
        <translation>Wang-farge</translation>
    </message>
    <message>
        <location line="+40"/>
        <source>Change Infinite Property</source>
        <translation>Endre uendelig-egenskap</translation>
    </message>
    <message>
        <location line="+931"/>
        <source>Odd</source>
        <translation>Oddetall</translation>
    </message>
    <message>
        <location line="+1"/>
        <source>Even</source>
        <translation>Partall</translation>
    </message>
    <message>
        <location line="-1293"/>
        <location line="+216"/>
        <source>Orientation</source>
        <translation>Orientering</translation>
    </message>
    <message>
        <location line="-211"/>
        <location line="+92"/>
        <location line="+170"/>
        <source>Width</source>
        <translation>Bredde</translation>
    </message>
    <message>
        <location line="-261"/>
        <location line="+92"/>
        <location line="+170"/>
        <source>Height</source>
        <translation>Høyde</translation>
    </message>
    <message>
        <location line="-261"/>
        <location line="+232"/>
        <source>Tile Width</source>
        <translation>Rutebredde</translation>
    </message>
    <message>
        <location line="-231"/>
        <location line="+232"/>
        <source>Tile Height</source>
        <translation>Rutehøyde</translation>
    </message>
    <message>
        <location line="-231"/>
        <source>Infinite</source>
        <translation>Uendelig</translation>
    </message>
    <message>
        <location line="+2"/>
        <source>Tile Side Length (Hex)</source>
        <translation>Rute Sidelengde (Heksagonal)</translation>
    </message>
    <message>
        <location line="+5"/>
        <source>Stagger Axis</source>
        <translation>Vakleakse</translation>
    </message>
    <message>
        <location line="+8"/>
        <source>Stagger Index</source>
        <translation>Vakleindeks</translation>
    </message>
    <message>
        <location line="+56"/>
        <source>Template</source>
        <translation>Mal</translation>
    </message>
    <message>
        <location line="+22"/>
        <source>Rotation</source>
        <translation>Omdreining</translation>
    </message>
    <message>
        <location line="+5"/>
        <source>Flipping</source>
        <translation>Vending</translation>
    </message>
    <message>
        <location line="+6"/>
        <source>Text</source>
        <translation>Tekst</translation>
    </message>
    <message>
        <location line="+1"/>
        <source>Alignment</source>
        <translation>Justering</translation>
    </message>
    <message>
        <location line="+1"/>
        <source>Font</source>
        <translation>Skrift</translation>
    </message>
    <message>
        <location line="+1"/>
        <source>Word Wrap</source>
        <translation>Tekstbryting</translation>
    </message>
    <message>
        <location line="+12"/>
        <source>Locked</source>
        <translation>Låst</translation>
    </message>
    <message>
        <location line="+3"/>
        <source>Opacity</source>
        <translation>Ugjennomsiktighet</translation>
    </message>
    <message>
        <location line="+5"/>
        <source>Horizontal Offset</source>
        <translation>Horisontal Forskyvning</translation>
    </message>
    <message>
        <location line="+1"/>
        <source>Vertical Offset</source>
        <translation>Vertikal forskyvning</translation>
    </message>
    <message>
        <location line="+5"/>
        <source>Tile Layer</source>
        <translation>Rutelag</translation>
    </message>
    <message>
        <location line="+7"/>
        <source>Object Layer</source>
        <translation>Objektlag</translation>
    </message>
    <message>
        <location line="-32"/>
        <location line="+35"/>
        <location line="+176"/>
        <source>Color</source>
        <translation>Farge</translation>
    </message>
    <message>
        <location line="-171"/>
        <source>Drawing Order</source>
        <translation>Tegnerekkefølge</translation>
    </message>
    <message>
        <location line="+10"/>
        <source>Image Layer</source>
        <translation>Bildelag</translation>
    </message>
    <message>
        <location line="+5"/>
        <location line="+62"/>
        <location line="+48"/>
        <source>Image</source>
        <translation>Bilde</translation>
    </message>
    <message>
        <location line="-105"/>
        <location line="+66"/>
        <source>Transparent Color</source>
        <translation>Gjennomsiktig Farge</translation>
    </message>
    <message>
        <location line="-59"/>
        <source>Group Layer</source>
        <translation>Grupper lag</translation>
    </message>
    <message>
        <location line="+9"/>
        <source>Tileset</source>
        <translation>Rutebrett</translation>
    </message>
    <message>
        <location line="+3"/>
        <source>Filename</source>
        <translation>Filnavn</translation>
    </message>
    <message>
        <location line="+11"/>
        <source>Drawing Offset</source>
        <translation>Tegneforskyvning</translation>
    </message>
    <message>
        <location line="+14"/>
        <source>Grid Width</source>
        <translation>Rutenettbredde</translation>
    </message>
    <message>
        <location line="+3"/>
        <source>Grid Height</source>
        <translation>Rutenetthøyde</translation>
    </message>
    <message>
        <location line="+17"/>
        <source>Margin</source>
        <translation type="unfinished">Margin</translation>
    </message>
    <message>
        <location line="+1"/>
        <source>Spacing</source>
        <translation>Mellomrom</translation>
    </message>
    <message>
        <location line="+17"/>
        <source>Tile</source>
        <translation>Rute</translation>
    </message>
    <message>
        <location line="-180"/>
        <location line="+46"/>
        <location line="+135"/>
        <source>ID</source>
        <translation>ID</translation>
    </message>
    <message>
        <location line="+12"/>
        <location line="+60"/>
        <source>Probability</source>
        <translation>Sannsynlighet</translation>
    </message>
    <message>
        <location line="-38"/>
        <source>Terrain</source>
        <translation>Terreng</translation>
    </message>
</context>
<context>
    <name>Tiled::Internal::SelectSameTileTool</name>
    <message>
        <location filename="../src/tiled/selectsametiletool.cpp" line="+31"/>
        <location line="+26"/>
        <source>Select Same Tile</source>
        <translation>Velg Samme Rute</translation>
    </message>
    <message>
        <location line="-23"/>
        <location line="+24"/>
        <source>S</source>
        <translation>S</translation>
    </message>
</context>
<context>
    <name>Tiled::Internal::ShapeFillTool</name>
    <message>
        <location filename="../src/tiled/shapefilltool.cpp" line="+40"/>
        <location line="+77"/>
        <source>Shape Fill Tool</source>
        <translation>Mønsterfyll-verktøy</translation>
    </message>
    <message>
        <location line="-74"/>
        <location line="+75"/>
        <source>P</source>
        <translation type="unfinished">P</translation>
    </message>
    <message>
        <location line="+2"/>
        <source>Rectangle Fill</source>
        <translation>Rektangelfyll</translation>
    </message>
    <message>
        <location line="+1"/>
        <source>Circle Fill</source>
        <translation>Sirkelfyll</translation>
    </message>
</context>
<context>
    <name>Tiled::Internal::StampActions</name>
    <message>
        <location filename="../src/tiled/stampactions.cpp" line="+48"/>
        <location line="+25"/>
        <source>Random Mode</source>
        <translation type="unfinished">Tilfeldig modus</translation>
    </message>
    <message>
        <location line="-24"/>
        <location line="+31"/>
        <source>D</source>
        <translation type="unfinished">D</translation>
    </message>
    <message>
        <location line="-26"/>
        <location line="+20"/>
        <source>Wang Fill Mode</source>
        <translation>Wang-utfyllingsmodus</translation>
    </message>
    <message>
        <location line="+1"/>
        <source>Flip Horizontally</source>
        <translation type="unfinished">Vend Om Horisontalt</translation>
    </message>
    <message>
        <location line="+1"/>
        <source>Flip Vertically</source>
        <translation type="unfinished">Vend Om Vertikalt</translation>
    </message>
    <message>
        <location filename="../src/tiled/abstractobjecttool.cpp" line="-125"/>
        <location filename="../src/tiled/stampactions.cpp" line="+1"/>
        <source>Rotate Left</source>
        <translation>Roter til venstre</translation>
    </message>
    <message>
        <location line="+1"/>
        <location filename="../src/tiled/stampactions.cpp" line="+1"/>
        <source>Rotate Right</source>
        <translation>Roter til høyre</translation>
    </message>
    <message>
        <location line="+2"/>
        <location filename="../src/tiled/stampactions.cpp" line="+3"/>
        <source>X</source>
        <translation type="unfinished">X</translation>
    </message>
    <message>
        <location line="+1"/>
        <location filename="../src/tiled/stampactions.cpp" line="+1"/>
        <source>Y</source>
        <translation type="unfinished">Y</translation>
    </message>
    <message>
        <location line="+1"/>
        <location filename="../src/tiled/stampactions.cpp" line="+1"/>
        <source>Shift+Z</source>
        <translation type="unfinished">Shift+Z</translation>
    </message>
    <message>
        <location line="+1"/>
        <location filename="../src/tiled/stampactions.cpp" line="+1"/>
        <source>Z</source>
        <translation type="unfinished">Z</translation>
    </message>
</context>
<context>
    <name>Tiled::Internal::StampBrush</name>
    <message>
        <location filename="../src/tiled/stampbrush.cpp" line="+49"/>
        <location line="+158"/>
        <source>Stamp Brush</source>
        <translation>Stempelpensel</translation>
    </message>
    <message>
        <location line="-155"/>
        <location line="+156"/>
        <source>B</source>
        <translation>B</translation>
    </message>
</context>
<context>
    <name>Tiled::Internal::TemplatesDock</name>
    <message>
        <location filename="../src/tiled/templatesdock.cpp" line="+293"/>
        <source>Open Tileset</source>
        <translation>Åpne flissett</translation>
    </message>
    <message>
        <location line="+4"/>
        <location line="+9"/>
        <source>%1: Couldn&apos;t find &quot;%2&quot;</source>
        <translation>%1: Kunne ikke finne &quot;%2&quot;</translation>
    </message>
    <message>
        <location line="-4"/>
        <source>Locate Tileset</source>
        <translation>Finn flissett</translation>
    </message>
    <message>
        <location line="+49"/>
        <source>Choose the Templates Folder</source>
        <translation>Velg mal-mappen</translation>
    </message>
    <message>
        <location line="+24"/>
        <source>Templates</source>
        <translation>Maler</translation>
    </message>
    <message>
        <location line="+1"/>
        <source>Choose Templates Directory</source>
        <translation>Velg mal-mappe</translation>
    </message>
    <message>
        <location line="+27"/>
        <source>All Files (*)</source>
        <translation type="unfinished">Alle Filer (*)</translation>
    </message>
    <message>
        <location line="+4"/>
        <source>Locate External Tileset</source>
        <translation type="unfinished">Finn Eksternt Rutebrett</translation>
    </message>
    <message>
        <location line="+10"/>
        <source>Error Reading Tileset</source>
        <translation type="unfinished">Feil Under Lesing Av Rutebrett</translation>
    </message>
</context>
<context>
    <name>Tiled::Internal::TemplatesView</name>
    <message>
        <location line="+90"/>
        <source>Select All Instances</source>
        <translation>Velg alle instanser</translation>
    </message>
</context>
<context>
    <name>Tiled::Internal::TerrainBrush</name>
    <message>
        <location filename="../src/tiled/terrainbrush.cpp" line="+48"/>
        <location line="+120"/>
        <source>Terrain Brush</source>
        <translation>Terrengpensel</translation>
    </message>
    <message>
        <location line="-117"/>
        <location line="+118"/>
        <source>T</source>
        <translation>T</translation>
    </message>
</context>
<context>
    <name>Tiled::Internal::TerrainDock</name>
    <message>
        <location filename="../src/tiled/terraindock.cpp" line="+338"/>
        <source>Terrains</source>
        <translation>Terrenger</translation>
    </message>
    <message>
        <location line="+1"/>
        <source>Erase Terrain</source>
        <translation>Hvisk Terreng</translation>
    </message>
    <message>
        <location line="+2"/>
        <source>Add Terrain Type</source>
        <translation>Legg til terrengtype</translation>
    </message>
    <message>
        <location line="+1"/>
        <source>Remove Terrain Type</source>
        <translation>Fjern terrengtype</translation>
    </message>
    <message>
        <location line="+1"/>
        <source>Move Terrain Type Up</source>
        <translation>Flytt terrenglag opp</translation>
    </message>
    <message>
        <location line="+1"/>
        <source>Move Terrain Type Down</source>
        <translation>Flytt terrenglag nedover</translation>
    </message>
</context>
<context>
    <name>Tiled::Internal::TerrainView</name>
    <message>
        <location filename="../src/tiled/terrainview.cpp" line="+112"/>
        <source>Terrain &amp;Properties...</source>
        <translation>Terreng&amp;egenskaper...</translation>
    </message>
</context>
<context>
    <name>Tiled::Internal::TextPropertyEdit</name>
    <message>
        <location filename="../src/tiled/textpropertyedit.cpp" line="+121"/>
        <source>...</source>
        <translation>...</translation>
    </message>
</context>
<context>
    <name>Tiled::Internal::TileAnimationEditor</name>
    <message>
        <location filename="../src/tiled/tileanimationeditor.cpp" line="-58"/>
        <source>Delete Frames</source>
        <translation>Slett Bilder</translation>
    </message>
</context>
<context>
    <name>Tiled::Internal::TileCollisionDock</name>
    <message>
        <location filename="../src/tiled/tilecollisiondock.cpp" line="-32"/>
        <source>Delete</source>
        <translation type="unfinished">Slett</translation>
    </message>
    <message>
        <location line="+0"/>
        <source>Cut</source>
        <translation type="unfinished">Klipp Ut</translation>
    </message>
</context>
<context>
    <name>Tiled::Internal::TileSelectionTool</name>
    <message>
        <location filename="../src/tiled/tileselectiontool.cpp" line="+36"/>
        <location line="+106"/>
        <source>Rectangular Select</source>
        <translation>Rektangulært Utvalg</translation>
    </message>
    <message>
        <location line="-103"/>
        <location line="+104"/>
        <source>R</source>
        <translation>R</translation>
    </message>
    <message>
        <location line="-81"/>
        <source>%1, %2 - Rectangle: (%3 x %4)</source>
        <translation>%1, %2 - Rektangel: (%3 x %4)</translation>
    </message>
</context>
<context>
    <name>Tiled::Internal::TileStampModel</name>
    <message>
        <location filename="../src/tiled/tilestampmodel.cpp" line="+78"/>
        <source>Stamp</source>
        <translation>Stempel</translation>
    </message>
    <message>
        <location line="+1"/>
        <source>Probability</source>
        <translation>Sannsynlighet</translation>
    </message>
</context>
<context>
    <name>Tiled::Internal::TileStampsDock</name>
    <message>
        <location filename="../src/tiled/tilestampsdock.cpp" line="+196"/>
        <source>Delete Stamp</source>
        <translation>Slett Stempel</translation>
    </message>
    <message>
        <location line="+10"/>
        <source>Remove Variation</source>
        <translation>Fjern Variasjon</translation>
    </message>
    <message>
        <location line="+71"/>
        <source>Choose the Stamps Folder</source>
        <translation>Velg Stempelmappen</translation>
    </message>
    <message>
        <location line="+15"/>
        <source>Tile Stamps</source>
        <translation>Rutestempler</translation>
    </message>
    <message>
        <location line="+2"/>
        <source>Add New Stamp</source>
        <translation>Legg Til Nytt Stempel</translation>
    </message>
    <message>
        <location line="+1"/>
        <source>Add Variation</source>
        <translation>Legg Til Variasjon</translation>
    </message>
    <message>
        <location line="+1"/>
        <source>Duplicate Stamp</source>
        <translation>Dupliser Stempel</translation>
    </message>
    <message>
        <location line="+1"/>
        <source>Delete Selected</source>
        <translation>Slett Utvalg</translation>
    </message>
    <message>
        <location line="+1"/>
        <source>Set Stamps Folder</source>
        <translation>Sett Stempelmappe</translation>
    </message>
    <message>
        <location line="+2"/>
        <source>Filter</source>
        <translation>Filtrer</translation>
    </message>
</context>
<context>
    <name>Tiled::Internal::TilesetDock</name>
    <message>
        <location filename="../src/tiled/tilesetdock.cpp" line="+578"/>
        <source>Remove Tileset</source>
        <translation>Fjern Rutebrettet</translation>
    </message>
    <message>
        <location line="+1"/>
        <source>The tileset &quot;%1&quot; is still in use by the map!</source>
        <translation>Rutebrettet %1 blir fortsatt brukt av kartet!</translation>
    </message>
    <message>
        <location line="+5"/>
        <source>Remove this tileset and all references to the tiles in this tileset?</source>
        <translation>Fjern dette rutebrettet og alle referanser til rutene i dette rutebrettet?</translation>
    </message>
    <message>
        <location line="+65"/>
        <source>Tilesets</source>
        <translation>Rutebrett</translation>
    </message>
    <message>
        <location line="+1"/>
        <source>New Tileset</source>
        <translation>Nytt Rutebrett</translation>
    </message>
    <message>
        <location line="+1"/>
        <source>&amp;Embed Tileset</source>
        <translation>&amp;Bygg inn fliselag</translation>
    </message>
    <message>
        <location line="+2"/>
        <source>Edit Tile&amp;set</source>
        <translation>Rediger flise&amp;lag</translation>
    </message>
    <message>
        <location line="-1"/>
        <source>&amp;Export Tileset As...</source>
        <translation>&amp;Eksporter Rutebrett Som...</translation>
    </message>
    <message>
        <location line="+2"/>
        <source>&amp;Remove Tileset</source>
        <translation>&amp;Fjern Rutebrettet</translation>
    </message>
    <message>
        <location line="+193"/>
        <source>Error saving tileset: %1</source>
        <translation>Feil under lesing av rutebrett: %1</translation>
    </message>
    <message>
        <location line="-18"/>
        <location line="+17"/>
        <source>Export Tileset</source>
        <translation>Eksporter Rutebrett</translation>
    </message>
</context>
<context>
    <name>Tiled::Internal::TilesetDocument</name>
    <message>
        <location filename="../src/tiled/tilesetdocument.cpp" line="+200"/>
        <source>untitled.tsx</source>
        <translation>utentittel.tsx</translation>
    </message>
</context>
<context>
    <name>Tiled::Internal::TilesetEditor</name>
    <message>
        <location filename="../src/tiled/tileseteditor.cpp" line="-406"/>
        <location line="+400"/>
        <source>Tileset</source>
        <translation type="unfinished">Rutebrett</translation>
    </message>
    <message>
        <location line="+2"/>
        <location line="+22"/>
        <location line="+31"/>
        <location line="+19"/>
        <source>Add Tiles</source>
        <translation type="unfinished">Legg Til Ruter</translation>
    </message>
    <message>
        <location line="-71"/>
        <location line="+189"/>
        <source>Remove Tiles</source>
        <translation type="unfinished">Fjern Ruter</translation>
    </message>
    <message>
        <location line="-188"/>
        <source>Tile Animation Editor</source>
        <translation type="unfinished">Ruteanimasjoneditor</translation>
    </message>
    <message>
        <location line="+49"/>
        <source>Apply this action to all tiles</source>
        <translation>Bruk denne handlingen for alle fliser</translation>
    </message>
    <message>
        <location line="+3"/>
        <source>Tile &quot;%1&quot; already exists in the tileset!</source>
        <translation>Flisa &quot;%1&quot; finnes allerede i flisesettet!</translation>
    </message>
    <message>
        <location line="+4"/>
        <source>Add anyway?</source>
        <translation>Legg til uansett?</translation>
    </message>
    <message>
        <location line="+15"/>
        <source>Could not load &quot;%1&quot;!</source>
        <translation>Kunne ikke laste inn &quot;%1&quot;.</translation>
    </message>
    <message>
        <location line="+118"/>
        <source>Tiles to be removed are in use by open maps!</source>
        <translation>Flis som skal fjernes brukes av åpne kart!</translation>
    </message>
    <message>
        <location line="+4"/>
        <source>Remove all references to these tiles?</source>
        <translation type="unfinished">Fjern alle referanser til disse rutene?</translation>
    </message>
    <message>
        <location line="+82"/>
        <source>New Terrain</source>
        <translation>Nytt terreng</translation>
    </message>
    <message>
        <location line="+89"/>
        <source>New Wang Set</source>
        <translation>Nytt Wang-sett</translation>
    </message>
</context>
<context>
    <name>Tiled::Internal::TilesetParametersEdit</name>
    <message>
        <location filename="../src/tiled/tilesetparametersedit.cpp" line="+48"/>
        <source>Edit...</source>
        <translation>Rediger...</translation>
    </message>
</context>
<context>
    <name>Tiled::Internal::TilesetView</name>
    <message>
        <location filename="../src/tiled/tilesetview.cpp" line="+1210"/>
        <source>Add Terrain Type</source>
        <translation>Legg Til Terrengtype</translation>
    </message>
    <message>
        <location line="+4"/>
        <source>Set Terrain Image</source>
        <translation>Sett Terrengbilde</translation>
    </message>
    <message>
        <location line="+9"/>
        <source>Set Wang Set Image</source>
        <translation>Velg bilde for Wang-sett</translation>
    </message>
    <message>
        <location line="+4"/>
        <source>Set Wang Color Image</source>
        <translation>Velg farge for Wang-bilde</translation>
    </message>
    <message>
        <location line="+5"/>
        <source>Tile &amp;Properties...</source>
        <translation>Rute&amp;egenskaper...</translation>
    </message>
    <message>
        <location line="+10"/>
        <source>&amp;Swap Tiles</source>
        <translation>&amp;Bytt fliser</translation>
    </message>
    <message>
        <location line="+8"/>
        <source>Show &amp;Grid</source>
        <translation>Vis &amp;Rutenett</translation>
    </message>
</context>
<context>
    <name>Tiled::Internal::TmxMapFormat</name>
    <message>
        <location filename="../src/tiled/tmxmapformat.h" line="+66"/>
        <source>Tiled map files (*.tmx *.xml)</source>
        <translation>Tiled-kartfiler (*.tmx *.xml)</translation>
    </message>
</context>
<context>
    <name>Tiled::Internal::TsxTilesetFormat</name>
    <message>
        <location line="+28"/>
        <source>Tiled tileset files (*.tsx *.xml)</source>
        <translation>Tiled-fissettfiler (*.tsx *.xml)</translation>
    </message>
</context>
<context>
    <name>Tiled::Internal::UndoDock</name>
    <message>
        <location filename="../src/tiled/undodock.cpp" line="+69"/>
        <source>History</source>
        <translation>Historie</translation>
    </message>
    <message>
        <location line="+1"/>
        <source>&lt;empty&gt;</source>
        <translation>&lt;tom&gt;</translation>
    </message>
</context>
<context>
    <name>Tiled::Internal::VariantPropertyManager</name>
    <message>
        <location filename="../src/tiled/variantpropertymanager.cpp" line="+169"/>
        <source>%1, %2</source>
        <translation>%1, %2</translation>
    </message>
    <message>
        <location line="+126"/>
        <source>Horizontal</source>
        <translation>Vannrett</translation>
    </message>
    <message>
        <location line="+9"/>
        <source>Vertical</source>
        <translation>Loddrett</translation>
    </message>
    <message>
        <location line="+114"/>
        <location line="+6"/>
        <source>Left</source>
        <translation>Venstre</translation>
    </message>
    <message>
        <location line="-5"/>
        <location line="+12"/>
        <location line="+4"/>
        <source>Center</source>
        <translation>Midten</translation>
    </message>
    <message>
        <location line="-15"/>
        <source>Right</source>
        <translation>Høyre</translation>
    </message>
    <message>
        <location line="+1"/>
        <source>Justify</source>
        <translation>Juster</translation>
    </message>
    <message>
        <location line="+9"/>
        <source>Top</source>
        <translation>Topp</translation>
    </message>
    <message>
        <location line="+2"/>
        <source>Bottom</source>
        <translation>Bunn</translation>
    </message>
</context>
<context>
    <name>Tiled::Internal::WangBrush</name>
    <message>
        <location filename="../src/tiled/wangbrush.cpp" line="+108"/>
        <location line="+65"/>
        <source>Wang Brush</source>
        <translation>Wang-pensel</translation>
    </message>
    <message>
        <location line="-62"/>
        <location line="+63"/>
        <source>G</source>
        <translation>G</translation>
    </message>
    <message>
        <location line="+152"/>
<<<<<<< HEAD
        <source>Missing Wang tile transition</source>
        <translation type="unfinished"></translation>
=======
        <source>Missing wang tile transition</source>
        <translation>Manglende Wang-flisovergang</translation>
    </message>
</context>
<context>
    <name>Tiled::Internal::WangColorModel</name>
    <message>
        <location filename="../src/tiled/wangcolormodel.cpp" line="+144"/>
        <source>Edge Colors</source>
        <translation>Hjørnefarger</translation>
    </message>
    <message>
        <location line="+2"/>
        <source>Corner Colors</source>
        <translation>Hjørnefarger</translation>
>>>>>>> e5ba4c98
    </message>
</context>
<context>
    <name>Tiled::Internal::WangColorView</name>
    <message>
        <location filename="../src/tiled/wangcolorview.cpp" line="+184"/>
        <source>Pick Custom Color</source>
        <translation>Velg egendefinert farge</translation>
    </message>
</context>
<context>
    <name>Tiled::Internal::WangDock</name>
    <message>
        <location filename="../src/tiled/wangdock.cpp" line="+227"/>
        <location line="+327"/>
        <source>Patterns</source>
        <translation>Mønster</translation>
    </message>
    <message>
        <location line="-326"/>
        <location line="+327"/>
        <source>Colors</source>
        <translation>Farger</translation>
    </message>
    <message>
        <location line="-10"/>
        <source>Wang Sets</source>
        <translation>Wang-sett</translation>
    </message>
    <message>
        <location line="+2"/>
        <source>Erase WangIds</source>
        <translation>Slett Wang-IDer</translation>
    </message>
    <message>
        <location line="+1"/>
        <source>Add Wang Set</source>
        <translation>Legg til Wang-sett</translation>
    </message>
    <message>
        <location line="+1"/>
        <source>Remove Wang Set</source>
        <translation>Fjern Wang-sett</translation>
    </message>
    <message>
        <location line="+1"/>
        <source>Add Edge Color</source>
        <translation>Legg til kantfarge</translation>
    </message>
    <message>
        <location line="+1"/>
        <source>Add Corner Color</source>
        <translation>Legg til hjørnefarge</translation>
    </message>
    <message>
        <location line="+1"/>
        <source>Remove Color</source>
        <translation>Fjern farge</translation>
    </message>
</context>
<context>
    <name>Tiled::Internal::WangSetView</name>
    <message>
        <location filename="../src/tiled/wangsetview.cpp" line="+105"/>
        <source>Wang Set &amp;Properties...</source>
        <translation>Wang-setts&amp;egenskaper…</translation>
    </message>
</context>
<context>
    <name>Tiled::Internal::XmlObjectTemplateFormat</name>
    <message>
        <location filename="../src/tiled/tmxmapformat.h" line="+27"/>
        <source>Tiled template files (*.tx)</source>
        <translation>Tiled-malfiler (*.tx)</translation>
    </message>
</context>
<context>
    <name>Tiled::WorldManager</name>
    <message>
        <location filename="../src/libtiled/worldmanager.cpp" line="+109"/>
        <source>Could not open file for reading.</source>
        <translation>Kunne ikke åpne fil for lesning.</translation>
    </message>
    <message>
        <location line="+8"/>
        <source>JSON parse error at offset %1:
%2.</source>
        <translation type="unfinished">JSON-fortolkningsfeil i forskyvning %1:
%2.</translation>
    </message>
</context>
<context>
    <name>TmxViewer</name>
    <message>
        <location filename="../src/tmxviewer/tmxviewer.cpp" line="+180"/>
        <source>TMX Viewer</source>
        <translation>TMX Forhåndsviser</translation>
    </message>
</context>
<context>
    <name>Undo Commands</name>
    <message>
        <location filename="../src/tiled/addremovelayer.cpp" line="+66"/>
        <source>Add Layer</source>
        <translation>Legg Til Lag</translation>
    </message>
    <message>
        <location line="+17"/>
        <source>Remove Layer</source>
        <translation>Fjern Lag</translation>
    </message>
    <message>
        <location filename="../src/tiled/addremovemapobject.cpp" line="+84"/>
        <source>Add Object</source>
        <translation>Legg Til Objekt</translation>
    </message>
    <message>
        <location line="+11"/>
        <source>Add Objects</source>
        <translation>Legg til objekter</translation>
    </message>
    <message>
        <location line="+40"/>
        <source>Remove Object</source>
        <translation>Fjern Objekt</translation>
    </message>
    <message>
        <location line="+11"/>
        <source>Remove Objects</source>
        <translation type="unfinished">Fjern Objekter</translation>
    </message>
    <message>
        <location filename="../src/tiled/addremovetileset.cpp" line="+62"/>
        <source>Add Tileset</source>
        <translation>Legg Til Rutebrett</translation>
    </message>
    <message>
        <location line="+16"/>
        <source>Remove Tileset</source>
        <translation>Fjern Rutebrett</translation>
    </message>
    <message>
        <location filename="../src/tiled/changemapobject.cpp" line="+38"/>
        <source>Change Object</source>
        <translation>Endre Objekt</translation>
    </message>
    <message>
        <location filename="../src/tiled/changeobjectgroupproperties.cpp" line="+39"/>
        <source>Change Object Layer Properties</source>
        <translation>Endre Objektlagegenskaper</translation>
    </message>
    <message>
        <location filename="../src/tiled/changeproperties.cpp" line="+41"/>
        <source>Change Properties</source>
        <translation>Endre egenskaper</translation>
    </message>
    <message>
        <location line="+3"/>
        <source>Change %1 Properties</source>
        <translation>Endre %1 Egenskaper</translation>
    </message>
    <message>
        <location line="+42"/>
        <source>Set Property</source>
        <translation>Sett Egenskap</translation>
    </message>
    <message>
        <location line="+2"/>
        <source>Add Property</source>
        <translation>Legg Til Egenskap</translation>
    </message>
    <message>
        <location line="+33"/>
        <source>Remove Property</source>
        <translation>Fjern Egenskap</translation>
    </message>
    <message>
        <location line="+22"/>
        <source>Rename Property</source>
        <translation>Endre Navn På Egenskap</translation>
    </message>
    <message>
        <location filename="../src/tiled/changeselectedarea.cpp" line="+32"/>
        <source>Change Selection</source>
        <translation>Endre Utvalg</translation>
    </message>
    <message>
        <location filename="../src/tiled/erasetiles.cpp" line="+37"/>
        <source>Erase</source>
        <translation>Hvisk</translation>
    </message>
    <message>
        <location filename="../src/tiled/bucketfilltool.cpp" line="-17"/>
        <source>Fill Area</source>
        <translation>Fyll Område</translation>
    </message>
    <message>
        <location filename="../src/tiled/movemapobject.cpp" line="+42"/>
        <location line="+14"/>
        <source>Move Object</source>
        <translation>Flytt Objekt</translation>
    </message>
    <message>
        <location filename="../src/tiled/movemapobjecttogroup.cpp" line="+42"/>
        <source>Move Object to Layer</source>
        <translation>Flytt Objekt til Lag</translation>
    </message>
    <message>
        <location filename="../src/tiled/offsetlayer.cpp" line="+52"/>
        <source>Offset Layer</source>
        <translation>Forskyv Lag</translation>
    </message>
    <message>
        <location filename="../src/tiled/painttilelayer.cpp" line="+69"/>
        <source>Paint</source>
        <translation>Mal</translation>
    </message>
    <message>
        <location filename="../src/tiled/renamelayer.cpp" line="+40"/>
        <source>Rename Layer</source>
        <translation>Endre Navn På Lag</translation>
    </message>
    <message>
        <location filename="../src/tiled/resizetilelayer.cpp" line="+38"/>
        <source>Resize Layer</source>
        <translation>Endre Størrelse På Lag</translation>
    </message>
    <message>
        <location filename="../src/tiled/resizemap.cpp" line="+34"/>
        <source>Resize Map</source>
        <translation>Endre Størrelse På Kart</translation>
    </message>
    <message>
        <location filename="../src/tiled/resizemapobject.cpp" line="+41"/>
        <location line="+13"/>
        <source>Resize Object</source>
        <translation>Endre Størrelse På Objekt</translation>
    </message>
    <message>
        <location filename="../src/tiled/tilesetchanges.cpp" line="+34"/>
        <source>Change Tileset Name</source>
        <translation>Endre Rutebrettnavn</translation>
    </message>
    <message>
        <location line="+20"/>
        <source>Change Drawing Offset</source>
        <translation>Endre Tegneforskyvning</translation>
    </message>
    <message>
        <location line="+48"/>
        <source>Edit Tileset</source>
        <translation>Rediger Rutebrett</translation>
    </message>
    <message>
        <location line="+36"/>
        <source>Change Columns</source>
        <translation>Endre Kolonner</translation>
    </message>
    <message>
        <location line="+59"/>
        <source>Change Grid Size</source>
        <translation>Endre rutenettstørrelse</translation>
    </message>
    <message>
        <location filename="../src/tiled/movelayer.cpp" line="+42"/>
        <source>Lower Layer</source>
        <translation>Senk Lag</translation>
    </message>
    <message>
        <location line="+1"/>
        <source>Raise Layer</source>
        <translation>Hev Lag</translation>
    </message>
    <message>
        <location filename="../src/tiled/changepolygon.cpp" line="+42"/>
        <location line="+13"/>
        <source>Change Polygon</source>
        <translation>Endre Mangekant</translation>
    </message>
    <message>
        <location line="+19"/>
        <source>Toggle Polygon/Polyline</source>
        <translation>Veksle polygon/polylinje</translation>
    </message>
    <message>
        <location line="+20"/>
        <source>Split Polyline</source>
        <translation>Del polylinje</translation>
    </message>
    <message>
        <location filename="../src/tiled/addremoveterrain.cpp" line="+67"/>
        <source>Add Terrain</source>
        <translation>Legg Til Terreng</translation>
    </message>
    <message>
        <location line="+9"/>
        <source>Remove Terrain</source>
        <translation>Fjern Terreng</translation>
    </message>
    <message>
        <location filename="../src/tiled/changeimagelayerproperties.cpp" line="+39"/>
        <source>Change Image Layer Properties</source>
        <translation>Endre Bildelagegenskaper</translation>
    </message>
    <message>
        <location filename="../src/tiled/changetileterrain.cpp" line="+139"/>
        <source>Change Tile Terrain</source>
        <translation>Endre Ruteterreng</translation>
    </message>
    <message>
        <location filename="../src/tiled/tileseteditor.cpp" line="-885"/>
        <source>Change Terrain Image</source>
        <translation>Endre Terrengbilde</translation>
    </message>
    <message>
        <location filename="../src/tiled/changelayer.cpp" line="+41"/>
        <source>Show Layer</source>
        <translation>Vis Lag</translation>
    </message>
    <message>
        <location line="+3"/>
        <source>Hide Layer</source>
        <translation>Gjem Lag</translation>
    </message>
    <message>
        <location line="+19"/>
        <source>Lock Layer</source>
        <translation>Lås lag</translation>
    </message>
    <message>
        <location line="+3"/>
        <source>Unlock Layer</source>
        <translation>Lås opp lag</translation>
    </message>
    <message>
        <location line="+20"/>
        <source>Change Layer Opacity</source>
        <translation>Endre Lagugjennomsiktighet</translation>
    </message>
    <message>
        <location line="+31"/>
        <source>Change Layer Offset</source>
        <translation>Endre Lagforskyvning</translation>
    </message>
    <message>
        <location filename="../src/tiled/changemapobject.cpp" line="+12"/>
        <source>Show Object</source>
        <translation>Vis Objekt</translation>
    </message>
    <message>
        <location line="+2"/>
        <source>Hide Object</source>
        <translation>Gjem Objekt</translation>
    </message>
    <message numerus="yes">
        <location line="+59"/>
        <source>Change %n Object/s Tile</source>
        <translation>
            <numerusform>Endre %n objekts fil</numerusform>
            <numerusform>Endre %n objekters fil</numerusform>
        </translation>
    </message>
    <message numerus="yes">
        <location line="+65"/>
        <source>Detach %n Template Instance(s)</source>
        <translation>
            <numerusform>Løsne %n malinstans</numerusform>
            <numerusform>Løsne %n malinstanser</numerusform>
        </translation>
    </message>
    <message numerus="yes">
        <location line="+39"/>
        <source>Reset %n Instances</source>
        <translation>
            <numerusform>Tilbakestill instans</numerusform>
            <numerusform>Tilbakestill %n instanser</numerusform>
        </translation>
    </message>
    <message numerus="yes">
        <location line="+46"/>
        <source>Replace %n Object(s) With Template</source>
        <translation type="unfinished">
            <numerusform>Erstatt ett objekt med mal</numerusform>
            <numerusform>Erstatt %n objekter med mal</numerusform>
        </translation>
    </message>
    <message>
        <location filename="../src/tiled/renameterrain.cpp" line="+36"/>
        <source>Change Terrain Name</source>
        <translation>Endre terrengnavn</translation>
    </message>
    <message>
        <location filename="../src/tiled/addremovetiles.cpp" line="+63"/>
        <source>Add Tiles</source>
        <translation>Legg Til Ruter</translation>
    </message>
    <message>
        <location line="+8"/>
        <location filename="../src/tiled/tileseteditor.cpp" line="+645"/>
        <source>Remove Tiles</source>
        <translation>Fjern Ruter</translation>
    </message>
    <message>
        <location filename="../src/tiled/changeimagelayerposition.cpp" line="+36"/>
        <source>Change Image Layer Position</source>
        <translation>Endre Bildelagposisjon</translation>
    </message>
    <message>
        <location filename="../src/tiled/changemapobjectsorder.cpp" line="+46"/>
        <location filename="../src/tiled/raiselowerhelper.cpp" line="+69"/>
        <source>Raise Object</source>
        <translation>Hev Objekt</translation>
    </message>
    <message>
        <location line="+2"/>
        <location filename="../src/tiled/raiselowerhelper.cpp" line="+29"/>
        <source>Lower Object</source>
        <translation>Senk Objekt</translation>
    </message>
    <message>
        <location filename="../src/tiled/changetileanimation.cpp" line="+35"/>
        <source>Change Tile Animation</source>
        <translation>Endre Ruteanimasjon</translation>
    </message>
    <message>
        <location filename="../src/tiled/changetileobjectgroup.cpp" line="+36"/>
        <source>Change Tile Collision</source>
        <translation>Endre Rutekollisjon</translation>
    </message>
    <message>
        <location filename="../src/tiled/raiselowerhelper.cpp" line="+43"/>
        <source>Raise Object To Top</source>
        <translation>Hev Objekt Til Toppen</translation>
    </message>
    <message>
        <location line="+37"/>
        <source>Lower Object To Bottom</source>
        <translation>Senk Objekt Til Bunnen</translation>
    </message>
    <message>
        <location filename="../src/tiled/rotatemapobject.cpp" line="+41"/>
        <location line="+13"/>
        <source>Rotate Object</source>
        <translation>Drei Objekt</translation>
    </message>
    <message>
        <location filename="../src/tiled/changemapproperty.cpp" line="+42"/>
        <source>Change Tile Width</source>
        <translation>Endre Rutebredde</translation>
    </message>
    <message>
        <location line="+4"/>
        <source>Change Tile Height</source>
        <translation>Endre Rutehøyde</translation>
    </message>
    <message>
        <location line="+4"/>
        <source>Change Infinite Property</source>
        <translation>Endre uendelig-egenskap</translation>
    </message>
    <message>
        <location line="+4"/>
        <source>Change Hex Side Length</source>
        <translation>Endre Heksagonalsidelengde</translation>
    </message>
    <message>
        <location line="+10"/>
        <location filename="../src/tiled/tilesetchanges.cpp" line="-40"/>
        <source>Change Background Color</source>
        <translation>Endre Bakgrunnsfarge</translation>
    </message>
    <message>
        <location line="+10"/>
        <source>Change Stagger Axis</source>
        <translation>Endre Vakleakse</translation>
    </message>
    <message>
        <location line="+10"/>
        <source>Change Stagger Index</source>
        <translation>Endre Vakleindeks</translation>
    </message>
    <message>
        <location line="+10"/>
        <location filename="../src/tiled/tilesetchanges.cpp" line="+20"/>
        <source>Change Orientation</source>
        <translation>Endre Orientering</translation>
    </message>
    <message>
        <location line="+10"/>
        <source>Change Render Order</source>
        <translation>Endre Tegnerekkefølge</translation>
    </message>
    <message>
        <location line="+10"/>
        <source>Change Layer Data Format</source>
        <translation>endre Lagdataformat</translation>
    </message>
    <message>
        <location filename="../src/tiled/changetileprobability.cpp" line="+41"/>
        <location line="+14"/>
        <source>Change Tile Probability</source>
        <translation>Endre Rutesannsynlighet</translation>
    </message>
    <message>
        <location filename="../src/tiled/adjusttileindexes.cpp" line="-139"/>
        <location line="+92"/>
        <source>Adjust Tile Indexes</source>
        <translation>Juster Ruteindekser</translation>
    </message>
    <message>
        <location filename="../src/tiled/changetileimagesource.cpp" line="+40"/>
        <source>Change Tile Image</source>
        <translation>Endre Rutebilde</translation>
    </message>
    <message>
        <location filename="../src/tiled/replacetileset.cpp" line="+34"/>
        <source>Replace Tileset</source>
        <translation>Erstatt Rutebrett</translation>
    </message>
    <message numerus="yes">
        <location filename="../src/tiled/flipmapobjects.cpp" line="+40"/>
        <location filename="../src/tiled/propertybrowser.cpp" line="+197"/>
        <source>Flip %n Object(s)</source>
        <translation>
            <numerusform>Vend Objekt</numerusform>
            <numerusform>Vend %n Objekter</numerusform>
        </translation>
    </message>
    <message>
        <location filename="../src/tiled/changetile.cpp" line="+34"/>
        <source>Change Tile Type</source>
        <translation>Endre flisetype</translation>
    </message>
    <message>
        <location filename="../src/tiled/swaptiles.cpp" line="+37"/>
        <source>Swap Tiles</source>
        <translation>Bytt fliser</translation>
    </message>
    <message>
        <location filename="../src/tiled/tilesetdocument.cpp" line="-153"/>
        <source>Reload Tileset</source>
        <translation>Last inn flisesett på nytt</translation>
    </message>
    <message>
        <location filename="../src/tiled/addremovewangset.cpp" line="+65"/>
        <source>Add Wang Set</source>
        <translation>Legg til Wang-sett</translation>
    </message>
    <message>
        <location line="+8"/>
        <source>Remove Wang Set</source>
        <translation>Fjern Wang-sett</translation>
    </message>
    <message>
        <location filename="../src/tiled/changetilewangid.cpp" line="+36"/>
        <location line="+12"/>
        <location line="+14"/>
        <source>Change Tile WangId</source>
        <translation>Endre flisens Wang-ID</translation>
    </message>
    <message>
        <location filename="../src/tiled/changewangsetdata.cpp" line="+38"/>
        <source>Change Wang Set edge count</source>
        <translation>Endre kantantall for Wang-sett</translation>
    </message>
    <message>
        <location line="+66"/>
        <source>Change Wang Set corner count</source>
        <translation>Endre hjørneantall for Wang-sett</translation>
    </message>
    <message>
        <location line="+63"/>
        <source>Remove Wang Color</source>
        <translation>Fjern Wang-farge</translation>
    </message>
    <message>
        <location line="+90"/>
        <source>Set Wang Set Image</source>
        <translation>Valg bilde for Wang-sett</translation>
    </message>
    <message>
        <location filename="../src/tiled/moveterrain.cpp" line="+61"/>
        <source>Move Terrain Up</source>
        <translation>Flytt terreng oppover</translation>
    </message>
    <message>
        <location line="+6"/>
        <source>Move Terrain Down</source>
        <translation>Flytt terreng nedover</translation>
    </message>
    <message>
        <location filename="../src/tiled/renamewangset.cpp" line="+35"/>
        <source>Change Wang Set Name</source>
        <translation>Endre navn på Wang-sett</translation>
    </message>
    <message>
        <location filename="../src/tiled/replacetemplate.cpp" line="+35"/>
        <source>Replace Template</source>
        <translation>Erstatt mal</translation>
    </message>
    <message>
        <location filename="../src/tiled/shapefilltool.cpp" line="-20"/>
        <source>Shape Fill</source>
        <translation>Mønsterfyll</translation>
    </message>
    <message numerus="yes">
        <location filename="../src/tiled/mapdocument.cpp" line="-683"/>
        <source>Raise %n Layer(s)</source>
        <translation><numerusform>Hev %n lag</numerusform>
        <numerusform>Hev %n lag</numerusform>
        </translation></message>
    <message numerus="yes">
        <location line="+27"/>
        <source>Lower %n Layer(s)</source>
        <translation><numerusform>Senk %n lag</numerusform>
        <numerusform>Senk %n lag</numerusform>
        </translation></message>
</context>
<context>
    <name>Utils</name>
    <message>
        <location filename="../src/tiled/utils.cpp" line="+43"/>
        <source>Image files</source>
        <translation>Bildefiler</translation>
    </message>
    <message>
        <location line="+223"/>
        <source>Copy File Path</source>
        <translation type="unfinished">Kopier Filbane</translation>
    </message>
    <message>
        <location line="+6"/>
        <source>Open Containing Folder...</source>
        <translation type="unfinished">Åpne Innholdene Mappe...</translation>
    </message>
</context>
<context>
    <name>main</name>
    <message>
        <location filename="../src/tmxrasterizer/main.cpp" line="+52"/>
        <source>Renders a Tiled map (TMX format) to an image.</source>
        <translation type="unfinished">Tegner et Tiled-kart (TMX-format) til et bilde.</translation>
    </message>
    <message>
        <location line="+5"/>
        <source>The scale of the output image (default: 1).</source>
        <translation>Skala for utdatabilde (forvalg: 1).</translation>
    </message>
    <message>
        <location line="+1"/>
        <source>scale</source>
        <translation>skala</translation>
    </message>
    <message>
        <location line="+2"/>
        <source>The requested size in pixels at which a tile is rendered (overrides the --scale option).</source>
        <translation>Forespurt størrelse en flis tegnes (overstyrer --scale -valget).</translation>
    </message>
    <message>
        <location line="+1"/>
        <location line="+3"/>
        <source>size</source>
        <translation>størrelse</translation>
    </message>
    <message>
        <location line="-1"/>
        <source>The output image fits within a SIZE x SIZE square (overrides the --scale and --tilesize options).</source>
        <translation>Utdatabildet passer i en STØRRELSE x STØRRELSE firkant (overstyrer --scale og --tilesize -valgene).</translation>
    </message>
    <message>
        <location line="+3"/>
        <source>Antialias edges of primitives.</source>
        <translation type="unfinished">Kanutjevning av kanter tilhørende primitiver.</translation>
    </message>
    <message>
        <location line="+2"/>
        <source>Use nearest neighbour instead of smooth blending of pixels.</source>
        <translation>Bruk næreste nabo istedenfor myk pikselovergang.</translation>
    </message>
    <message>
        <location line="+2"/>
        <source>Ignore all layer visibility flags in the map file, and render all layers in the output (default is to omit invisible layers).</source>
        <translation>Ignorer alle lagsynlighetsflagg i kartfilen, og tegn alle lag i utdataen (forvalget er å se bort fra usynlige lag).</translation>
    </message>
    <message>
        <location line="+2"/>
        <source>Specifies a layer to omit from the output image. Can be repeated to hide multiple layers.</source>
        <translation>Angir et lag å se bort fra i utdatabildet. Kan bli gjentatt for å skjule flere lag.</translation>
    </message>
    <message>
        <location line="+1"/>
        <source>name</source>
        <translation>navn</translation>
    </message>
    <message>
        <location line="+2"/>
        <source>Map file to render.</source>
        <translation>Kartfil å tegne.</translation>
    </message>
    <message>
        <location line="+1"/>
        <source>Image file to output.</source>
        <translation>Bildefil å sende ut.</translation>
    </message>
    <message>
        <location line="+23"/>
        <source>Invalid size specified: &quot;%1&quot;</source>
        <translation>Ugyldig størrelse angitt: &quot;%1&quot;</translation>
    </message>
    <message>
        <location line="+9"/>
        <source>Invalid tile size specified: &quot;%1&quot;</source>
        <translation>Ugyldig filstørrelse angitt: &quot;%1&quot;</translation>
    </message>
    <message>
        <location line="+9"/>
        <source>Invalid scale specified: &quot;%1&quot;</source>
        <translation>Ugyldig skala angitt: &quot;%1&quot;</translation>
    </message>
    <message>
        <location filename="../src/tmxviewer/main.cpp" line="+57"/>
        <source>Displays a Tiled map (TMX format).</source>
        <translation>Viser et Tiled-kart (TMX-format).</translation>
    </message>
    <message>
        <location line="+3"/>
        <source>Map file to display.</source>
        <translation>Kartfil å vise.</translation>
    </message>
</context>
</TS><|MERGE_RESOLUTION|>--- conflicted
+++ resolved
@@ -496,13 +496,8 @@
     </message>
     <message>
         <location line="+14"/>
-<<<<<<< HEAD
         <source>JSON template files (*.json)</source>
-        <translation type="unfinished"></translation>
-=======
-        <source>Json template files (*.json)</source>
         <translation>JSON-malfiler (*.json)</translation>
->>>>>>> e5ba4c98
     </message>
 </context>
 <context>
@@ -5532,11 +5527,7 @@
     </message>
     <message>
         <location line="+152"/>
-<<<<<<< HEAD
         <source>Missing Wang tile transition</source>
-        <translation type="unfinished"></translation>
-=======
-        <source>Missing wang tile transition</source>
         <translation>Manglende Wang-flisovergang</translation>
     </message>
 </context>
@@ -5551,7 +5542,6 @@
         <location line="+2"/>
         <source>Corner Colors</source>
         <translation>Hjørnefarger</translation>
->>>>>>> e5ba4c98
     </message>
 </context>
 <context>
