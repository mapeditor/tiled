--- conflicted
+++ resolved
@@ -495,13 +495,8 @@
     </message>
     <message>
         <location line="+14"/>
-<<<<<<< HEAD
         <source>JSON template files (*.json)</source>
-        <translation type="unfinished"></translation>
-=======
-        <source>Json template files (*.json)</source>
-        <translation>Json файлы шаблонов (*.json)</translation>
->>>>>>> e5ba4c98
+        <translation>JSON файлы шаблонов (*.json)</translation>
     </message>
 </context>
 <context>
@@ -530,13 +525,8 @@
     </message>
     <message>
         <location line="+14"/>
-<<<<<<< HEAD
         <source>JSON tileset files (*.json)</source>
-        <translation>JSON tileset файлы (*.json)</translation>
-=======
-        <source>Json tileset files (*.json)</source>
-        <translation>Json файлы с наборами тайлов (*.json)</translation>
->>>>>>> e5ba4c98
+        <translation>JSON файлы с наборами тайлов (*.json)</translation>
     </message>
 </context>
 <context>
@@ -5570,11 +5560,7 @@
     </message>
     <message>
         <location line="+152"/>
-<<<<<<< HEAD
         <source>Missing Wang tile transition</source>
-        <translation type="unfinished"></translation>
-=======
-        <source>Missing wang tile transition</source>
         <translation>Отстутствует переход для плиток Вана</translation>
     </message>
 </context>
@@ -5589,7 +5575,6 @@
         <location line="+2"/>
         <source>Corner Colors</source>
         <translation>Цвета углов</translation>
->>>>>>> e5ba4c98
     </message>
 </context>
 <context>
