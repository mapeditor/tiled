<?xml version="1.0" encoding="utf-8"?>
<!DOCTYPE TS>
<TS version="2.1" language="fr">
<context>
    <name>AboutDialog</name>
    <message>
        <location filename="../src/tiled/aboutdialog.ui" line="+14"/>
        <source>About Tiled</source>
        <translation>A propos de Tiled</translation>
    </message>
    <message>
        <location line="+86"/>
        <source>Donate</source>
        <translation>Faire un don</translation>
    </message>
    <message>
        <location line="+7"/>
        <source>OK</source>
        <translation>OK</translation>
    </message>
    <message>
        <location filename="../src/tiled/aboutdialog.cpp" line="+48"/>
        <source>&lt;p align=&quot;center&quot;&gt;&lt;font size=&quot;+2&quot;&gt;&lt;b&gt;Tiled Map Editor&lt;/b&gt;&lt;/font&gt;&lt;br&gt;&lt;i&gt;Version %1&lt;/i&gt;&lt;/p&gt;
&lt;p align=&quot;center&quot;&gt;Copyright 2008-2018 Thorbj&amp;oslash;rn Lindeijer&lt;br&gt;(see the AUTHORS file for a full list of contributors)&lt;/p&gt;
&lt;p align=&quot;center&quot;&gt;You may modify and redistribute this program under the terms of the GPL (version 2 or later). A copy of the GPL is contained in the &apos;COPYING&apos; file distributed with Tiled.&lt;/p&gt;
&lt;p align=&quot;center&quot;&gt;&lt;a href=&quot;http://www.mapeditor.org/&quot;&gt;http://www.mapeditor.org/&lt;/a&gt;&lt;/p&gt;
</source>
        <translation>&lt;p align=&quot;center&quot;&gt;&lt;font size=&quot;+2&quot;&gt;&lt;b&gt;Editeur de cartes Tiled&lt;/b&gt;&lt;/font&gt;&lt;br&gt;&lt;i&gt;Version %1&lt;/i&gt;&lt;/p&gt;
&lt;p align=&quot;center&quot;&gt;Copyright 2008-2018 Thorbj&amp;oslash;rn Lindeijer&lt;br&gt;(Voir le fichier AUTHORS pour la liste complète des contributeurs)&lt;/p&gt;
&lt;p align=&quot;center&quot;&gt;Vous avez la possibilité de modifier ou redistribuer ce programme selon les termes de la GPL (version 2 ou supérieure). Une copie de la GPL est contenue dans le fichier &apos;COPYING&apos; distribué avec Tiled.&lt;/p&gt;
&lt;p align=&quot;center&quot;&gt;&lt;a href=&quot;http://www.mapeditor.org/&quot;&gt;http://www.mapeditor.org/&lt;/a&gt;&lt;/p&gt;
</translation>
    </message>
</context>
<context>
    <name>AddPropertyDialog</name>
    <message>
        <location filename="../src/tiled/addpropertydialog.ui" line="+14"/>
        <source>Add Property</source>
        <translation>Ajouter une propriété</translation>
    </message>
    <message>
        <location line="+12"/>
        <source>Property name</source>
        <translation>Nom de la Propriété</translation>
    </message>
</context>
<context>
    <name>Command line</name>
    <message>
        <location filename="../src/tiled/main.cpp" line="+359"/>
        <source>Export syntax is --export-map [format] &lt;source&gt; &lt;target&gt;</source>
        <translation>La syntaxe d&apos;exportation est --export-map [format] &lt;source&gt; &lt;cible&gt;</translation>
    </message>
    <message>
        <location line="-232"/>
        <source>Format not recognized (see --export-formats)</source>
        <translation>Format non reconnu (voir --export-formats)</translation>
    </message>
    <message>
        <location line="+11"/>
        <source>Non-unique file extension. Can&apos;t determine correct export format.</source>
        <translation>Extension du fichier non-univoque. Impossible de déterminer le format d&apos;export.</translation>
    </message>
    <message>
        <location line="+7"/>
        <source>No exporter found for target file.</source>
        <translation>Aucun exporteur n&apos;a été trouvé pour le type de fichier cible.</translation>
    </message>
    <message>
        <location line="+236"/>
        <source>Failed to load source map.</source>
        <translation>Impossible de charger la carte source.</translation>
    </message>
    <message>
        <location line="+12"/>
        <source>Failed to export map to target file.</source>
        <translation>Impossible d&apos;exporter la carte vers le fichier cible.</translation>
    </message>
    <message>
        <location line="+9"/>
        <source>Export syntax is --export-tileset [format] &lt;source&gt; &lt;target&gt;</source>
        <translation>La syntaxe d&apos;exportation est --export-tileset [format] &lt;source&gt; &lt;cible&gt;</translation>
    </message>
    <message>
        <location line="+22"/>
        <source>Failed to load source tileset.</source>
        <translation>Le chargement du jeu de tuiles a échoué.</translation>
    </message>
    <message>
        <location line="+11"/>
        <source>Failed to export tileset to target file.</source>
        <translation>L&apos;exportation du jeu de tuiles vers le fichier source a échoué.</translation>
    </message>
</context>
<context>
    <name>CommandDialog</name>
    <message>
        <location filename="../src/tiled/commanddialog.ui" line="+20"/>
        <source>Properties</source>
        <translation>Propriétés</translation>
    </message>
    <message>
        <location line="+42"/>
        <source>Executable:</source>
        <translation>Exécutable :</translation>
    </message>
    <message>
        <location line="+14"/>
        <location line="+74"/>
        <source>Browse...</source>
        <translation>Parcourir…</translation>
    </message>
    <message>
        <location line="-61"/>
        <source>Shortcut:</source>
        <translation>Raccourci :</translation>
    </message>
    <message>
        <location line="+17"/>
        <source>Clear</source>
        <translation>Vider</translation>
    </message>
    <message>
        <location line="+7"/>
        <source>&amp;Save map before executing</source>
        <translation>&amp;Sauvegarder la carte avant d&apos;exécuter</translation>
    </message>
    <message>
        <location line="+20"/>
        <source>Arguments:</source>
        <translation>Arguments :</translation>
    </message>
    <message>
        <location line="+7"/>
        <source>Working Directory:</source>
        <translation>Répertoire de Travail :</translation>
    </message>
    <message>
        <location line="+17"/>
        <source>Show output in Debug Console</source>
        <translation>Montrer la sortie dans la Console de Débogage</translation>
    </message>
    <message>
        <location line="+33"/>
        <source>Close</source>
        <translation>Fermer</translation>
    </message>
</context>
<context>
    <name>CommandLineHandler</name>
    <message>
        <location filename="../src/tiled/main.cpp" line="-267"/>
        <source>Display the version</source>
        <translation>Afficher la version</translation>
    </message>
    <message>
        <location line="+5"/>
        <source>Only check validity of arguments</source>
        <translation>Vérifier seulement la validité des arguments</translation>
    </message>
    <message>
        <location line="+5"/>
        <source>Disable hardware accelerated rendering</source>
        <translation>Désactiver l&apos;accélération matérielle pour le rendu</translation>
    </message>
    <message>
        <location line="+5"/>
        <source>Export the specified map file to target</source>
        <translation>Exporter le fichier de carte spécifié vers la cible</translation>
    </message>
    <message>
        <location line="+5"/>
        <source>Export the specified tileset file to target</source>
        <translation>Exporter le fichier de jeu de tuiles spécifié vers la cible</translation>
    </message>
    <message>
        <location line="+84"/>
        <source>Map export formats:</source>
        <translation>Formats d&apos;exportation de carte :</translation>
    </message>
    <message>
        <location line="+11"/>
        <source>Tileset export formats:</source>
        <translation>Formats d&apos;exportation de jeu de tuiles :</translation>
    </message>
    <message>
        <location line="-90"/>
        <source>Print a list of supported export formats</source>
        <translation>Afficher la liste des formats d&apos;exports supportés</translation>
    </message>
    <message>
        <location line="+5"/>
        <source>Export the map with tilesets embedded</source>
        <translation>Exporter la carte avec les jeux de tuiles intégrés</translation>
    </message>
    <message>
        <location line="+5"/>
        <source>Export the map or tileset with template instances detached</source>
        <translation>Exporter la carte ou le jeu de tuiles avec les instances de modèle détachées</translation>
    </message>
    <message>
        <location line="+5"/>
        <source>Export the map or tileset with types and properties resolved</source>
        <translation>Exporter la carte ou le jeu de tuiles avec les types et propriétés résolues</translation>
    </message>
    <message>
        <location line="+5"/>
        <source>Start a new instance, even if an instance is already running</source>
        <translation>Démarrer une nouvelle instance, même si une instance est déjà en cours</translation>
    </message>
</context>
<context>
    <name>CommandLineParser</name>
    <message>
        <location filename="../src/tiled/commandlineparser.cpp" line="+77"/>
        <source>Bad argument %1: lonely hyphen</source>
        <translation>Mauvais argument %1 : trait d&apos;union sans argument</translation>
    </message>
    <message>
        <location line="+14"/>
        <source>Unknown long argument %1: %2</source>
        <translation>Argument long inconnu %1 : %2</translation>
    </message>
    <message>
        <location line="+12"/>
        <source>Unknown short argument %1.%2: %3</source>
        <translation>Argument court inconnu %1.%2 : %3</translation>
    </message>
    <message>
        <location line="+17"/>
        <source>Usage:
  %1 [options] [files...]</source>
        <translation>Utilisation :
  %1 [options] [fichiers ...]</translation>
    </message>
    <message>
        <location line="+2"/>
        <source>Options:</source>
        <translation>Options :</translation>
    </message>
    <message>
        <location line="+2"/>
        <source>Display this help</source>
        <translation>Afficher cette aide</translation>
    </message>
</context>
<context>
    <name>ConverterDataModel</name>
    <message>
        <location filename="../src/automappingconverter/converterdatamodel.cpp" line="+75"/>
        <source>File</source>
        <translation>Fichier</translation>
    </message>
    <message>
        <location line="+3"/>
        <source>Version</source>
        <translation>Version</translation>
    </message>
</context>
<context>
    <name>ConverterWindow</name>
    <message>
        <location filename="../src/automappingconverter/converterwindow.cpp" line="+36"/>
        <source>Save all as %1</source>
        <translation>Tout sauvegarder sous %1</translation>
    </message>
    <message>
        <location line="+21"/>
        <source>All Files (*)</source>
        <translation>Tous les fichiers (*)</translation>
    </message>
    <message>
        <location line="+3"/>
        <source>Tiled map files (*.tmx)</source>
        <translation>Fichiers de cartes au format Tiled (*.tmx)</translation>
    </message>
    <message>
        <location line="+3"/>
        <source>Open Map</source>
        <translation>Ouvrir une carte</translation>
    </message>
</context>
<context>
    <name>Csv::CsvPlugin</name>
    <message>
        <location filename="../src/plugins/csv/csvplugin.cpp" line="+54"/>
        <source>Could not open file for writing.</source>
        <translation>La tentative d&apos;ouverture du fichier en écriture a échoué.</translation>
    </message>
    <message>
        <location line="+80"/>
        <source>CSV files (*.csv)</source>
        <translation>Fichiers CSV (*.csv)</translation>
    </message>
</context>
<context>
    <name>Defold::DefoldPlugin</name>
    <message>
        <location filename="../src/plugins/defold/defoldplugin.cpp" line="+83"/>
        <source>Defold files (*.tilemap)</source>
        <translation>Fichiers Defold (*.tilemap)</translation>
    </message>
    <message>
        <location line="+51"/>
        <source>Could not open file for writing.</source>
        <translation>Impossible d&apos;ouvrir le fichier en écriture.</translation>
    </message>
</context>
<context>
    <name>Droidcraft::DroidcraftPlugin</name>
    <message>
        <location filename="../src/plugins/droidcraft/droidcraftplugin.cpp" line="+56"/>
        <source>This is not a valid Droidcraft map file!</source>
        <translation>Ce fichier n&apos;est pas une carte Droidcraft valide !</translation>
    </message>
    <message>
        <location line="+44"/>
        <source>The map needs to have exactly one tile layer!</source>
        <translation>La carte doit avoir exactement un seul calque !</translation>
    </message>
    <message>
        <location line="+8"/>
        <source>The layer must have a size of 48 x 48 tiles!</source>
        <translation>Les tiles du calque doivent de la taille de de 48 par 48 !</translation>
    </message>
    <message>
        <location line="+22"/>
        <source>Could not open file for writing.</source>
        <translation>La tentative d&apos;écriture du fichier a échoué.</translation>
    </message>
    <message>
        <location line="+16"/>
        <source>Droidcraft map files (*.dat)</source>
        <translation>Cartes Droidcraft (*.dat)</translation>
    </message>
</context>
<context>
    <name>ExportAsImageDialog</name>
    <message>
        <location filename="../src/tiled/exportasimagedialog.ui" line="+14"/>
        <source>Export As Image</source>
        <translation>Exporter en tant qu&apos;image</translation>
    </message>
    <message>
        <location line="+6"/>
        <source>Location</source>
        <translation>Emplacement</translation>
    </message>
    <message>
        <location line="+6"/>
        <source>Name:</source>
        <translation>Nom :</translation>
    </message>
    <message>
        <location line="+13"/>
        <source>&amp;Browse...</source>
        <translation>&amp;Rechercher...</translation>
    </message>
    <message>
        <location line="+10"/>
        <source>Settings</source>
        <translation>Paramètres</translation>
    </message>
    <message>
        <location line="+6"/>
        <source>Only include &amp;visible layers</source>
        <translation>Inclure uniquement les calques &amp;visibles</translation>
    </message>
    <message>
        <location line="+10"/>
        <source>Use current &amp;zoom level</source>
        <translation>Utiliser le niveau de &amp;zoom courant</translation>
    </message>
    <message>
        <location line="+10"/>
        <source>&amp;Draw tile grid</source>
        <translation>&amp;Dessiner la grille</translation>
    </message>
    <message>
        <location line="+7"/>
        <source>&amp;Include background color</source>
        <translation>&amp;Inclure la couleur de fond</translation>
    </message>
</context>
<context>
    <name>Flare::FlarePlugin</name>
    <message>
        <location filename="../src/plugins/flare/flareplugin.cpp" line="+56"/>
        <source>Could not open file for reading.</source>
        <translation>La tentative de lecture du fichier a échoué.</translation>
    </message>
    <message>
        <location line="+94"/>
        <source>Error loading tileset %1, which expands to %2. Path not found!</source>
        <translation>Erreur lors du chargement du tileset %1 qui s&apos;étend sur %2. Le chemin n&apos;a pas été trouvé !</translation>
    </message>
    <message>
        <location line="+18"/>
        <source>No tilesets section found before layer section.</source>
        <translation>Pas de section &apos;tileset&apos;avant la section &apos;layer&apos;.</translation>
    </message>
    <message>
        <location line="+28"/>
        <source>Error mapping tile id %1.</source>
        <translation>Erreur lors du mapping de l&apos;index de tile %1.</translation>
    </message>
    <message>
        <location line="+70"/>
        <source>This seems to be no valid flare map. A Flare map consists of at least a header section, a tileset section and one tile layer.</source>
        <translation>Ceci semble ne pas être une carte valide pour Flare. A carte pour Flare contient au minimum une section &apos;header&apos;, &apos;tileset&apos; et un calque de tile.</translation>
    </message>
    <message>
        <location line="+16"/>
        <source>Flare map files (*.txt)</source>
        <translation>Fichiers de cartes Flare (*.txt)</translation>
    </message>
    <message>
        <location line="+18"/>
        <source>Could not open file for writing.</source>
        <translation>La tentative d&apos;écriture du fichier a échoué.</translation>
    </message>
</context>
<context>
    <name>Gmx::GmxPlugin</name>
    <message>
        <location filename="../src/plugins/gmx/gmxplugin.cpp" line="+107"/>
        <source>Could not open file for writing.</source>
        <translation>Ne peut ouvrir le fichier en écriture.</translation>
    </message>
    <message>
        <location line="+364"/>
        <source>GameMaker room files (*.room.gmx)</source>
        <translation>Fichiers GameMaker room (*.room.gmx)</translation>
    </message>
</context>
<context>
    <name>Json::JsonMapFormat</name>
    <message>
        <location filename="../src/plugins/json/jsonplugin.cpp" line="+56"/>
        <source>Could not open file for reading.</source>
        <translation>La tentative de lecture du fichier a échoué.</translation>
    </message>
    <message>
        <location line="+21"/>
        <source>Error parsing file.</source>
        <translation>Erreur lors du traitement du fichier.</translation>
    </message>
    <message>
        <location line="+18"/>
        <source>Could not open file for writing.</source>
        <translation>La tentative d&apos;ouverture du fichier en écriture a échoué.</translation>
    </message>
    <message>
        <location line="+38"/>
        <source>Error while writing file:
%1</source>
        <translation>Erreur lors de l&apos;écriture du fichier:
%1</translation>
    </message>
    <message>
        <location line="+15"/>
        <source>JSON map files (*.json)</source>
        <translation>Fichiers de cartes JSON (*.json)</translation>
    </message>
    <message>
        <location line="+2"/>
        <source>JavaScript map files (*.js)</source>
        <translation>Fichiers de cartes JavaScript (*.js)</translation>
    </message>
</context>
<context>
    <name>Json::JsonObjectTemplateFormat</name>
    <message>
        <location line="+178"/>
        <source>Could not open file for reading.</source>
        <translation>Le fichier n&apos;a pas pu être ouvert en écriture.</translation>
    </message>
    <message>
        <location line="+10"/>
        <source>Error parsing file.</source>
        <translation>Erreur lors du traitement du fichier.</translation>
    </message>
    <message>
        <location line="+37"/>
        <source>Could not open file for writing.</source>
        <translation>Le fichier n&apos;a pas pu être ouvert en écriture.</translation>
    </message>
    <message>
        <location line="+20"/>
        <source>Error while writing file:
%1</source>
        <translation>Erreur lors de l&apos;écriture du fichier :
%1</translation>
    </message>
    <message>
        <location line="+14"/>
        <source>JSON template files (*.json)</source>
        <translation>Fichier de Modèle JSON (*.json)</translation>
    </message>
</context>
<context>
    <name>Json::JsonTilesetFormat</name>
    <message>
        <location line="-193"/>
        <source>Could not open file for reading.</source>
        <translation>La tentative d&apos;ouverture du fichier en lecture a échoué.</translation>
    </message>
    <message>
        <location line="+10"/>
        <source>Error parsing file.</source>
        <translation>Erreur lors du traitement du fichier.</translation>
    </message>
    <message>
        <location line="+45"/>
        <source>Could not open file for writing.</source>
        <translation>La tentative d&apos;ouverture du fichier en écriture a échoué.</translation>
    </message>
    <message>
        <location line="+20"/>
        <source>Error while writing file:
%1</source>
        <translation>Erreur lors de l&apos;écriture du fichier:
%1</translation>
    </message>
    <message>
        <location line="+14"/>
        <source>JSON tileset files (*.json)</source>
        <translation>Fichiers de tileset JSON (*.json)</translation>
    </message>
</context>
<context>
    <name>Lua::LuaMapFormat</name>
    <message>
        <location filename="../src/plugins/lua/luaplugin.cpp" line="+103"/>
        <source>Could not open file for writing.</source>
        <translation>Le fichier n&apos;a pas pu être ouvert en écriture.</translation>
    </message>
    <message>
        <location line="+27"/>
        <source>Lua files (*.lua)</source>
        <translation>Fichiers Lua (*.lua)</translation>
    </message>
</context>
<context>
    <name>Lua::LuaTilesetFormat</name>
    <message>
        <location line="+18"/>
        <source>Could not open file for writing.</source>
        <translation>Le fichier n&apos;a pas pu être ouvert en écriture.</translation>
    </message>
    <message>
        <location line="+27"/>
        <source>Lua files (*.lua)</source>
        <translation>Fichiers Lua (*.lua)</translation>
    </message>
</context>
<context>
    <name>MainWindow</name>
    <message>
        <location filename="../src/tiled/mainwindow.ui" line="+49"/>
        <source>&amp;File</source>
        <translation>&amp;Fichier</translation>
    </message>
    <message>
        <location line="+4"/>
        <source>&amp;Recent Files</source>
        <translation>&amp;Ouverts récemment</translation>
    </message>
    <message>
        <location line="+41"/>
        <source>&amp;Edit</source>
        <translation>&amp;Edition</translation>
    </message>
    <message>
        <location line="+12"/>
        <source>&amp;Help</source>
        <translation>&amp;Aide</translation>
    </message>
    <message>
        <location line="+9"/>
        <source>&amp;Map</source>
        <translation>&amp;Cartes</translation>
    </message>
    <message>
        <location line="+4"/>
        <source>Unload World</source>
        <translation>Décharger le monde</translation>
    </message>
    <message>
        <location line="+18"/>
        <source>&amp;View</source>
        <translation>&amp;Vue</translation>
    </message>
    <message>
        <location line="+4"/>
        <source>Show Object &amp;Names</source>
        <translation>Afficher les &amp;Noms d&apos;objet</translation>
    </message>
    <message>
        <location line="+52"/>
        <source>&amp;Open...</source>
        <translation>&amp;Ouvrir...</translation>
    </message>
    <message>
        <location line="+9"/>
        <source>&amp;Save</source>
        <translation>&amp;Enregistrer</translation>
    </message>
    <message>
        <location line="+9"/>
        <source>&amp;Quit</source>
        <translation>&amp;Quitter</translation>
    </message>
    <message>
        <location line="+15"/>
        <source>&amp;Copy</source>
        <translation>&amp;Copier</translation>
    </message>
    <message>
        <location line="+12"/>
        <source>&amp;Paste</source>
        <translation>Co&amp;ller</translation>
    </message>
    <message>
        <location line="+9"/>
        <source>&amp;About Tiled</source>
        <translation>&amp;A propos de Tiled</translation>
    </message>
    <message>
        <location line="+8"/>
        <source>About Qt</source>
        <translation>A propos de Qt</translation>
    </message>
    <message>
        <location line="+12"/>
        <source>&amp;Resize Map...</source>
        <translation>&amp;Redimensionner la carte...</translation>
    </message>
    <message>
        <location line="+14"/>
        <source>AutoMap</source>
        <translation>AutoMap</translation>
    </message>
    <message>
        <location line="+3"/>
        <source>A</source>
        <translation>A</translation>
    </message>
    <message>
        <location line="+8"/>
        <source>Show &amp;Grid</source>
        <translation>Voir la &amp;grille</translation>
    </message>
    <message>
        <location line="+3"/>
        <source>Ctrl+G</source>
        <translation></translation>
    </message>
    <message>
        <location line="+9"/>
        <source>Save &amp;As...</source>
        <translation>Enregistrer &amp;sous...</translation>
    </message>
    <message>
        <location line="+3"/>
        <source>Ctrl+Alt+S</source>
        <translation>Ctrl+Alt+S</translation>
    </message>
    <message>
        <location line="+5"/>
        <source>New &amp;Tileset...</source>
        <translation>Nouveau &amp;Tileset...</translation>
    </message>
    <message>
        <location line="+9"/>
        <source>&amp;Close</source>
        <translation>&amp;Fermer</translation>
    </message>
    <message>
        <location line="+9"/>
        <source>Zoom In</source>
        <translation>Zoomer</translation>
    </message>
    <message>
        <location line="+9"/>
        <source>Zoom Out</source>
        <translation>Dézoomer</translation>
    </message>
    <message>
        <location line="+12"/>
        <source>Normal Size</source>
        <translation>Taille Normale</translation>
    </message>
    <message>
        <location line="+3"/>
        <source>Ctrl+0</source>
        <translation></translation>
    </message>
    <message>
        <location line="+142"/>
        <source>Become a Patron</source>
        <translation>Devenir un mécène</translation>
    </message>
    <message>
        <location line="+5"/>
        <source>Save All</source>
        <translation>Tout sauvegarder</translation>
    </message>
    <message>
        <location line="+127"/>
        <source>For Hovered Object</source>
        <translation>Pour les objets survolés</translation>
    </message>
    <message>
        <location line="+5"/>
        <source>Load World...</source>
        <translation>Charger le monde...</translation>
    </message>
    <message>
        <location line="+8"/>
        <source>Highlight Hovered Object</source>
        <translation>Objets survolés en surbrillance</translation>
    </message>
    <message>
        <location line="-124"/>
        <source>&amp;Never</source>
        <translation>&amp;Jamais</translation>
    </message>
    <message>
        <location line="+11"/>
        <source>For &amp;Selected Objects</source>
        <translation>Pour les objets &amp;Sélectionnés</translation>
    </message>
    <message>
        <location line="+8"/>
        <source>For &amp;All Objects</source>
        <translation>Pour &amp;Tous les objets</translation>
    </message>
    <message>
        <location line="+8"/>
        <source>AutoMap While Drawing</source>
        <translation>AutoMap pendant le dessin</translation>
    </message>
    <message>
        <location line="+5"/>
        <source>New Map...</source>
        <translation>Nouvelle carte…</translation>
    </message>
    <message>
        <location line="+8"/>
        <source>Paste &amp;in Place</source>
        <translation>Coller à cet &amp;Emplacement</translation>
    </message>
    <message>
        <location line="+3"/>
        <source>Ctrl+Shift+V</source>
        <translation></translation>
    </message>
    <message>
        <location line="+8"/>
        <source>Full Screen</source>
        <translation>Plein Ecran</translation>
    </message>
    <message>
        <location line="+3"/>
        <source>F11</source>
        <translation></translation>
    </message>
    <message>
        <location line="-200"/>
        <source>Cu&amp;t</source>
        <translation>&amp;Couper</translation>
    </message>
    <message>
        <location line="+5"/>
        <source>&amp;Offset Map...</source>
        <translation>&amp;Gérer le décalage de la carte...</translation>
    </message>
    <message>
        <location line="+3"/>
        <source>Offsets everything in a layer</source>
        <translation>Décalage du calque</translation>
    </message>
    <message>
        <location line="+5"/>
        <source>Pre&amp;ferences...</source>
        <translation>&amp;Préférences...</translation>
    </message>
    <message>
        <location line="+12"/>
        <source>Clear Recent Files</source>
        <translation>Effacer les fichiers récemment ouverts</translation>
    </message>
    <message>
        <location line="+87"/>
        <source>Ctrl+R</source>
        <translation></translation>
    </message>
    <message>
        <location line="+5"/>
        <source>&amp;Export</source>
        <translation>&amp;Export</translation>
    </message>
    <message>
        <location line="+3"/>
        <source>Ctrl+E</source>
        <translation></translation>
    </message>
    <message>
        <location line="-82"/>
        <source>&amp;Add External Tileset...</source>
        <translation>&amp;Ajouter un Tileset externe...</translation>
    </message>
    <message>
        <location line="-346"/>
        <source>&amp;New</source>
        <translation>&amp;Nouveau</translation>
    </message>
    <message>
        <location line="+7"/>
        <source>Commands</source>
        <translation>Commandes</translation>
    </message>
    <message>
        <location line="+81"/>
        <source>Snapping</source>
        <translation>Suivi de grille</translation>
    </message>
    <message>
        <location line="+25"/>
        <source>Tileset</source>
        <translation>Tileset</translation>
    </message>
    <message>
        <location line="+100"/>
        <source>Map &amp;Properties...</source>
        <translation>&amp;Propriétés de la carte ...</translation>
    </message>
    <message>
        <location line="+83"/>
        <source>Export As &amp;Image...</source>
        <translation>Exporter en tant qu&apos;&amp;Image...</translation>
    </message>
    <message>
        <location line="+42"/>
        <source>E&amp;xport As...</source>
        <translation>E&amp;xporter en tant que...</translation>
    </message>
    <message>
        <location line="+3"/>
        <source>Ctrl+Shift+E</source>
        <translation></translation>
    </message>
    <message>
        <location line="+13"/>
        <source>&amp;Snap to Grid</source>
        <translation>&amp;Suivre la grille</translation>
    </message>
    <message>
        <location line="+5"/>
        <source>C&amp;lose All</source>
        <translation>&amp;Tout fermer</translation>
    </message>
    <message>
        <location line="+3"/>
        <source>Ctrl+Shift+W</source>
        <translation></translation>
    </message>
    <message>
        <location line="+12"/>
        <source>&amp;Delete</source>
        <translation>E&amp;ffacer</translation>
    </message>
    <message>
        <location line="+3"/>
        <source>Delete</source>
        <translation>Effacer</translation>
    </message>
    <message>
        <location line="+8"/>
        <source>&amp;Highlight Current Layer</source>
        <translation>&amp;Surligner le calque courant</translation>
    </message>
    <message>
        <location line="+3"/>
        <source>H</source>
        <translation>H</translation>
    </message>
    <message>
        <location line="+8"/>
        <source>Show Tile Object &amp;Outlines</source>
        <translation>Montrer les c&amp;ontours des objets</translation>
    </message>
    <message>
        <location line="+8"/>
        <source>Snap to &amp;Fine Grid</source>
        <translation>Suivre la grille &amp;Fine</translation>
    </message>
    <message>
        <location line="+8"/>
        <source>Show Tile Animations</source>
        <translation>Montrer l&apos;animation des tiles</translation>
    </message>
    <message>
        <location line="+5"/>
        <source>Reload</source>
        <translation>Recharger</translation>
    </message>
    <message>
        <location line="+24"/>
        <source>Ctrl+Shift+S</source>
        <translation>Ctrl+Maj+S</translation>
    </message>
    <message>
        <location line="+5"/>
        <source>User Manual</source>
        <translation>Manuel utilisateur</translation>
    </message>
    <message>
        <location line="+70"/>
        <source>Snap to &amp;Pixels</source>
        <translation>Suivre les &amp;Pixels</translation>
    </message>
    <message>
        <location line="+9"/>
        <source>Tileset &amp;Properties...</source>
        <translation>&amp;Propriétés du Tileset…</translation>
    </message>
    <message>
        <location line="+11"/>
        <source>No Snapping</source>
        <translation>Pas de suivi</translation>
    </message>
    <message>
        <location line="+10"/>
        <source>Edit Commands...</source>
        <translation>Editer les commandes…</translation>
    </message>
    <message>
        <location line="+8"/>
        <source>Clear View</source>
        <translation>Dégager la vue</translation>
    </message>
    <message>
        <location line="+3"/>
        <source>Tab</source>
        <translation>Tab</translation>
    </message>
    <message>
        <location filename="../src/automappingconverter/converterwindow.ui" line="+14"/>
        <source>Tiled Automapping Rule Files Converter</source>
        <translation>Convertisseur de règles d&apos;automapping de Tiled</translation>
    </message>
    <message>
        <location line="+25"/>
        <source>Add new Automapping rules</source>
        <translation>Ajouter de nouvelles règles d&apos;automapping</translation>
    </message>
    <message>
        <location filename="../src/tiled/propertybrowser.cpp" line="+757"/>
        <source>All Files (*)</source>
        <translation>Tous les fichiers (*)</translation>
    </message>
</context>
<context>
    <name>MapDocument</name>
    <message>
        <location filename="../src/tiled/adjusttileindexes.cpp" line="+188"/>
        <source>Tile</source>
        <translation>Tuile</translation>
    </message>
</context>
<context>
    <name>MapReader</name>
    <message>
        <location filename="../src/libtiled/mapreader.cpp" line="+164"/>
        <source>Not a map file.</source>
        <translation>Le fichier ne possède pas un format valide.</translation>
    </message>
    <message>
        <location line="+19"/>
        <source>Not a tileset file.</source>
        <translation>Le fichier ne correspond pas à un tileset valide.</translation>
    </message>
    <message>
        <location line="+17"/>
        <source>Not a template file.</source>
        <translation>Le fichier ne correspond pas à un fichier de modèle valide.</translation>
    </message>
    <message>
        <location line="+10"/>
        <source>%3

Line %1, column %2</source>
        <translation>%3

Ligne %1, colonne %2</translation>
    </message>
    <message>
        <location line="+10"/>
        <source>File not found: %1</source>
        <translation>Fichier introuvable : %1</translation>
    </message>
    <message>
        <location line="+3"/>
        <source>Unable to read file: %1</source>
        <translation>Impossible de lire le fichier : %1</translation>
    </message>
    <message>
        <location line="+33"/>
        <location filename="../src/libtiled/varianttomapconverter.cpp" line="+62"/>
        <source>Unsupported map orientation: &quot;%1&quot;</source>
        <translation>Orientation de carte non supportée : &quot;%1&quot;</translation>
    </message>
    <message>
        <location line="+100"/>
        <location line="+26"/>
        <location filename="../src/libtiled/varianttomapconverter.cpp" line="+161"/>
        <source>Invalid tileset parameters for tileset &apos;%1&apos;</source>
        <translation>Paramètres invalides pour le Tileset &apos;%1&apos;</translation>
    </message>
    <message>
        <location line="+45"/>
        <source>Invalid tile ID: %1</source>
        <translation>ID de tile invalide : %1</translation>
    </message>
    <message>
        <location line="+402"/>
        <source>Too many &lt;tile&gt; elements</source>
        <translation>Trop d&apos;éléments de &lt;tile&gt; à charger</translation>
    </message>
    <message>
        <location line="+48"/>
        <location line="+50"/>
        <location filename="../src/libtiled/varianttomapconverter.cpp" line="+638"/>
        <source>Invalid tile: %1</source>
        <translation>Tile invalide : %1</translation>
    </message>
    <message>
        <location line="+27"/>
        <location filename="../src/libtiled/varianttomapconverter.cpp" line="-276"/>
        <source>Invalid draw order: %1</source>
        <translation>Ordre d&apos;affichage invalide : %1</translation>
    </message>
    <message>
        <location line="+183"/>
        <source>Invalid points data for polygon</source>
        <translation>Point(s) invalide(s) pour un polygone</translation>
    </message>
    <message>
        <location line="-349"/>
        <location filename="../src/libtiled/varianttomapconverter.cpp" line="-46"/>
        <source>Unknown encoding: %1</source>
        <translation>Encodage inconnu : %1</translation>
    </message>
    <message>
        <location line="-327"/>
        <source>Error reading embedded image for tile %1</source>
        <translation>Erreur lors de la lecture de l&apos;image embarquée pour le tile %1</translation>
    </message>
    <message>
        <location line="+322"/>
        <location filename="../src/libtiled/varianttomapconverter.cpp" line="-4"/>
        <source>Compression method &apos;%1&apos; not supported</source>
        <translation>Méthode de compression non supportée : &apos;%1&apos;</translation>
    </message>
    <message>
        <location line="+88"/>
        <location line="+23"/>
        <location filename="../src/libtiled/varianttomapconverter.cpp" line="+280"/>
        <location line="+40"/>
        <source>Corrupt layer data for layer &apos;%1&apos;</source>
        <translation>Données du calque &apos;%1&apos; corrompues</translation>
    </message>
    <message>
        <location line="+14"/>
        <location filename="../src/libtiled/varianttomapconverter.cpp" line="-29"/>
        <source>Unable to parse tile at (%1,%2) on layer &apos;%3&apos;</source>
        <translation>Impossible de lire le Tile en position (%1,%2) sur le calque &apos;%3&apos;</translation>
    </message>
    <message>
        <location line="-34"/>
        <location line="+51"/>
        <location filename="../src/libtiled/varianttomapconverter.cpp" line="+32"/>
        <source>Tile used but no tilesets specified</source>
        <translation>Un Tile sans Tileset correspondant est utilisé</translation>
    </message>
    <message>
        <location filename="../src/libtiled/mapwriter.cpp" line="+124"/>
        <source>Could not open file for writing.</source>
        <translation>La tentative d&apos;écriture du fichier a échoué.</translation>
    </message>
    <message>
        <location filename="../src/libtiled/varianttomapconverter.cpp" line="-517"/>
        <location line="+27"/>
        <source>Invalid (negative) tile id: %1</source>
        <translation>Tile id invalide (valeur négative) : %1</translation>
    </message>
</context>
<context>
    <name>NewMapDialog</name>
    <message>
        <location filename="../src/tiled/newmapdialog.ui" line="+14"/>
        <source>New Map</source>
        <translation>Nouvelle carte</translation>
    </message>
    <message>
        <location line="+64"/>
        <source>Map size</source>
        <translation>Taille de la carte</translation>
    </message>
    <message>
        <location line="+34"/>
        <location line="+77"/>
        <source>Width:</source>
        <translation>Largeur :</translation>
    </message>
    <message>
        <location line="-93"/>
        <location line="+26"/>
        <source> tiles</source>
        <extracomment>Remember starting with a space.</extracomment>
        <translation> Tiles</translation>
    </message>
    <message>
        <location line="-38"/>
        <source>Fixed</source>
        <translation>Fixe</translation>
    </message>
    <message>
        <location line="+54"/>
        <location line="+77"/>
        <source>Height:</source>
        <translation>Hauteur :</translation>
    </message>
    <message>
        <location line="-42"/>
        <source>Infinite</source>
        <translation>Infini</translation>
    </message>
    <message>
        <location line="+10"/>
        <source>Tile size</source>
        <translation>Taille des éléments (Tiles)</translation>
    </message>
    <message>
        <location line="+16"/>
        <location line="+26"/>
        <source> px</source>
        <extracomment>Remember starting with a space.</extracomment>
        <translation> pix</translation>
    </message>
    <message>
        <location line="-202"/>
        <source>Map</source>
        <translation>Carte</translation>
    </message>
    <message>
        <location line="+6"/>
        <source>Orientation:</source>
        <translation>Orientation :</translation>
    </message>
    <message>
        <location line="+20"/>
        <source>Tile layer format:</source>
        <translation>Format de calque de Tile :</translation>
    </message>
    <message>
        <location line="+13"/>
        <source>Tile render order:</source>
        <translation>Ordre d&apos;affichage des tiles :</translation>
    </message>
</context>
<context>
    <name>NewTilesetDialog</name>
    <message>
        <location filename="../src/tiled/newtilesetdialog.ui" line="+14"/>
        <location filename="../src/tiled/newtilesetdialog.cpp" line="+269"/>
        <source>New Tileset</source>
        <translation>Nouveau Tileset</translation>
    </message>
    <message>
        <location line="+15"/>
        <source>Tileset</source>
        <translation>Tileset</translation>
    </message>
    <message>
        <location line="+40"/>
        <source>Based on Tileset Image</source>
        <translation>Basé sur l&apos;image du Tileset</translation>
    </message>
    <message>
        <location line="+5"/>
        <source>Collection of Images</source>
        <translation>Collection des images</translation>
    </message>
    <message>
        <location line="-19"/>
        <source>Type:</source>
        <translation>Type :</translation>
    </message>
    <message>
        <location line="-20"/>
        <source>&amp;Name:</source>
        <translation>&amp;Nom :</translation>
    </message>
    <message>
        <location line="+60"/>
        <source>Embed in map</source>
        <translation>Embarquer dans la carte</translation>
    </message>
    <message>
        <location line="+25"/>
        <source>&amp;Browse...</source>
        <translation>&amp;Rechercher...</translation>
    </message>
    <message>
        <location line="+20"/>
        <source>Use transparent color:</source>
        <translation>Utiliser la couleur transparente :</translation>
    </message>
    <message>
        <location line="+129"/>
        <source>Tile width:</source>
        <translation>Largeur :</translation>
    </message>
    <message>
        <location line="+38"/>
        <source>Pick color from image</source>
        <translation>Obtenir la couleur de l&apos;image</translation>
    </message>
    <message>
        <location line="-138"/>
        <location line="+42"/>
        <location line="+26"/>
        <location line="+16"/>
        <source> px</source>
        <extracomment>Remember starting with a space.</extracomment>
        <translation> pix</translation>
    </message>
    <message>
        <location line="-142"/>
        <source>Image</source>
        <translation>Image</translation>
    </message>
    <message>
        <location line="+22"/>
        <source>Source:</source>
        <translation>Source :</translation>
    </message>
    <message>
        <location line="+94"/>
        <source>The space at the edges of the tileset.</source>
        <translation>Les espaces aux bords du Tileset.</translation>
    </message>
    <message>
        <location line="+3"/>
        <source>Margin:</source>
        <translation>Marge :</translation>
    </message>
    <message>
        <location line="-45"/>
        <source>Tile height:</source>
        <translation>Hauteur :</translation>
    </message>
    <message>
        <location line="+91"/>
        <source>The space between the tiles.</source>
        <translation>L&apos;espacement entre les Tiles.</translation>
    </message>
    <message>
        <location line="+3"/>
        <source>Spacing:</source>
        <translation>Espacement :</translation>
    </message>
    <message>
        <location filename="../src/tiled/newtilesetdialog.cpp" line="-2"/>
        <source>Edit Tileset</source>
        <translation>Editer le Tileset</translation>
    </message>
</context>
<context>
    <name>NoTilesetWidget</name>
    <message>
        <location filename="../src/tiled/tilesetdock.cpp" line="+85"/>
        <source>New Tileset...</source>
        <translation>Nouveau Tileset...</translation>
    </message>
</context>
<context>
    <name>ObjectTypes</name>
    <message>
        <location filename="../src/libtiled/objecttypes.cpp" line="+251"/>
        <source>Could not open file for writing.</source>
        <translation>La tentative d&apos;écriture du fichier a échoué.</translation>
    </message>
    <message>
        <location line="+33"/>
        <source>Could not open file.</source>
        <translation>La tentative d&apos;ouverture du fichier a échoué.</translation>
    </message>
    <message>
        <location line="-89"/>
        <source>File doesn&apos;t contain object types.</source>
        <translation>Le fichier ne contient pas de types d&apos;objet.</translation>
    </message>
    <message>
        <location line="+27"/>
        <source>%3

Line %1, column %2</source>
        <translation>%3

Ligne %1, colonne %2</translation>
    </message>
</context>
<context>
    <name>ObjectTypesEditor</name>
    <message>
        <location filename="../src/tiled/objecttypeseditor.ui" line="+14"/>
        <source>Object Types Editor</source>
        <translation>Editeur de Types d&apos;Objet</translation>
    </message>
    <message>
        <location line="+67"/>
        <source>File</source>
        <translation>Fichier</translation>
    </message>
    <message>
        <location line="+12"/>
        <source>Export Object Types...</source>
        <translation>Exporter des Types d&apos;Objet ...</translation>
    </message>
    <message>
        <location line="+5"/>
        <source>Import Object Types...</source>
        <translation>Importer des Types d&apos;Objet ...</translation>
    </message>
    <message>
        <location line="+5"/>
        <source>Choose Object Types File...</source>
        <translation>Sélectionner le Fichier de Types d&apos;Objet ...</translation>
    </message>
</context>
<context>
    <name>OffsetMapDialog</name>
    <message>
        <location filename="../src/tiled/offsetmapdialog.ui" line="+17"/>
        <source>Offset Map</source>
        <translation>Décalage de la carte</translation>
    </message>
    <message>
        <location line="+12"/>
        <source>Offset Contents of Map</source>
        <translation>Décalage du contenu de la carte</translation>
    </message>
    <message>
        <location line="+6"/>
        <source>X:</source>
        <translation>X :</translation>
    </message>
    <message>
        <location line="+10"/>
        <location line="+46"/>
        <source> tiles</source>
        <translation> Tiles</translation>
    </message>
    <message>
        <location line="-30"/>
        <location line="+46"/>
        <source>Wrap</source>
        <translation>Résorber</translation>
    </message>
    <message>
        <location line="-39"/>
        <source>Y:</source>
        <translation>Y :</translation>
    </message>
    <message>
        <location line="+46"/>
        <source>Layers:</source>
        <translation>Calques :</translation>
    </message>
    <message>
        <location line="+8"/>
        <source>All Visible Layers</source>
        <translation>Tous les calques visibles</translation>
    </message>
    <message>
        <location line="+5"/>
        <source>All Layers</source>
        <translation>Tous les calques</translation>
    </message>
    <message>
        <location line="+5"/>
        <source>Selected Layers</source>
        <translation>Calques sélectionnés</translation>
    </message>
    <message>
        <location line="+8"/>
        <source>Bounds:</source>
        <translation>Bords :</translation>
    </message>
    <message>
        <location line="+8"/>
        <source>Whole Map</source>
        <translation>Carte complète</translation>
    </message>
    <message>
        <location line="+5"/>
        <source>Current Selection</source>
        <translation>Sélection actuelle</translation>
    </message>
</context>
<context>
    <name>PatreonDialog</name>
    <message>
        <location filename="../src/tiled/patreondialog.ui" line="+14"/>
        <source>Become a Patron</source>
        <translation>Devenir un mécène</translation>
    </message>
    <message>
        <location line="+9"/>
        <source>Thanks for using Tiled! Please consider supporting further development with a small monthly donation.</source>
        <translation>Merci d&apos;utiliser Tiled ! Contribuez au développement de Tiled avec une petite donation mensuelle.</translation>
    </message>
    <message>
        <location line="+25"/>
        <source>Visit https://www.patreon.com/bjorn</source>
        <translation>Visitez  https://www.patreon.com/bjorn</translation>
    </message>
    <message>
        <location line="+7"/>
        <source>I&apos;m already a supporter!</source>
        <translation>Je suis déjà un mécène !</translation>
    </message>
    <message>
        <location line="+7"/>
        <source>Maybe later</source>
        <translation>Peut-être plus tard</translation>
    </message>
</context>
<context>
    <name>PreferencesDialog</name>
    <message>
        <location filename="../src/tiled/preferencesdialog.ui" line="+14"/>
        <source>Preferences</source>
        <translation>Préférences</translation>
    </message>
    <message>
        <location line="+13"/>
        <source>General</source>
        <translation>Général</translation>
    </message>
    <message>
        <location line="+6"/>
        <source>Saving and Loading</source>
        <translation>Sauvegarder et charger</translation>
    </message>
    <message>
        <location filename="../src/tiled/propertybrowser.cpp" line="+1105"/>
        <source>XML</source>
        <translation>XML</translation>
    </message>
    <message>
        <location filename="../src/tiled/newmapdialog.cpp" line="+92"/>
        <location filename="../src/tiled/propertybrowser.cpp" line="+1"/>
        <source>Base64 (uncompressed)</source>
        <translation>Base64 (non compressé)</translation>
    </message>
    <message>
        <location filename="../src/tiled/propertybrowser.cpp" line="+1"/>
        <source>Base64 (gzip compressed)</source>
        <translation>Base64 (compressé par gzip)</translation>
    </message>
    <message>
        <location filename="../src/tiled/newmapdialog.cpp" line="+1"/>
        <location filename="../src/tiled/propertybrowser.cpp" line="+1"/>
        <source>Base64 (zlib compressed)</source>
        <translation>Base64 (compressé par zlib)</translation>
    </message>
    <message>
        <location line="-2"/>
        <location filename="../src/tiled/propertybrowser.cpp" line="+1"/>
        <source>CSV</source>
        <translation>CSV</translation>
    </message>
    <message>
        <location line="+4"/>
        <location filename="../src/tiled/propertybrowser.cpp" line="+2"/>
        <source>Right Down</source>
        <translation>En bas à droite</translation>
    </message>
    <message>
        <location line="+1"/>
        <location filename="../src/tiled/propertybrowser.cpp" line="+1"/>
        <source>Right Up</source>
        <translation>En haut à droite</translation>
    </message>
    <message>
        <location line="+1"/>
        <location filename="../src/tiled/propertybrowser.cpp" line="+1"/>
        <source>Left Down</source>
        <translation>En bas à gauche</translation>
    </message>
    <message>
        <location line="+1"/>
        <location filename="../src/tiled/propertybrowser.cpp" line="+1"/>
        <source>Left Up</source>
        <translation>En haut à gauche</translation>
    </message>
    <message>
        <location filename="../src/tiled/preferencesdialog.ui" line="+23"/>
        <source>&amp;Reload tileset images when they change</source>
        <translation>&amp;Recharger les image de Tilesets lorsqu&apos;elles sont modifiées</translation>
    </message>
    <message>
        <location line="-17"/>
        <source>Not enabled by default since a reference to an external DTD is known to cause problems with some XML parsers.</source>
        <translation>Désactivé par défaut car les références DTD externes peuvent poser des problèmes avec certains interpréteurs XML.</translation>
    </message>
    <message>
        <location line="+3"/>
        <source>Include &amp;DTD reference in saved maps</source>
        <translation>&amp;Inclure la référence DTD dans le fichier</translation>
    </message>
    <message>
        <location line="+78"/>
        <location line="+6"/>
        <source>Interface</source>
        <translation>Interface</translation>
    </message>
    <message>
        <location line="+39"/>
        <source>&amp;Language:</source>
        <translation>&amp;Langue :</translation>
    </message>
    <message>
        <location line="-17"/>
        <source>Hardware &amp;accelerated drawing (OpenGL)</source>
        <translation>Utilisation de l&apos;&amp;accélération matérielle (OpenGL)</translation>
    </message>
    <message>
        <location line="-99"/>
        <source>Open last files on startup</source>
        <translation>Réouvrir les derniers fichiers non fermés au démarrage</translation>
    </message>
    <message>
        <location line="+14"/>
        <source>Turn this off if you&apos;re having trouble saving your files.</source>
        <translation>Décochez si vous avez des problèmes à l&apos;enregistrement de vos fichiers.</translation>
    </message>
    <message>
        <location line="+3"/>
        <source>Use safe writing of files</source>
        <translation>Utiliser l&apos;écriture sécurisée des fichiers</translation>
    </message>
    <message>
        <location line="+10"/>
        <source>Export Options</source>
        <translation>Exporter les options</translation>
    </message>
    <message>
        <location line="+6"/>
        <source>Resolve object types and properties</source>
        <translation>Résoudre les types et propriétés d&apos;objet</translation>
    </message>
    <message>
        <location line="+7"/>
        <source>Detach templates</source>
        <translation>Détacher les modèles</translation>
    </message>
    <message>
        <location line="+7"/>
        <source>Embed tilesets</source>
        <translation>Intégrer les jeux de tuiles</translation>
    </message>
    <message>
        <location line="+59"/>
        <source>Grid color:</source>
        <translation>Couleur de la grille :</translation>
    </message>
    <message>
        <location line="+46"/>
        <source>Fine grid divisions:</source>
        <translation>Division de la grille fine :</translation>
    </message>
    <message>
        <location line="-16"/>
        <source> pixels</source>
        <translation> pixel(s)</translation>
    </message>
    <message>
        <location line="-10"/>
        <source>Object line width:</source>
        <translation>Largeur de lignes pour les objets :</translation>
    </message>
    <message>
        <location line="+49"/>
        <source>Mouse wheel &amp;zooms by default</source>
        <translation>La molette de la souris &amp;zoome par défaut</translation>
    </message>
    <message>
        <location line="+10"/>
        <source>Theme</source>
        <translation>Thème</translation>
    </message>
    <message>
        <location filename="../src/tiled/preferencesdialog.cpp" line="+64"/>
        <location line="+149"/>
        <source>Native</source>
        <translation>Natif</translation>
    </message>
    <message>
        <location line="-148"/>
        <location line="+149"/>
        <source>Tiled Fusion</source>
        <translation>Fusion de Tuile</translation>
    </message>
    <message>
        <location filename="../src/tiled/preferencesdialog.ui" line="+22"/>
        <source>Selection color:</source>
        <translation>Couleur de sélection :</translation>
    </message>
    <message>
        <location line="+10"/>
        <source>Style:</source>
        <translation>Style :</translation>
    </message>
    <message>
        <location line="+26"/>
        <source>Base color:</source>
        <translation>Couleur de fond :</translation>
    </message>
    <message>
        <location line="+27"/>
        <location line="+6"/>
        <source>Updates</source>
        <translation>Mises à jour</translation>
    </message>
    <message>
        <location line="+9"/>
        <source>Check Now</source>
        <translation>Vérifier Maintenant</translation>
    </message>
    <message>
        <location line="+10"/>
        <source>Automatically check for updates</source>
        <translation>Vérifier les mises à jour automatiquement</translation>
    </message>
    <message>
        <location line="+47"/>
        <source>Plugins</source>
        <translation>Plugins</translation>
    </message>
    <message>
        <location line="+6"/>
        <source>Enabled Plugins</source>
        <translation>Activer les Plugins</translation>
    </message>
</context>
<context>
    <name>Python::PythonMapFormat</name>
    <message>
        <location filename="../src/plugins/python/pythonplugin.cpp" line="+282"/>
        <source>-- Using script %1 to read %2</source>
        <translation>-- Utilisation du script %1 afin de lire %2</translation>
    </message>
    <message>
        <location line="+28"/>
        <source>-- Using script %1 to write %2</source>
        <translation>-- Utilisation du script %1 afin d&apos;écrire %2</translation>
    </message>
    <message>
        <location line="+12"/>
        <source>Uncaught exception in script. Please check console.</source>
        <translation>Exception non gérée dans le script. Veuillez vérifier sur la console.</translation>
    </message>
    <message>
        <location line="+5"/>
        <source>Script returned false. Please check console.</source>
        <translation>Le script a retourné une valeur négative. Veuillez vérifier sur la console.</translation>
    </message>
</context>
<context>
    <name>Python::PythonPlugin</name>
    <message>
        <location line="-175"/>
        <source>Reloading Python scripts</source>
        <translation>Rechargement des scripts Python</translation>
    </message>
</context>
<context>
    <name>QObject</name>
    <message>
        <location filename="../src/automappingconverter/convertercontrol.h" line="+32"/>
        <source>v0.8 and before</source>
        <translation>v0.8 et précédentes</translation>
    </message>
    <message>
        <location line="+1"/>
        <source>v0.9 and later</source>
        <translation>v0.9 et suivantes</translation>
    </message>
    <message>
        <location line="+1"/>
        <source>unknown</source>
        <translation>inconnue</translation>
    </message>
    <message>
        <location line="+1"/>
        <source>not a map</source>
        <translation>pas une carte</translation>
    </message>
</context>
<context>
    <name>QtBoolEdit</name>
    <message>
        <location filename="../src/qtpropertybrowser/src/qtpropertybrowserutils.cpp" line="+243"/>
        <location line="+10"/>
        <location line="+25"/>
        <source>True</source>
        <translation>Vrai</translation>
    </message>
    <message>
        <location line="-25"/>
        <location line="+25"/>
        <source>False</source>
        <translation>Faux</translation>
    </message>
</context>
<context>
    <name>QtBoolPropertyManager</name>
    <message>
        <location filename="../src/qtpropertybrowser/src/qtpropertymanager.cpp" line="+1703"/>
        <source>True</source>
        <translation>Vrai</translation>
    </message>
    <message>
        <location line="+1"/>
        <source>False</source>
        <translation>Faux</translation>
    </message>
</context>
<context>
    <name>QtCharEdit</name>
    <message>
        <location filename="../src/qtpropertybrowser/src/qteditorfactory.cpp" line="+1712"/>
        <source>Clear Char</source>
        <translation>Effacer Caractère</translation>
    </message>
</context>
<context>
    <name>QtColorEditWidget</name>
    <message>
        <location line="+614"/>
        <source>...</source>
        <translation>...</translation>
    </message>
</context>
<context>
    <name>QtColorPropertyManager</name>
    <message>
        <location filename="../src/qtpropertybrowser/src/qtpropertymanager.cpp" line="+4736"/>
        <source>Red</source>
        <translation>Rouge</translation>
    </message>
    <message>
        <location line="+8"/>
        <source>Green</source>
        <translation>Vert</translation>
    </message>
    <message>
        <location line="+8"/>
        <source>Blue</source>
        <translation>Bleu</translation>
    </message>
    <message>
        <location line="+8"/>
        <source>Alpha</source>
        <translation>Alpha</translation>
    </message>
</context>
<context>
    <name>QtCursorDatabase</name>
    <message>
        <location filename="../src/qtpropertybrowser/src/qtpropertybrowserutils.cpp" line="-220"/>
        <source>Arrow</source>
        <translation>Flèche</translation>
    </message>
    <message>
        <location line="+2"/>
        <source>Up Arrow</source>
        <translation>Flèche montante</translation>
    </message>
    <message>
        <location line="+2"/>
        <source>Cross</source>
        <translation>Croix</translation>
    </message>
    <message>
        <location line="+2"/>
        <source>Wait</source>
        <translation>Attendre</translation>
    </message>
    <message>
        <location line="+2"/>
        <source>IBeam</source>
        <translation>Trait d&apos;édition</translation>
    </message>
    <message>
        <location line="+2"/>
        <source>Size Vertical</source>
        <translation>Redimensionner Vertical</translation>
    </message>
    <message>
        <location line="+2"/>
        <source>Size Horizontal</source>
        <translation>Redimensionner Horizontal</translation>
    </message>
    <message>
        <location line="+2"/>
        <source>Size Backslash</source>
        <translation>Redimensionner Backslash</translation>
    </message>
    <message>
        <location line="+2"/>
        <source>Size Slash</source>
        <translation>Redimensionner Slash</translation>
    </message>
    <message>
        <location line="+2"/>
        <source>Size All</source>
        <translation>Redimensionner Tout</translation>
    </message>
    <message>
        <location line="+2"/>
        <source>Blank</source>
        <translation>Vide</translation>
    </message>
    <message>
        <location line="+2"/>
        <source>Split Vertical</source>
        <translation>Séparer Vertical</translation>
    </message>
    <message>
        <location line="+2"/>
        <source>Split Horizontal</source>
        <translation>Séparer Horizontal</translation>
    </message>
    <message>
        <location line="+2"/>
        <source>Pointing Hand</source>
        <translation>Pointer Main</translation>
    </message>
    <message>
        <location line="+2"/>
        <source>Forbidden</source>
        <translation>Interdit</translation>
    </message>
    <message>
        <location line="+2"/>
        <source>Open Hand</source>
        <translation>Main Ouverte</translation>
    </message>
    <message>
        <location line="+2"/>
        <source>Closed Hand</source>
        <translation>Main Fermée</translation>
    </message>
    <message>
        <location line="+2"/>
        <source>What&apos;s This</source>
        <translation>Qu&apos;est-ce que c&apos;est</translation>
    </message>
    <message>
        <location line="+2"/>
        <source>Busy</source>
        <translation>Occupé</translation>
    </message>
</context>
<context>
    <name>QtFontEditWidget</name>
    <message>
        <location filename="../src/qtpropertybrowser/src/qteditorfactory.cpp" line="+209"/>
        <source>...</source>
        <translation>...</translation>
    </message>
    <message>
        <location line="+28"/>
        <source>Select Font</source>
        <translation>Sélectionner la Police d&apos;écriture</translation>
    </message>
</context>
<context>
    <name>QtFontPropertyManager</name>
    <message>
        <location filename="../src/qtpropertybrowser/src/qtpropertymanager.cpp" line="-362"/>
        <source>Family</source>
        <translation>Famille</translation>
    </message>
    <message>
        <location line="+13"/>
        <source>Pixel Size</source>
        <translation>Taille en pixels</translation>
    </message>
    <message>
        <location line="+8"/>
        <source>Bold</source>
        <translation>Gras</translation>
    </message>
    <message>
        <location line="+7"/>
        <source>Italic</source>
        <translation>Italique</translation>
    </message>
    <message>
        <location line="+7"/>
        <source>Underline</source>
        <translation>Souligné</translation>
    </message>
    <message>
        <location line="+7"/>
        <source>Strikeout</source>
        <translation>Barré</translation>
    </message>
    <message>
        <location line="+7"/>
        <source>Kerning</source>
        <translation>Crénage</translation>
    </message>
</context>
<context>
    <name>QtKeySequenceEdit</name>
    <message>
        <location filename="../src/qtpropertybrowser/src/qtpropertybrowserutils.cpp" line="+244"/>
        <source>Clear Shortcut</source>
        <translation>Effacer le Raccourci</translation>
    </message>
</context>
<context>
    <name>QtLocalePropertyManager</name>
    <message>
        <location filename="../src/qtpropertybrowser/src/qtpropertymanager.cpp" line="-3533"/>
        <source>%1, %2</source>
        <translation>%1, %2</translation>
    </message>
    <message>
        <location line="+53"/>
        <source>Language</source>
        <translation>Langue</translation>
    </message>
    <message>
        <location line="+8"/>
        <source>Country</source>
        <translation>Pays</translation>
    </message>
</context>
<context>
    <name>QtPointFPropertyManager</name>
    <message>
        <location line="+409"/>
        <source>(%1, %2)</source>
        <translation>(%1, %2)</translation>
    </message>
    <message>
        <location line="+71"/>
        <source>X</source>
        <translation>X</translation>
    </message>
    <message>
        <location line="+8"/>
        <source>Y</source>
        <translation>Y</translation>
    </message>
</context>
<context>
    <name>QtPointPropertyManager</name>
    <message>
        <location line="-319"/>
        <source>(%1, %2)</source>
        <translation>(%1, %2)</translation>
    </message>
    <message>
        <location line="+37"/>
        <source>X</source>
        <translation>X</translation>
    </message>
    <message>
        <location line="+7"/>
        <source>Y</source>
        <translation>Y</translation>
    </message>
</context>
<context>
    <name>QtPropertyBrowserUtils</name>
    <message>
        <location filename="../src/qtpropertybrowser/src/qtpropertybrowserutils.cpp" line="-150"/>
        <source>[%1, %2, %3] (%4)</source>
        <translation>[%1, %2, %3] (%4)</translation>
    </message>
    <message>
        <location line="+3"/>
        <source>Not set</source>
        <translation>Non défini</translation>
    </message>
    <message>
        <location line="+33"/>
        <source>[%1, %2]</source>
        <translation>[%1, %2]</translation>
    </message>
</context>
<context>
    <name>QtRectFPropertyManager</name>
    <message>
        <location filename="../src/qtpropertybrowser/src/qtpropertymanager.cpp" line="+1701"/>
        <source>[(%1, %2), %3 x %4]</source>
        <translation>[(%1, %2), %3 x %4]</translation>
    </message>
    <message>
        <location line="+156"/>
        <source>X</source>
        <translation>X</translation>
    </message>
    <message>
        <location line="+8"/>
        <source>Y</source>
        <translation>Y</translation>
    </message>
    <message>
        <location line="+8"/>
        <source>Width</source>
        <translation>Largeur</translation>
    </message>
    <message>
        <location line="+9"/>
        <source>Height</source>
        <translation>Hauteur</translation>
    </message>
</context>
<context>
    <name>QtRectPropertyManager</name>
    <message>
        <location line="-611"/>
        <source>[(%1, %2), %3 x %4]</source>
        <translation>[(%1, %2), %3 x %4]</translation>
    </message>
    <message>
        <location line="+120"/>
        <source>X</source>
        <translation>X</translation>
    </message>
    <message>
        <location line="+7"/>
        <source>Y</source>
        <translation>Y</translation>
    </message>
    <message>
        <location line="+7"/>
        <source>Width</source>
        <translation>Largeur</translation>
    </message>
    <message>
        <location line="+8"/>
        <source>Height</source>
        <translation>Hauteur</translation>
    </message>
</context>
<context>
    <name>QtSizeFPropertyManager</name>
    <message>
        <location line="-534"/>
        <source>%1 x %2</source>
        <translation>%1 x %2</translation>
    </message>
    <message>
        <location line="+130"/>
        <source>Width</source>
        <translation>Largeur</translation>
    </message>
    <message>
        <location line="+9"/>
        <source>Height</source>
        <translation>Hauteur</translation>
    </message>
</context>
<context>
    <name>QtSizePolicyPropertyManager</name>
    <message>
        <location line="+1704"/>
        <location line="+1"/>
        <source>&lt;Invalid&gt;</source>
        <translation>&lt;Invalide&gt;</translation>
    </message>
    <message>
        <location line="+1"/>
        <source>[%1, %2, %3, %4]</source>
        <translation>[%1, %2, %3, %4]</translation>
    </message>
    <message>
        <location line="+45"/>
        <source>Horizontal Policy</source>
        <translation>Police Horizontal</translation>
    </message>
    <message>
        <location line="+9"/>
        <source>Vertical Policy</source>
        <translation>Police Verticale</translation>
    </message>
    <message>
        <location line="+9"/>
        <source>Horizontal Stretch</source>
        <translation>Ecartement Horizontal</translation>
    </message>
    <message>
        <location line="+8"/>
        <source>Vertical Stretch</source>
        <translation>Ecartement Vertical</translation>
    </message>
</context>
<context>
    <name>QtSizePropertyManager</name>
    <message>
        <location line="-2280"/>
        <source>%1 x %2</source>
        <translation>%1 x %2</translation>
    </message>
    <message>
        <location line="+96"/>
        <source>Width</source>
        <translation>Largeur</translation>
    </message>
    <message>
        <location line="+8"/>
        <source>Height</source>
        <translation>Hauteur</translation>
    </message>
</context>
<context>
    <name>QtTreePropertyBrowser</name>
    <message>
        <location filename="../src/qtpropertybrowser/src/qttreepropertybrowser.cpp" line="+512"/>
        <source>Property</source>
        <translation>Propriété</translation>
    </message>
    <message>
        <location line="+1"/>
        <source>Value</source>
        <translation>Valeur</translation>
    </message>
</context>
<context>
    <name>ReplicaIsland::ReplicaIslandPlugin</name>
    <message>
        <location filename="../src/plugins/replicaisland/replicaislandplugin.cpp" line="+58"/>
        <source>Cannot open Replica Island map file!</source>
        <translation>Ne peut ouvrir le fichier carte de Replica Island !</translation>
    </message>
    <message>
        <location line="+11"/>
        <source>Can&apos;t parse file header!</source>
        <translation>Impossible de parcourir l&apos;entête du fichier !</translation>
    </message>
    <message>
        <location line="+22"/>
        <source>Can&apos;t parse layer header!</source>
        <translation>Impossible de parcourir l&apos;entête du calque !</translation>
    </message>
    <message>
        <location line="+11"/>
        <source>Inconsistent layer sizes!</source>
        <translation>La taille des calques n&apos;est pas identique !</translation>
    </message>
    <message>
        <location line="+21"/>
        <source>File ended in middle of layer!</source>
        <translation>Le fichier s&apos;est terminé au milieu d&apos;un calque !</translation>
    </message>
    <message>
        <location line="+20"/>
        <source>Unexpected data at end of file!</source>
        <translation>Données inconnues à la fin du fichier !</translation>
    </message>
    <message>
        <location line="+64"/>
        <source>Replica Island map files (*.bin)</source>
        <translation>Fichier carte pour Replica Island (*.bin)</translation>
    </message>
    <message>
        <location line="+37"/>
        <source>Could not open file for writing.</source>
        <translation>Impossible d&apos;ouvrir le fichier en écriture.</translation>
    </message>
    <message>
        <location line="+15"/>
        <source>You must define a background_index property on the map!</source>
        <translation>La propriété &apos;background_index&apos; doit être définie sur la carte !</translation>
    </message>
    <message>
        <location line="+8"/>
        <source>Can&apos;t save non-tile layer!</source>
        <translation>Impossible de sauvegarder un calque contenant autre chose que des tiles !</translation>
    </message>
    <message>
        <location line="+24"/>
        <source>You must define a type property on each layer!</source>
        <translation>La propriété &apos;type&apos; doit être définie sur chaque calque !</translation>
    </message>
    <message>
        <location line="+5"/>
        <source>You must define a tile_index property on each layer!</source>
        <translation>La propriété &apos;tile_index&apos; doit être définie sur chaque calque !</translation>
    </message>
    <message>
        <location line="+5"/>
        <source>You must define a scroll_speed property on each layer!</source>
        <translation>La propriété &apos;scroll_speed&apos; doit être définie sur chaque calque !</translation>
    </message>
</context>
<context>
    <name>ResizeDialog</name>
    <message>
        <location filename="../src/tiled/resizedialog.ui" line="+14"/>
        <source>Resize</source>
        <translation>Redimensionner</translation>
    </message>
    <message>
        <location line="+6"/>
        <source>Size</source>
        <translation>Taille</translation>
    </message>
    <message>
        <location line="+6"/>
        <location line="+33"/>
        <location line="+32"/>
        <location line="+23"/>
        <source> tiles</source>
        <translation> Tiles</translation>
    </message>
    <message>
        <location line="-75"/>
        <source>Width:</source>
        <translation>Largeur :</translation>
    </message>
    <message>
        <location line="+10"/>
        <source>Height:</source>
        <translation>Hauteur :</translation>
    </message>
    <message>
        <location line="+26"/>
        <source>Offset</source>
        <translation>Décalage</translation>
    </message>
    <message>
        <location line="+6"/>
        <source>X:</source>
        <translation>X :</translation>
    </message>
    <message>
        <location line="+23"/>
        <source>Y:</source>
        <translation>Y :</translation>
    </message>
    <message>
        <location line="+47"/>
        <source>Remove objects outside of the map</source>
        <translation>Supprimer les objets hors de la carte</translation>
    </message>
</context>
<context>
    <name>Tbin::TbinMapFormat</name>
    <message>
        <location filename="../src/plugins/tbin/tbinplugin.cpp" line="+109"/>
        <source>Could not open file for reading.</source>
        <translation>Le fichier n&apos;a pas pu être ouvert en lecture.</translation>
    </message>
    <message>
        <location line="+20"/>
        <source>Tilesheet must have equal spacings.</source>
        <translation>La fiche de tuiles doit avoir un espacement uniforme.</translation>
    </message>
    <message>
        <location line="+2"/>
        <source>Tilesheet must have equal margins.</source>
        <translation>La fiche de tuiles doit avoir une marge uniforme.</translation>
    </message>
    <message>
        <location line="+34"/>
        <source>Different tile sizes per layer are not supported.</source>
        <translation>La gestion de plusieurs tailles de tuiles par couche n&apos;est pas supportée.</translation>
    </message>
    <message>
        <location line="+21"/>
        <source>Invalid animation frame.</source>
        <translation>L&apos;image courante de l&apos;animation est invalide.</translation>
    </message>
    <message>
        <location line="+112"/>
        <source>Only object and tile layers supported.</source>
        <translation>Seules les couches de tuiles et d&apos;objets sont supportées.</translation>
    </message>
    <message>
        <location line="+27"/>
        <source>Could not open file for writing</source>
        <translation>Le fichier n&apos;a pas pu être ouvert en écriture</translation>
    </message>
    <message>
        <location line="+8"/>
        <source>Exception: %1</source>
        <translation>Erreur :</translation>
    </message>
    <message>
        <location line="+9"/>
        <source>Tbin map files (*.tbin)</source>
        <translation>Fichiers de carte Tbin (*.tbin)</translation>
    </message>
</context>
<context>
    <name>TbinMapFormat</name>
    <message>
        <location filename="../src/plugins/tbin/tbin/Map.cpp" line="+99"/>
        <location line="+23"/>
        <source>Bad property type</source>
        <translation>Mauvais type de propriété</translation>
    </message>
    <message>
        <location line="+69"/>
        <location line="+68"/>
        <source>Bad layer tile data</source>
        <translation>Mauvaise donnée de couche de tuile</translation>
    </message>
    <message>
        <location line="+72"/>
        <source>Failed to open file.</source>
        <translation>L&apos;ouverture du fichier a échoué.</translation>
    </message>
    <message>
        <location line="+14"/>
        <source>File is not a tbin file.</source>
        <translation>Le fichier n&apos;est pas un fichier tbin.</translation>
    </message>
    <message>
        <location line="+35"/>
        <source>Failed to open file</source>
        <translation>L&apos;ouverture du fichier a échoué</translation>
    </message>
    <message>
        <location filename="../src/plugins/tbin/tbinplugin.cpp" line="-255"/>
        <source>Unsupported property type</source>
        <translation>Le type de propriété n&apos;est pas supporté</translation>
    </message>
</context>
<context>
    <name>Tengine::TenginePlugin</name>
    <message>
        <location filename="../src/plugins/tengine/tengineplugin.cpp" line="+49"/>
        <source>Could not open file for writing.</source>
        <translation>L&apos;écriture du fichier a échoué.</translation>
    </message>
    <message>
        <location line="+244"/>
        <source>T-Engine4 map files (*.lua)</source>
        <translation>Fichiers de carte T-Engine4 (*.lua)</translation>
    </message>
</context>
<context>
    <name>TextEditorDialog</name>
    <message>
        <location filename="../src/tiled/texteditordialog.ui" line="+14"/>
        <source>Edit Text</source>
        <translation>Édition du texte</translation>
    </message>
</context>
<context>
    <name>TileAnimationEditor</name>
    <message>
        <location filename="../src/tiled/tileanimationeditor.ui" line="+14"/>
        <source>Tile Animation Editor</source>
        <translation>Éditeur d&apos;animation de tuile</translation>
    </message>
    <message>
        <location line="+11"/>
        <source>Frame Duration: </source>
        <translation>Durée de la trame : </translation>
    </message>
    <message>
        <location line="+7"/>
        <source> ms</source>
        <translation> ms</translation>
    </message>
    <message>
        <location line="+19"/>
        <source>Apply</source>
        <translation>Appliquer</translation>
    </message>
    <message>
        <location line="+98"/>
        <location filename="../src/tiled/tileanimationeditor.cpp" line="+564"/>
        <source>Preview</source>
        <translation>Prévisualisation</translation>
    </message>
</context>
<context>
    <name>Tiled::Internal::AbstractObjectTool</name>
    <message>
        <location filename="../src/tiled/abstractobjecttool.cpp" line="+265"/>
        <location line="+200"/>
        <source>Reset Tile Size</source>
        <translation>Réinitialiser la taille des Tiles</translation>
    </message>
    <message numerus="yes">
        <location line="-13"/>
        <source>Duplicate %n Object(s)</source>
        <translation>
            <numerusform>Dupliquer un objet</numerusform>
            <numerusform>Dupliquer %n objets</numerusform>
        </translation>
    </message>
    <message numerus="yes">
        <location line="+2"/>
        <source>Remove %n Object(s)</source>
        <translation>
            <numerusform>Effacer un objet</numerusform>
            <numerusform>Effacer %n objets</numerusform>
        </translation>
    </message>
    <message>
        <location line="+16"/>
        <source>Replace Tile</source>
        <translation>Remplacer une Tuile</translation>
    </message>
    <message>
        <location line="+6"/>
        <source>Replace With Template</source>
        <translation>Remplacer avec un Modèle</translation>
    </message>
    <message>
        <location line="+5"/>
        <source>Replace With Template &quot;%1&quot;</source>
        <translation>Remplacer avec le Modèle &quot;%1&quot;</translation>
    </message>
    <message>
        <location line="+12"/>
        <source>Save As Template</source>
        <translation>Sauvegarder en tant que Modèle</translation>
    </message>
    <message>
        <location line="+15"/>
        <source>Detach</source>
        <translation>Détacher</translation>
    </message>
    <message>
        <location line="+2"/>
        <source>Reset Template Instance(s)</source>
        <translation>Remise à Zéro des Instance(s) de Modèle</translation>
    </message>
    <message>
        <location line="-334"/>
        <location line="+341"/>
        <source>Flip Horizontally</source>
        <translation>Retourner horizontalement</translation>
    </message>
    <message>
        <location line="+0"/>
        <source>X</source>
        <translation>X</translation>
    </message>
    <message>
        <location line="-340"/>
        <location line="+341"/>
        <source>Flip Vertically</source>
        <translation>Retourner Verticalement</translation>
    </message>
    <message>
        <location line="+0"/>
        <source>Y</source>
        <translation>Y</translation>
    </message>
    <message>
        <location line="+5"/>
        <source>Raise Object</source>
        <translation>Monter l&apos;objet</translation>
    </message>
    <message>
        <location line="+0"/>
        <source>PgUp</source>
        <translation>PgUp</translation>
    </message>
    <message>
        <location line="+1"/>
        <source>Lower Object</source>
        <translation>Descendre l&apos;objet</translation>
    </message>
    <message>
        <location line="+0"/>
        <source>PgDown</source>
        <translation>PgDown</translation>
    </message>
    <message>
        <location line="+1"/>
        <source>Raise Object to Top</source>
        <translation>Placer l&apos;objet tout en haut</translation>
    </message>
    <message>
        <location line="+0"/>
        <source>Home</source>
        <translation>Début</translation>
    </message>
    <message>
        <location line="+1"/>
        <source>Lower Object to Bottom</source>
        <translation>Placer l&apos;objet tout en bas</translation>
    </message>
    <message>
        <location line="+0"/>
        <source>End</source>
        <translation>Fin</translation>
    </message>
    <message numerus="yes">
        <location line="+6"/>
        <source>Move %n Object(s) to Layer</source>
        <translation>
            <numerusform>Déplacer un objet vers le calque</numerusform>
            <numerusform>Déplacer %n objets vers le calque</numerusform>
        </translation>
    </message>
    <message>
        <location line="+13"/>
        <source>Object &amp;Properties...</source>
        <translation>&amp;Propriétés de l&apos;objet...</translation>
    </message>
</context>
<context>
    <name>Tiled::Internal::AbstractTileSelectionTool</name>
    <message>
        <location filename="../src/tiled/abstracttileselectiontool.cpp" line="+137"/>
        <source>Replace Selection</source>
        <translation>Remplacer la Sélection</translation>
    </message>
    <message>
        <location line="+1"/>
        <source>Add Selection</source>
        <translation>Ajouter la Sélection</translation>
    </message>
    <message>
        <location line="+1"/>
        <source>Subtract Selection</source>
        <translation>Soustraire la sélection</translation>
    </message>
    <message>
        <location line="+1"/>
        <source>Intersect Selection</source>
        <translation>Intersectionner la sélection</translation>
    </message>
</context>
<context>
    <name>Tiled::Internal::AbstractTileTool</name>
    <message>
        <location filename="../src/tiled/abstracttiletool.cpp" line="+128"/>
        <source>empty</source>
        <translation>vide</translation>
    </message>
</context>
<context>
    <name>Tiled::Internal::AutoMapper</name>
    <message>
        <location filename="../src/tiled/automapper.cpp" line="+119"/>
        <source>&apos;%1&apos;: Property &apos;%2&apos; = &apos;%3&apos; does not make sense. Ignoring this property.</source>
        <translation>&apos;%1&apos; : Propriété &apos;%2&apos; = &apos;%3&apos; est incohérente. La propriété sera ignorée.</translation>
    </message>
    <message>
        <location line="+82"/>
        <source>Did you forget an underscore in layer &apos;%1&apos;?</source>
        <translation>Avez-vous oublié une tiret-bas (_) dans le calque &apos;%1&apos; ?</translation>
    </message>
    <message>
        <location line="+72"/>
        <source>Layer &apos;%1&apos; is not recognized as a valid layer for Automapping.</source>
        <translation>Le calque &apos;%1&apos; n&apos;est pas reconnu en tant que calque valide pour l&apos;automapping.</translation>
    </message>
    <message>
        <location line="-104"/>
        <source>&apos;regions_input&apos; layer must not occur more than once.</source>
        <translation>Le calque &apos;regions_input&apos; n&apos;est pas exister plus d&apos;une fois.</translation>
    </message>
    <message>
        <location line="-25"/>
        <source>&apos;%1&apos;: Property &apos;%2&apos; = &apos;%3&apos; on layer &apos;%4&apos; does not make sense. Ignoring this property.</source>
        <translation>&apos;%1&apos;: La propriété &apos;%2&apos; = &apos;%3&apos; sur le calque &apos;%4&apos; n&apos;a aucun sens. Cette propriété est ignorée.</translation>
    </message>
    <message>
        <location line="+31"/>
        <location line="+13"/>
        <source>&apos;regions_*&apos; layers must be tile layers.</source>
        <translation>Les calques &apos;regions_*&apos; doivent être des calques de tiles.</translation>
    </message>
    <message>
        <location line="-6"/>
        <source>&apos;regions_output&apos; layer must not occur more than once.</source>
        <translation>Le calque &apos;regions_output&apos; ne peut exister plus d&apos;une fois.</translation>
    </message>
    <message>
        <location line="+40"/>
        <source>&apos;input_*&apos; and &apos;inputnot_*&apos; layers must be tile layers.</source>
        <translation>Les calques &apos;input_*&apos; et &apos;inputnot_*&apos; doivent être des calques de tiles.</translation>
    </message>
    <message>
        <location line="+56"/>
        <source>No &apos;regions&apos; or &apos;regions_input&apos; layer found.</source>
        <translation>Aucun calque du nom &apos;regions&apos; ou &apos;regions_input&apos; trouvé.</translation>
    </message>
    <message>
        <location line="+3"/>
        <source>No &apos;regions&apos; or &apos;regions_output&apos; layer found.</source>
        <translation>Aucun calque du nom &apos;regions&apos; ou &apos;regions_output&apos; trouvé.</translation>
    </message>
    <message>
        <location line="+3"/>
        <source>No input_&lt;name&gt; layer found!</source>
        <translation>Aucun calque du nom input_&lt;name&gt; trouvé !</translation>
    </message>
    <message>
        <location line="+3"/>
        <source>No output_&lt;name&gt; layer found!</source>
        <translation>Aucun calque du nom output_&lt;name&gt; trouvé !</translation>
    </message>
</context>
<context>
    <name>Tiled::Internal::AutomappingManager</name>
    <message>
        <location filename="../src/tiled/automappingmanager.cpp" line="+122"/>
        <source>Apply AutoMap rules</source>
        <translation>Appliquer les règles AutoMap</translation>
    </message>
    <message>
        <location line="+24"/>
        <source>No rules file found at:
%1</source>
        <translation>Aucun fichier de règles trouvé à : %1</translation>
    </message>
    <message>
        <location line="+5"/>
        <source>Error opening rules file:
%1</source>
        <translation>Erreur lors de la tentative d&apos;ouverture du fichier de règles :
%1</translation>
    </message>
    <message>
        <location line="+19"/>
        <source>File not found:
%1</source>
        <translation>Aucun fichier trouvé sous le nom :
%1</translation>
    </message>
    <message>
        <location line="+10"/>
        <source>Opening rules map failed:
%1</source>
        <translation>L&apos;ouverture de la carte de règles a échoué :
%1</translation>
    </message>
</context>
<context>
    <name>Tiled::Internal::BrokenLinksModel</name>
    <message>
        <location filename="../src/tiled/brokenlinks.cpp" line="+274"/>
        <source>Tileset image</source>
        <translation>Image de Tileset</translation>
    </message>
    <message>
        <location line="-4"/>
        <source>Tileset</source>
        <translation>Jeu de Tuile</translation>
    </message>
    <message>
        <location line="+2"/>
        <source>Template tileset</source>
        <translation>Modèle de jeu de tuiles</translation>
    </message>
    <message>
        <location line="+4"/>
        <source>Tile image</source>
        <translation>Image de Tile</translation>
    </message>
    <message>
        <location line="+2"/>
        <source>Template</source>
        <translation>Modèle</translation>
    </message>
    <message>
        <location line="+22"/>
        <source>File name</source>
        <translation>Nom de fichier</translation>
    </message>
    <message>
        <location line="+1"/>
        <source>Location</source>
        <translation>Emplacement</translation>
    </message>
    <message>
        <location line="+1"/>
        <source>Type</source>
        <translation>Type</translation>
    </message>
</context>
<context>
    <name>Tiled::Internal::BrokenLinksWidget</name>
    <message>
        <location line="+97"/>
        <source>Some files could not be found</source>
        <translation>Certains fichiers n&apos;ont pas pu être trouvés</translation>
    </message>
    <message>
        <location line="+1"/>
        <source>One or more referenced files could not be found. You can help locate them below.</source>
        <translation>Un ou plusieurs fichiers référencés n&apos;ont pu être trouvés. Vous pouvez aider à les localiser ci-dessous.</translation>
    </message>
    <message>
        <location line="+3"/>
        <location line="+86"/>
        <location line="+8"/>
        <source>Locate File...</source>
        <translation>Rechercher Fichier ...</translation>
    </message>
    <message>
        <location line="-5"/>
        <source>Open Template...</source>
        <translation>Ouvrir un Modèle...</translation>
    </message>
    <message>
        <location line="+7"/>
        <source>Open Tileset...</source>
        <translation>Ouvrir un Tileset…</translation>
    </message>
    <message>
        <location line="+31"/>
        <location line="+44"/>
        <source>Locate File</source>
        <translation>Localiser le fichier</translation>
    </message>
    <message>
        <location line="+50"/>
        <source>Locate Object Template</source>
        <translation>Localiser le Modèle d&apos;Objet</translation>
    </message>
    <message>
        <location line="+25"/>
        <source>Error Loading Image</source>
        <translation>Erreur lors du chargement de l&apos;image</translation>
    </message>
    <message>
        <location line="+48"/>
        <source>Error Reading Object Template</source>
        <translation>Erreur lors de la Lecture d&apos;un Modèle d&apos;Objet</translation>
    </message>
    <message>
        <location line="-89"/>
        <location line="+13"/>
        <source>All Files (*)</source>
        <translation>Tous les fichiers (*)</translation>
    </message>
    <message>
        <location line="-10"/>
        <source>Locate External Tileset</source>
        <translation>Localiser le Tileset Externe</translation>
    </message>
    <message>
        <location line="+68"/>
        <source>Error Reading Tileset</source>
        <translation>Erreur lors de la lecture du Tileset</translation>
    </message>
</context>
<context>
    <name>Tiled::Internal::BucketFillTool</name>
    <message>
        <location filename="../src/tiled/bucketfilltool.cpp" line="+44"/>
        <location line="+135"/>
        <source>Bucket Fill Tool</source>
        <translation>Outil de remplissage</translation>
    </message>
    <message>
        <location line="-132"/>
        <location line="+133"/>
        <source>F</source>
        <translation>F</translation>
    </message>
</context>
<context>
    <name>Tiled::Internal::ClipboardManager</name>
    <message>
        <location filename="../src/tiled/clipboardmanager.cpp" line="+246"/>
        <source>Paste Objects</source>
        <translation>Coller les objets</translation>
    </message>
</context>
<context>
    <name>Tiled::Internal::CommandButton</name>
    <message>
        <location filename="../src/tiled/commandbutton.cpp" line="+105"/>
        <source>Execute Command</source>
        <translation>Exécuter la commande</translation>
    </message>
    <message>
        <location line="-39"/>
        <source>Error Executing Command</source>
        <translation>Erreur lors de l&apos;exécution de la commande</translation>
    </message>
    <message>
        <location line="+1"/>
        <source>You do not have any commands setup.</source>
        <translation>Vous n&apos;avez configuré aucune commande.</translation>
    </message>
    <message>
        <location line="+2"/>
        <source>Edit commands...</source>
        <translation>Editer les commandes...</translation>
    </message>
</context>
<context>
    <name>Tiled::Internal::CommandDataModel</name>
    <message>
        <location filename="../src/tiled/commanddatamodel.cpp" line="+60"/>
        <source>Open in text editor</source>
        <translation>Ouvrir dans l&apos;éditeur de texte</translation>
    </message>
    <message>
        <location line="+88"/>
        <location line="+66"/>
        <source>&lt;new command&gt;</source>
        <translation>&lt;Nouvelle commande&gt;</translation>
    </message>
    <message>
        <location line="-58"/>
        <source>Set a name for this command</source>
        <translation>Donner un nom à cette commande</translation>
    </message>
    <message>
        <location line="+4"/>
        <source>Show or hide this command in the command list</source>
        <translation>Afficher ou cacher la commande dans la liste de commandes</translation>
    </message>
    <message>
        <location line="+3"/>
        <source>Add a new command</source>
        <translation>Ajouter une nouvelle commande</translation>
    </message>
    <message>
        <location line="+104"/>
        <source>Name</source>
        <translation>Nom</translation>
    </message>
    <message>
        <location line="-109"/>
        <source>Shortcut for this command</source>
        <translation>Raccourci pour cette commande</translation>
    </message>
    <message>
        <location line="+110"/>
        <source>Shortcut</source>
        <translation>Raccourci</translation>
    </message>
    <message>
        <location line="+1"/>
        <source>Enable</source>
        <translation>Activer</translation>
    </message>
    <message>
        <location line="+14"/>
        <source>Move Up</source>
        <translation>Déplacer vers le haut</translation>
    </message>
    <message>
        <location line="+5"/>
        <source>Move Down</source>
        <translation>Déplacer vers le bas</translation>
    </message>
    <message>
        <location line="+5"/>
        <source>Execute</source>
        <translation>Exécuter</translation>
    </message>
    <message>
        <location line="+3"/>
        <source>Execute in Terminal</source>
        <translation>Exécuter dans une console de commande</translation>
    </message>
    <message>
        <location line="+5"/>
        <source>Delete</source>
        <translation>Effacer</translation>
    </message>
    <message>
        <location line="+80"/>
        <source>%1 (copy)</source>
        <translation>%1 (copie)</translation>
    </message>
    <message>
        <location line="+16"/>
        <source>New command</source>
        <translation>Nouvelle commande</translation>
    </message>
</context>
<context>
    <name>Tiled::Internal::CommandDialog</name>
    <message>
        <location filename="../src/tiled/commanddialog.cpp" line="+48"/>
        <source>Edit Commands</source>
        <translation>Editer les commandes</translation>
    </message>
    <message>
        <location line="+121"/>
        <source>Select Executable</source>
        <translation>Sélectionner un exécutable</translation>
    </message>
    <message>
        <location line="+10"/>
        <source>Select Working Directory</source>
        <translation>Sélectionner le Répertoire de Travail</translation>
    </message>
</context>
<context>
    <name>Tiled::Internal::CommandManager</name>
    <message>
        <location filename="../src/tiled/commandmanager.cpp" line="+127"/>
        <source>Edit Commands...</source>
        <translation>Editer les commandes…</translation>
    </message>
</context>
<context>
    <name>Tiled::Internal::CommandProcess</name>
    <message>
        <location filename="../src/tiled/command.cpp" line="+195"/>
        <source>Unable to create/open %1</source>
        <translation>Impossible de créer/ouvrir %1</translation>
    </message>
    <message>
        <location line="+10"/>
        <source>Unable to add executable permissions to %1</source>
        <translation>Impossible de rendre %1 exécutable</translation>
    </message>
    <message>
        <location line="+26"/>
        <source>Executing: %1</source>
        <translation>En cours d&apos;exécution : %1</translation>
    </message>
    <message>
        <location line="+29"/>
        <source>The command failed to start.</source>
        <translation>La commande n&apos;a pas pu démarrer.</translation>
    </message>
    <message>
        <location line="+3"/>
        <source>The command crashed.</source>
        <translation>La commande a retourné une erreur.</translation>
    </message>
    <message>
        <location line="+3"/>
        <source>The command timed out.</source>
        <translation>La commande s&apos;est stoppée suite à un temps d&apos;attente trop long.</translation>
    </message>
    <message>
        <location line="+3"/>
        <source>An unknown error occurred.</source>
        <translation>Une erreur inconnue s&apos;est produite.</translation>
    </message>
    <message>
        <location line="+8"/>
        <source>Error Executing %1</source>
        <translation>Erreur lors de l&apos;exécution de %1</translation>
    </message>
</context>
<context>
    <name>Tiled::Internal::ConsoleDock</name>
    <message>
        <location filename="../src/tiled/consoledock.cpp" line="+37"/>
        <source>Debug Console</source>
        <translation>Console de déboggage</translation>
    </message>
</context>
<context>
    <name>Tiled::Internal::CreateEllipseObjectTool</name>
    <message>
        <location filename="../src/tiled/createellipseobjecttool.cpp" line="+47"/>
        <source>Insert Ellipse</source>
        <translation>Insérer une Ellipse</translation>
    </message>
    <message>
        <location line="+1"/>
        <source>C</source>
        <translation>C</translation>
    </message>
</context>
<context>
    <name>Tiled::Internal::CreatePointObjectTool</name>
    <message>
        <location filename="../src/tiled/createpointobjecttool.cpp" line="+51"/>
        <source>Insert Point</source>
        <translation>Insérer un Point</translation>
    </message>
    <message>
        <location line="+1"/>
        <source>I</source>
        <translation>I</translation>
    </message>
</context>
<context>
    <name>Tiled::Internal::CreatePolygonObjectTool</name>
    <message>
        <location filename="../src/tiled/createpolygonobjecttool.cpp" line="+172"/>
        <source>Insert Polygon</source>
        <translation>Insérer un polygone</translation>
    </message>
    <message>
        <location line="+1"/>
        <source>P</source>
        <translation>P</translation>
    </message>
    <message>
        <location line="+122"/>
        <source>Connect Polylines</source>
        <translation>Connecter les polylignes</translation>
    </message>
    <message>
        <location line="+202"/>
        <source>Create Polygon</source>
        <translation>Créer un polygone</translation>
    </message>
</context>
<context>
    <name>Tiled::Internal::CreateRectangleObjectTool</name>
    <message>
        <location filename="../src/tiled/createrectangleobjecttool.cpp" line="+47"/>
        <source>Insert Rectangle</source>
        <translation>Insérer un Rectangle</translation>
    </message>
    <message>
        <location line="+1"/>
        <source>R</source>
        <translation>R</translation>
    </message>
</context>
<context>
    <name>Tiled::Internal::CreateTemplateTool</name>
    <message>
        <location filename="../src/tiled/createtemplatetool.cpp" line="+53"/>
        <source>Insert Template</source>
        <translation>Insérer un Modèle</translation>
    </message>
    <message>
        <location line="+1"/>
        <source>V</source>
        <translation>V</translation>
    </message>
</context>
<context>
    <name>Tiled::Internal::CreateTextObjectTool</name>
    <message>
        <location filename="../src/tiled/createtextobjecttool.cpp" line="+65"/>
        <source>Insert Text</source>
        <translation>Insérer un Texte</translation>
    </message>
    <message>
        <location line="+1"/>
        <source>E</source>
        <translation>E</translation>
    </message>
    <message>
        <location line="+6"/>
        <source>Hello World</source>
        <translation>Exemple de texte</translation>
    </message>
</context>
<context>
    <name>Tiled::Internal::CreateTileObjectTool</name>
    <message>
        <location filename="../src/tiled/createtileobjecttool.cpp" line="+66"/>
        <source>Insert Tile</source>
        <translation>Insérer un Tile</translation>
    </message>
    <message>
        <location line="+1"/>
        <source>T</source>
        <translation>T</translation>
    </message>
</context>
<context>
    <name>Tiled::Internal::DocumentManager</name>
    <message>
        <location filename="../src/tiled/documentmanager.cpp" line="+461"/>
        <source>Unrecognized file format.</source>
        <translation>Format de fichier non reconnu.</translation>
    </message>
    <message>
        <location line="+257"/>
        <location line="+18"/>
        <source>%1:

%2</source>
        <translation>%1:

%2</translation>
    </message>
    <message>
        <location line="+111"/>
        <source>Close</source>
        <translation>Fermer</translation>
    </message>
    <message>
        <location line="+7"/>
        <source>Close Other Tabs</source>
        <translation>Fermer les Autres Onglets</translation>
    </message>
    <message>
        <location line="+5"/>
        <source>Close Tabs to the Right</source>
        <translation>Fermer les Onglets à Droite</translation>
    </message>
    <message>
        <location line="+241"/>
        <source>Tileset Columns Changed</source>
        <translation>Nombre de colonnes du Tileset modifié</translation>
    </message>
    <message>
        <location line="+1"/>
        <source>The number of tile columns in the tileset &apos;%1&apos; appears to have changed from %2 to %3. Do you want to adjust tile references?</source>
        <translation>Le nombre de colonne du Tileset &apos;%1&apos; semble avoir été modifié de %2 vers %3. Voulez-vous ajuster les références de Tiles ?</translation>
    </message>
</context>
<context>
    <name>Tiled::Internal::EditPolygonTool</name>
    <message>
        <location filename="../src/tiled/editpolygontool.cpp" line="+58"/>
        <location line="+294"/>
        <source>Edit Polygons</source>
        <translation>Editer des polygones</translation>
    </message>
    <message>
        <location line="-292"/>
        <location line="+293"/>
        <source>O</source>
        <translation>O</translation>
    </message>
    <message>
        <location line="-23"/>
        <source>Split Segment</source>
        <translation>Séparer les segments</translation>
    </message>
    <message numerus="yes">
        <location line="+265"/>
        <source>Move %n Point(s)</source>
        <translation>
            <numerusform>Déplacer un point</numerusform>
            <numerusform>Déplacer %n points</numerusform>
        </translation>
    </message>
    <message numerus="yes">
        <location line="+58"/>
        <location line="+94"/>
        <source>Delete %n Node(s)</source>
        <translation>
            <numerusform>Supprimer un nœud</numerusform>
            <numerusform>Supprimer %n nœuds</numerusform>
        </translation>
    </message>
    <message>
        <location line="-89"/>
        <location line="+264"/>
        <source>Join Nodes</source>
        <translation>Fusionner les nœuds</translation>
    </message>
    <message>
        <location line="-263"/>
        <location line="+299"/>
        <source>Split Segments</source>
        <translation>Séparer les segments</translation>
    </message>
    <message>
        <location line="-298"/>
        <location line="+365"/>
        <source>Delete Segment</source>
        <translation>Supprimer le Segment</translation>
    </message>
    <message>
        <location line="-334"/>
        <source>Extend Polyline</source>
        <translation>Étendre les polylignes</translation>
    </message>
</context>
<context>
    <name>Tiled::Internal::Eraser</name>
    <message>
        <location filename="../src/tiled/eraser.cpp" line="+35"/>
        <location line="+57"/>
        <source>Eraser</source>
        <translation>Gomme</translation>
    </message>
    <message>
        <location line="-54"/>
        <location line="+55"/>
        <source>E</source>
        <translation>E</translation>
    </message>
</context>
<context>
    <name>Tiled::Internal::ExportAsImageDialog</name>
    <message>
        <location filename="../src/tiled/exportasimagedialog.cpp" line="+67"/>
        <source>Export</source>
        <translation>Exporter</translation>
    </message>
    <message>
        <location line="+68"/>
        <source>Export as Image</source>
        <translation>Exporter en tant qu&apos;image</translation>
    </message>
    <message>
        <location line="+1"/>
        <source>%1 already exists.
Do you want to replace it?</source>
        <translation>%1 existe déjà.
Voulez-vous le remplacer ?</translation>
    </message>
    <message>
        <location line="+65"/>
        <source>Out of Memory</source>
        <translation>Plus de mémoire</translation>
    </message>
    <message>
        <location line="+1"/>
        <source>Could not allocate sufficient memory for the image. Try reducing the zoom level or using a 64-bit version of Tiled.</source>
        <translation>Pas assez de mémoire disponible pour l&apos;image. Essayez de réduire le niveau de zoom ou utiliser une version 64-bit de Tiled.</translation>
    </message>
    <message>
        <location line="-16"/>
        <source>Image too Big</source>
        <translation>Image trop grande</translation>
    </message>
    <message>
        <location line="+1"/>
        <source>The resulting image would be %1 x %2 pixels and take %3 GB of memory. Tiled is unable to create such an image. Try reducing the zoom level.</source>
        <translation>L&apos;image obtenue serait de %1 x %2 pixels et utiliserait %3 Go mémoire. Tiled ne peut pas créer une telle image. Essayez de réduire le niveau de zoom.</translation>
    </message>
    <message>
        <location line="+37"/>
        <source>Image</source>
        <translation>Image</translation>
    </message>
</context>
<context>
    <name>Tiled::Internal::FileChangedWarning</name>
    <message>
        <location filename="../src/tiled/filechangedwarning.cpp" line="+40"/>
        <source>File change detected. Discard changes and reload the file?</source>
        <translation>Le fichier a été modifié. Voulez-vous annuler les changements et recharger à partir du fichier ?</translation>
    </message>
    <message>
        <location line="+8"/>
        <source>Reload</source>
        <translation>Recharger</translation>
    </message>
    <message>
        <location line="+1"/>
        <source>Ignore</source>
        <translation>Ignorer</translation>
    </message>
</context>
<context>
    <name>Tiled::Internal::FileEdit</name>
    <message>
        <location filename="../src/tiled/fileedit.cpp" line="+127"/>
        <source>Choose a File</source>
        <translation>Choisissez un fichier</translation>
    </message>
</context>
<context>
    <name>Tiled::Internal::LayerDock</name>
    <message>
        <location filename="../src/tiled/layerdock.cpp" line="+229"/>
        <source>Layers</source>
        <translation>Calques</translation>
    </message>
    <message>
        <location line="+1"/>
        <source>Opacity:</source>
        <translation>Opacité :</translation>
    </message>
    <message>
        <location line="+1"/>
        <source>New Layer</source>
        <translation>Nouveau Calque</translation>
    </message>
</context>
<context>
    <name>Tiled::Internal::LayerModel</name>
    <message>
        <location filename="../src/tiled/layermodel.cpp" line="+235"/>
        <source>Layer</source>
        <translation>Calques</translation>
    </message>
    <message>
        <location line="+1"/>
        <source>Visible</source>
        <translation>Visible</translation>
    </message>
    <message>
        <location line="+1"/>
        <source>Locked</source>
        <translation>Verrouillé</translation>
    </message>
    <message numerus="yes">
        <location line="+74"/>
        <source>Drag Layer(s)</source>
        <translation><numerusform>Déplacer le Calque(s)</numerusform>
        <numerusform>Déplacer les Calques</numerusform>
        </translation></message>
    <message>
        <location line="+238"/>
        <source>Show Other Layers</source>
        <translation>Montrer les autres calques</translation>
    </message>
    <message>
        <location line="+2"/>
        <source>Hide Other Layers</source>
        <translation>Cacher les autres calques</translation>
    </message>
    <message>
        <location line="+31"/>
        <source>Lock Other Layers</source>
        <translation>Vérouiller les autres calques</translation>
    </message>
    <message>
        <location line="+2"/>
        <source>Unlock Other Layers</source>
        <translation>Dévérouiller les autres calques</translation>
    </message>
</context>
<context>
    <name>Tiled::Internal::LayerOffsetTool</name>
    <message>
        <location filename="../src/tiled/layeroffsettool.cpp" line="+40"/>
        <location line="+84"/>
        <source>Offset Layers</source>
        <translation>Décaler les Calques</translation>
    </message>
    <message>
        <location line="-82"/>
        <location line="+83"/>
        <source>M</source>
        <translation>M</translation>
    </message>
</context>
<context>
    <name>Tiled::Internal::MagicWandTool</name>
    <message>
        <location filename="../src/tiled/magicwandtool.cpp" line="+33"/>
        <location line="+22"/>
        <source>Magic Wand</source>
        <translation>Baguette Magique</translation>
    </message>
    <message>
        <location line="-19"/>
        <location line="+20"/>
        <source>W</source>
        <translation></translation>
    </message>
</context>
<context>
    <name>Tiled::Internal::MainToolBar</name>
    <message>
        <location filename="../src/tiled/maintoolbar.cpp" line="+42"/>
        <source>Main Toolbar</source>
        <translation>Barre d&apos;outils principale</translation>
    </message>
    <message>
        <location line="+26"/>
        <location line="+70"/>
        <source>Undo</source>
        <translation>Annuler</translation>
    </message>
    <message>
        <location line="-69"/>
        <location line="+68"/>
        <source>Redo</source>
        <translation>Rétablir</translation>
    </message>
    <message>
        <location line="-4"/>
        <source>New</source>
        <translation>Nouveau</translation>
    </message>
    <message>
        <location line="+1"/>
        <source>Open</source>
        <translation>Ouvrir</translation>
    </message>
    <message>
        <location line="+1"/>
        <source>Save</source>
        <translation>Enregistrer</translation>
    </message>
</context>
<context>
    <name>Tiled::Internal::MainWindow</name>
    <message>
        <location filename="../src/tiled/mainwindow.cpp" line="+240"/>
        <source>Undo</source>
        <translation>Annuler</translation>
    </message>
    <message>
        <location line="+1"/>
        <source>Redo</source>
        <translation>Rétablir</translation>
    </message>
    <message>
        <location line="+13"/>
        <source>Ctrl+Q</source>
        <translation>Ctrl+Q</translation>
    </message>
    <message>
        <location line="+66"/>
        <source>Ctrl+T</source>
        <translation></translation>
    </message>
    <message>
        <location line="+6"/>
        <source>Ctrl+=</source>
        <translation></translation>
    </message>
    <message>
        <location line="+1"/>
        <source>+</source>
        <translation>+</translation>
    </message>
    <message>
        <location line="+3"/>
        <source>-</source>
        <translation>-</translation>
    </message>
    <message>
        <location line="+20"/>
        <location line="+1184"/>
        <source>&amp;Layer</source>
        <translation>&amp;Calques</translation>
    </message>
    <message>
        <location line="-1113"/>
        <source>Load World</source>
        <translation>Charger le monde</translation>
    </message>
    <message>
        <location line="+7"/>
        <source>Error Loading World</source>
        <translation>Erreur lors du chargement du monde</translation>
    </message>
    <message>
        <location line="+79"/>
        <source>Reset to Default Layout</source>
        <translation>Remise à Zéro à la Couche Par Défaut</translation>
    </message>
    <message>
        <location line="+269"/>
        <source>Open File</source>
        <translation>Ouvrir un Fichier</translation>
    </message>
    <message>
        <location line="+759"/>
        <source>&amp;New</source>
        <translation>&amp;Nouveau</translation>
    </message>
    <message>
        <location line="-1026"/>
        <source>Object Types Editor</source>
        <translation>Editeur de Types d&apos;Objet</translation>
    </message>
    <message>
        <location filename="../src/tiled/tileseteditor.cpp" line="+614"/>
        <source>Ctrl+Shift+O</source>
        <translation></translation>
    </message>
    <message>
        <location filename="../src/tiled/mainwindow.cpp" line="+43"/>
        <source>Ctrl+Shift+Tab</source>
        <translation></translation>
    </message>
    <message>
        <location line="+7"/>
        <source>Ctrl+Tab</source>
        <translation></translation>
    </message>
    <message>
        <location line="+6"/>
        <source>Alt+C</source>
        <translation>Alt+C</translation>
    </message>
    <message>
        <location line="-437"/>
        <location line="+639"/>
        <location line="+368"/>
        <source>All Files (*)</source>
        <translation>Tous les fichiers (*)</translation>
    </message>
    <message>
        <location filename="../src/tiled/documentmanager.cpp" line="-567"/>
        <source>Extension Mismatch</source>
        <translation>Extension incompatible</translation>
    </message>
    <message>
        <location filename="../src/tiled/mainwindow.cpp" line="-418"/>
        <source>Error Opening File</source>
        <translation>Erreur à l&apos;ouverture du fichier</translation>
    </message>
    <message>
        <location filename="../src/tiled/documentmanager.cpp" line="-40"/>
        <location filename="../src/tiled/mainwindow.cpp" line="+136"/>
        <source>Error Saving File</source>
        <translation>Erreur à l&apos;enregistrement du fichier</translation>
    </message>
    <message>
        <location line="+41"/>
        <source>The file extension does not match the chosen file type.</source>
        <translation>L&apos;extension du fichier ne correspond pas au type de fichier donné.</translation>
    </message>
    <message>
        <location line="+4"/>
        <source>Tiled may not automatically recognize your file when loading. Are you sure you want to save with this extension?</source>
        <translation>Tiled pourrait être incapable de reconnaître automatiquement votre fichier lors de son prochain chargement. Etes-vous sûr de vouloir le sauvegarder avec cette extension ?</translation>
    </message>
    <message>
        <location filename="../src/tiled/mainwindow.cpp" line="+16"/>
        <source>Unsaved Changes</source>
        <translation>Changements non sauvegardés</translation>
    </message>
    <message>
        <location line="+1"/>
        <source>There are unsaved changes. Do you want to save now?</source>
        <translation>Certains changements n&apos;ont pas été enregistrés. Voulez-vous les sauvegarder maintenant ?</translation>
    </message>
    <message>
        <location line="+45"/>
        <source>Exported to %1</source>
        <translation>Exporter vers %1</translation>
    </message>
    <message>
        <location line="+4"/>
        <source>Error Exporting Map</source>
        <translation>Erreur lors de l&apos;exportation de la carte</translation>
    </message>
    <message>
        <location line="-768"/>
        <source>Export As...</source>
        <translation>Exporter en tant que...</translation>
    </message>
    <message>
        <location line="+19"/>
        <source>Non-unique file extension</source>
        <translation>Extension de fichier non unique</translation>
    </message>
    <message>
        <location line="+1"/>
        <source>Non-unique file extension.
Please select specific format.</source>
        <translation>Extension de fichier non unique.
Veuillez sélectionner un format spécifique.</translation>
    </message>
    <message>
        <location line="+11"/>
        <source>Unknown File Format</source>
        <translation>Format de fichier inconnu</translation>
    </message>
    <message>
        <location line="+1"/>
        <source>The given filename does not have any known file extension.</source>
        <translation>Le fichier ne possède aucune extension connue.</translation>
    </message>
    <message>
        <location line="+1382"/>
        <source>Some export files already exist:</source>
        <translation>Certains fichiers exportés existent déjà :</translation>
    </message>
    <message>
        <location line="+10"/>
        <source>Do you want to replace them?</source>
        <translation>Voulez-vous les remplacer ?</translation>
    </message>
    <message>
        <location line="+6"/>
        <source>Overwrite Files</source>
        <translation>Ecraser les fichiers</translation>
    </message>
    <message>
        <location line="-73"/>
        <source>[*]%1</source>
        <translation>[*]%1</translation>
    </message>
    <message>
        <location line="+28"/>
        <source>&amp;Group</source>
        <translation>&amp;Groupe</translation>
    </message>
    <message>
        <location line="+62"/>
        <location line="+30"/>
        <source>Error Exporting Map!</source>
        <translation>Erreur lors de l&apos;Exportation de la Carte !</translation>
    </message>
    <message>
        <location line="+48"/>
        <source>Error Reloading Map</source>
        <translation>Erreur lors du rechargement de la Carte</translation>
    </message>
    <message>
        <location line="-399"/>
        <source>Automatic Mapping Warning</source>
        <translation>Avertissement de mapping automatique</translation>
    </message>
    <message>
        <location line="-13"/>
        <source>Automatic Mapping Error</source>
        <translation>Erreur de mapping automatique</translation>
    </message>
    <message>
        <location line="-760"/>
        <location line="+1033"/>
        <source>Views and Toolbars</source>
        <translation>Vues et Barres d&apos;outils</translation>
    </message>
    <message>
        <location filename="../src/tiled/tilecollisiondock.cpp" line="+375"/>
        <source>Tile Collision Editor</source>
        <translation>Editeur de Collision de Tile</translation>
    </message>
    <message>
        <location filename="../src/tiled/mainwindow.cpp" line="-988"/>
        <source>Alt+Left</source>
        <translation>Alt+Flèche gauche</translation>
    </message>
    <message>
        <location line="+7"/>
        <source>Alt+Right</source>
        <translation>Alt+Flèche droite</translation>
    </message>
    <message>
        <location line="+592"/>
        <source>Add External Tileset(s)</source>
        <translation>Ajouter des Tilesets externes</translation>
    </message>
    <message>
        <location filename="../src/tiled/abstractobjecttool.cpp" line="-261"/>
        <location filename="../src/tiled/documentmanager.cpp" line="+19"/>
        <location line="+20"/>
        <source>untitled</source>
        <translation>sans titre</translation>
    </message>
    <message>
        <location line="+5"/>
        <source>Save Template</source>
        <translation>Sauver un Modèle</translation>
    </message>
    <message>
        <location line="+14"/>
        <source>Error Saving Template</source>
        <translation>Erreur lors de la Sauvegarde du Modèle</translation>
    </message>
</context>
<context>
    <name>Tiled::Internal::MapDocument</name>
    <message>
        <location filename="../src/tiled/mapdocument.cpp" line="+210"/>
        <source>untitled.tmx</source>
        <translation>sans-titre.tmx</translation>
    </message>
    <message>
        <location line="+83"/>
        <source>Resize Map</source>
        <translation>Redimensionner la carte</translation>
    </message>
    <message>
        <location line="+75"/>
        <source>Offset Map</source>
        <translation>Décalage de carte</translation>
    </message>
    <message numerus="yes">
        <location line="+27"/>
        <source>Rotate %n Object(s)</source>
        <translation>
            <numerusform>Pivoter un objet</numerusform>
            <numerusform>Pivoter %n objets</numerusform>
        </translation>
    </message>
    <message>
        <location line="+36"/>
        <source>Tile Layer %1</source>
        <translation>Calque %1</translation>
    </message>
    <message>
        <location line="+4"/>
        <source>Object Layer %1</source>
        <translation>Calque d&apos;objets %1</translation>
    </message>
    <message>
        <location line="+4"/>
        <source>Image Layer %1</source>
        <translation>Calque d&apos;image %1</translation>
    </message>
    <message>
        <location line="+4"/>
        <location line="+33"/>
        <source>Group %1</source>
        <translation>Groupe %1</translation>
    </message>
    <message numerus="yes">
        <location line="+2"/>
        <source>Group %n Layer(s)</source>
        <translation><numerusform>Grouper %n calque(s)</numerusform>
        <numerusform>Grouper %n calques</numerusform>
        </translation></message>
    <message numerus="yes">
        <location line="+16"/>
        <source>Ungroup %n Layer(s)</source>
        <translation><numerusform>Séparer %n calque(s)</numerusform>
        <numerusform>Séparer %n calques</numerusform>
        </translation></message>
    <message numerus="yes">
        <location line="+46"/>
        <source>Duplicate %n Layer(s)</source>
        <translation><numerusform>Dupliquer %n calque(s)</numerusform>
        <numerusform>Dupliquer %n calques</numerusform>
        </translation></message>
    <message>
        <location line="+27"/>
        <source>Copy of %1</source>
        <translation>Copie de %1</translation>
    </message>
    <message>
        <location line="+46"/>
        <source>Merge Layer Down</source>
        <translation>Fusionner le calque vers le bas</translation>
    </message>
    <message numerus="yes">
        <location line="+73"/>
        <source>Remove %n Layer(s)</source>
        <translation><numerusform>Supprimer %n calque(s)</numerusform>
        <numerusform>Supprimer %n calques</numerusform>
        </translation></message>
    <message>
        <location line="+305"/>
        <source>Tile</source>
        <translation>Tile</translation>
    </message>
    <message>
        <location line="+10"/>
        <source>Tileset Changes</source>
        <translation>Modifications du Tileset</translation>
    </message>
    <message numerus="yes">
        <location line="+229"/>
        <source>Duplicate %n Object(s)</source>
        <translation>
            <numerusform>Dupliquer un objet</numerusform>
            <numerusform>Dupliquer %n objets</numerusform>
        </translation>
    </message>
    <message numerus="yes">
        <location line="+13"/>
        <source>Remove %n Object(s)</source>
        <translation>
            <numerusform>Effacer un objet</numerusform>
            <numerusform>Effacer %n objets</numerusform>
        </translation>
    </message>
    <message numerus="yes">
        <location line="+11"/>
        <source>Move %n Object(s) to Layer</source>
        <translation>
            <numerusform>Déplacer un objet vers le calque</numerusform>
            <numerusform>Déplacer %n objets vers le calque</numerusform>
        </translation>
    </message>
    <message numerus="yes">
        <location line="+38"/>
        <source>Move %n Object(s) Up</source>
        <translation>
            <numerusform>Déplacer %n objet vers le haut</numerusform>
            <numerusform>Déplacer %n objets vers le haut</numerusform>
        </translation>
    </message>
    <message numerus="yes">
        <location line="+36"/>
        <source>Move %n Object(s) Down</source>
        <translation>
            <numerusform>Déplacer %n objet vers le bas</numerusform>
            <numerusform>Déplacer %n objets vers le bas</numerusform>
        </translation>
    </message>
</context>
<context>
    <name>Tiled::Internal::MapDocumentActionHandler</name>
    <message>
        <location filename="../src/tiled/mapdocumentactionhandler.cpp" line="+68"/>
        <source>Ctrl+Shift+A</source>
        <translation></translation>
    </message>
    <message>
        <location line="+31"/>
        <source>Ctrl+Shift+D</source>
        <translation></translation>
    </message>
    <message>
        <location line="-9"/>
        <source>Ctrl+J</source>
        <translation></translation>
    </message>
    <message>
        <location line="-24"/>
        <source>Ctrl+I</source>
        <translation>Ctrl+I</translation>
    </message>
    <message>
        <location line="+27"/>
        <source>Ctrl+Shift+J</source>
        <translation></translation>
    </message>
    <message>
        <location line="+23"/>
        <source>Ctrl+Shift+Up</source>
        <translation></translation>
    </message>
    <message>
        <location line="+5"/>
        <source>Ctrl+Shift+Down</source>
        <translation>Ctrl+Maj+Flèche bas</translation>
    </message>
    <message>
        <location line="+5"/>
        <source>Ctrl+Shift+H</source>
        <translation></translation>
    </message>
    <message>
        <location line="+5"/>
        <source>Ctrl+Shift+L</source>
        <translation>Ctrl+Maj+L</translation>
    </message>
    <message>
        <location line="+59"/>
        <source>Select &amp;All</source>
        <translation>&amp;Tout sélectionner</translation>
    </message>
    <message>
        <location line="+1"/>
        <source>Invert S&amp;election</source>
        <translation>Inverser la sél&amp;ection</translation>
    </message>
    <message>
        <location line="+1"/>
        <source>Select &amp;None</source>
        <translation>Tout &amp;désélectionner</translation>
    </message>
    <message>
        <location line="+1"/>
        <source>&amp;Crop to Selection</source>
        <translation>&amp;Rogner vers la sélection</translation>
    </message>
    <message>
        <location line="+1"/>
        <source>Autocrop</source>
        <translation>Auto Recadrage</translation>
    </message>
    <message>
        <location line="+2"/>
        <source>&amp;Tile Layer</source>
        <translation>Calque de &amp;Tile</translation>
    </message>
    <message>
        <location line="+1"/>
        <source>&amp;Object Layer</source>
        <translation>Calque d&apos;&amp;Objet</translation>
    </message>
    <message>
        <location line="+1"/>
        <source>&amp;Image Layer</source>
        <translation>Calque d&apos;&amp;Image</translation>
    </message>
    <message>
        <location line="+1"/>
        <source>&amp;Group Layer</source>
        <translation>&amp;Grouper le calque</translation>
    </message>
    <message>
        <location line="+1"/>
        <location line="+320"/>
        <source>Layer via Copy</source>
        <translation>Calque selon copie</translation>
    </message>
    <message>
        <location line="-319"/>
        <location line="+319"/>
        <source>Layer via Cut</source>
        <translation>Calque selon Couper/Coller</translation>
    </message>
    <message>
        <location line="-313"/>
        <source>&amp;Remove Layers</source>
        <translation>Supprimer le calque (&amp;R)</translation>
    </message>
    <message>
        <location line="+3"/>
        <source>R&amp;aise Layers</source>
        <translation>Monter le calque (&amp;A)</translation>
    </message>
    <message>
        <location line="+1"/>
        <source>&amp;Lower Layers</source>
        <translation>Descendre le calque (&amp;L)</translation>
    </message>
    <message>
        <location line="-3"/>
        <source>Select Pre&amp;vious Layer</source>
        <translation>Sélectionner le calque précé&amp;dent</translation>
    </message>
    <message>
        <location line="+1"/>
        <source>Select &amp;Next Layer</source>
        <translation>Sélectionner le calque sui&amp;vant</translation>
    </message>
    <message>
        <location line="+3"/>
        <source>Show/&amp;Hide all Other Layers</source>
        <translation>Montrer/Cac&amp;her tous les autres calques</translation>
    </message>
    <message>
        <location line="+1"/>
        <source>Lock/&amp;Unlock all Other Layers</source>
        <translation>Bloquer/Débloquer tous les autres calques (&amp;U)</translation>
    </message>
    <message>
        <location line="+40"/>
        <source>&amp;New</source>
        <translation>&amp;Nouveau</translation>
    </message>
    <message>
        <location line="+18"/>
        <source>&amp;Group</source>
        <translation>&amp;Groupe</translation>
    </message>
    <message>
        <location line="+33"/>
        <source>Cut</source>
        <translation>Couper</translation>
    </message>
    <message>
        <location line="+46"/>
        <source>Delete</source>
        <translation>Effacer</translation>
    </message>
    <message numerus="yes">
        <location line="+439"/>
        <source>Duplicate %n Object(s)</source>
        <translation>
            <numerusform>Dupliquer un objet</numerusform>
            <numerusform>Dupliquer %n objets</numerusform>
        </translation>
    </message>
    <message numerus="yes">
        <location line="+1"/>
        <source>Remove %n Object(s)</source>
        <translation>
            <numerusform>Effacer un objet</numerusform>
            <numerusform>Effacer %n objets</numerusform>
        </translation>
    </message>
    <message>
        <location line="+2"/>
        <source>Duplicate Objects</source>
        <translation>Dupliquer les objets</translation>
    </message>
    <message>
        <location line="+1"/>
        <source>Remove Objects</source>
        <translation>Effacer les objets</translation>
    </message>
    <message>
        <location line="-680"/>
        <source>Ctrl+PgUp</source>
        <translation></translation>
    </message>
    <message>
        <location line="-3"/>
        <source>Ctrl+PgDown</source>
        <translation></translation>
    </message>
    <message>
        <location line="+92"/>
        <source>&amp;Group Layers</source>
        <translation>&amp;Grouper les calques</translation>
    </message>
    <message>
        <location line="+1"/>
        <source>&amp;Ungroup Layers</source>
        <translation>Dégrouper les calques (&amp;U)</translation>
    </message>
    <message>
        <location line="+2"/>
        <source>&amp;Duplicate Layers</source>
        <translation>&amp;Dupliquer les calques</translation>
    </message>
    <message>
        <location line="+1"/>
        <source>&amp;Merge Layer Down</source>
        <translation>&amp;Fusionner le calque vers le bas</translation>
    </message>
    <message>
        <location line="+8"/>
        <source>Layer &amp;Properties...</source>
        <translation>&amp;Propriétés du calque...</translation>
    </message>
</context>
<context>
    <name>Tiled::Internal::MapEditor</name>
    <message>
        <location filename="../src/tiled/mapeditor.cpp" line="+665"/>
        <source>Paste in Place</source>
        <translation>Coller sur place</translation>
    </message>
    <message>
        <location line="+187"/>
        <location line="+5"/>
        <source>Error Reading Tileset</source>
        <translation>Erreur lors de la lecture du Tileset</translation>
    </message>
    <message>
        <location line="+1"/>
        <source>%1: %2</source>
        <translation>%1 : %2</translation>
    </message>
    <message numerus="yes">
        <location line="+17"/>
        <source>Add %n Tileset(s)</source>
        <translation>
            <numerusform>Ajouter un Tileset</numerusform>
            <numerusform>Ajouter %n Tilesets</numerusform>
        </translation>
    </message>
    <message>
        <location line="+57"/>
        <source>Tool Options</source>
        <translation>Options d&apos;Outils</translation>
    </message>
    <message>
        <location line="-1"/>
        <source>Tools</source>
        <translation>Outils</translation>
    </message>
</context>
<context>
    <name>Tiled::Internal::MapObjectModel</name>
    <message>
        <location filename="../src/tiled/mapobjectmodel.cpp" line="+201"/>
        <source>Change Object Name</source>
        <translation>Changer le nom de l&apos;objet</translation>
    </message>
    <message>
        <location line="+7"/>
        <source>Change Object Type</source>
        <translation>Changer le type de l&apos;objet</translation>
    </message>
    <message>
        <location line="+55"/>
        <source>Name</source>
        <translation>Nom</translation>
    </message>
    <message>
        <location line="+1"/>
        <source>Type</source>
        <translation>Type</translation>
    </message>
    <message>
        <location line="+1"/>
        <source>ID</source>
        <translation>ID</translation>
    </message>
    <message>
        <location line="+1"/>
        <source>Position</source>
        <translation>Position</translation>
    </message>
</context>
<context>
    <name>Tiled::Internal::MapsDock</name>
    <message>
        <location filename="../src/tiled/mapsdock.cpp" line="+83"/>
        <source>Browse...</source>
        <translation>Rechercher...</translation>
    </message>
    <message>
        <location line="+22"/>
        <source>Choose the Maps Folder</source>
        <translation>Choisissez l&apos;emplacement du dossier de cartes</translation>
    </message>
    <message>
        <location line="+41"/>
        <source>Maps</source>
        <translation>Cartes</translation>
    </message>
</context>
<context>
    <name>Tiled::Internal::MiniMapDock</name>
    <message>
        <location filename="../src/tiled/minimapdock.cpp" line="+60"/>
        <source>Mini-map</source>
        <translation>Mini-carte</translation>
    </message>
</context>
<context>
    <name>Tiled::Internal::NewMapDialog</name>
    <message>
        <location filename="../src/tiled/newmapdialog.cpp" line="-19"/>
        <source>Save As...</source>
        <translation>Enregistrer sous...</translation>
    </message>
    <message>
        <location line="+21"/>
        <location filename="../src/tiled/propertybrowser.cpp" line="-17"/>
        <source>Orthogonal</source>
        <translation>Orthogonale</translation>
    </message>
    <message>
        <location line="+1"/>
        <location filename="../src/tiled/propertybrowser.cpp" line="+1"/>
        <source>Isometric</source>
        <translation>Isométrique</translation>
    </message>
    <message>
        <location line="+1"/>
        <location filename="../src/tiled/propertybrowser.cpp" line="+1"/>
        <source>Isometric (Staggered)</source>
        <translation>Isométrique (étalée)</translation>
    </message>
    <message>
        <location line="+1"/>
        <location filename="../src/tiled/propertybrowser.cpp" line="+1"/>
        <source>Hexagonal (Staggered)</source>
        <translation>Hexagonale (Quinconce)</translation>
    </message>
    <message>
        <location line="+69"/>
        <source>Tile Layer 1</source>
        <translation>Calque de Tile 1</translation>
    </message>
    <message>
        <location line="+4"/>
        <source>Memory Usage Warning</source>
        <translation>Avertissement sur l&apos;usage de la mémoire</translation>
    </message>
    <message>
        <location line="+1"/>
        <source>Tile layers for this map will consume %L1 GB of memory each. Not creating one by default.</source>
        <translation>Les calques de cette carte utiliseront %L1 Go de mémoire chacun. Aucun ne sera créé par défaut.</translation>
    </message>
    <message>
        <location line="+45"/>
        <source>%1 x %2 pixels</source>
        <translation>%1 x %2 pixels</translation>
    </message>
</context>
<context>
    <name>Tiled::Internal::NewTilesetDialog</name>
    <message>
        <location filename="../src/tiled/newtilesetdialog.cpp" line="-43"/>
        <location line="+7"/>
        <source>Error</source>
        <translation>Erreur</translation>
    </message>
    <message>
        <location line="-6"/>
        <source>Failed to load tileset image &apos;%1&apos;.</source>
        <translation>Impossible de charger l&apos;image de Tileset &apos;%1&apos;.</translation>
    </message>
    <message>
        <location line="+7"/>
        <source>No tiles found in the tileset image when using the given tile size, margin and spacing!</source>
        <translation>Aucun Tile trouvé dans l&apos;image en utilisant la taille, la marge et l&apos;espacement donné !</translation>
    </message>
    <message>
        <location line="+47"/>
        <source>Tileset Image</source>
        <translation>Image du Tileset</translation>
    </message>
    <message>
        <location line="+31"/>
        <location line="+2"/>
        <source>&amp;OK</source>
        <translation>&amp;OK</translation>
    </message>
    <message>
        <location line="-2"/>
        <source>&amp;Save As...</source>
        <translation>Enregistrer &amp;sous...</translation>
    </message>
</context>
<context>
    <name>Tiled::Internal::NewsButton</name>
    <message>
        <location filename="../src/tiled/newsbutton.cpp" line="+45"/>
        <source>News</source>
        <translation>Nouvelles</translation>
    </message>
    <message>
        <location line="+69"/>
        <source>News Archive</source>
        <translation>Archive des nouvelles</translation>
    </message>
</context>
<context>
    <name>Tiled::Internal::NoEditorWidget</name>
    <message>
        <location filename="../src/tiled/noeditorwidget.ui" line="+19"/>
        <source>&lt;font size=&quot;+2&quot;&gt;No Open Files&lt;/font&gt;</source>
        <translation>&lt;font size=&quot;+2&quot;&gt;Aucun fichier ouvert&lt;/font&gt;</translation>
    </message>
    <message>
        <location line="+28"/>
        <source>New Map...</source>
        <translation>Nouvelle carte...</translation>
    </message>
    <message>
        <location line="+7"/>
        <source>New Tileset...</source>
        <translation>Nouveau Tileset...</translation>
    </message>
    <message>
        <location line="+11"/>
        <source>Open File...</source>
        <translation>Ouvrir un Fichier...</translation>
    </message>
</context>
<context>
    <name>Tiled::Internal::ObjectSelectionTool</name>
    <message>
        <location filename="../src/tiled/objectselectiontool.cpp" line="+317"/>
        <location line="+416"/>
        <source>Select Objects</source>
        <translation>Sélectionner les objets</translation>
    </message>
    <message>
        <location line="-414"/>
        <location line="+415"/>
        <source>S</source>
        <translation>S</translation>
    </message>
    <message numerus="yes">
        <location line="-289"/>
        <location line="+719"/>
        <source>Move %n Object(s)</source>
        <translation>
            <numerusform>Déplacer un objet</numerusform>
            <numerusform>Déplacer %n objets</numerusform>
        </translation>
    </message>
    <message>
        <location line="-593"/>
        <source>Unnamed object</source>
        <translation>Objet sans nom</translation>
    </message>
    <message>
        <location line="+2"/>
        <source>Instance of %1</source>
        <translation>Instance de %1</translation>
    </message>
    <message>
        <location line="+4"/>
        <source>&amp;%1) %2</source>
        <translation>&amp;%1) %2</translation>
    </message>
    <message>
        <location line="+2"/>
        <source>%1) %2</source>
        <translation>%1) %2</translation>
    </message>
    <message numerus="yes">
        <location line="+673"/>
        <source>Rotate %n Object(s)</source>
        <translation>
            <numerusform>Pivoter un objet</numerusform>
            <numerusform>Pivoter %n objets</numerusform>
        </translation>
    </message>
    <message numerus="yes">
        <location line="+267"/>
        <source>Resize %n Object(s)</source>
        <translation>
            <numerusform>Redimensionner %n objet</numerusform>
            <numerusform>Redimensionner %n objets</numerusform>
        </translation>
    </message>
</context>
<context>
    <name>Tiled::Internal::ObjectTypesEditor</name>
    <message>
        <location filename="../src/tiled/objecttypeseditor.cpp" line="+226"/>
        <source>Add Object Type</source>
        <translation>Ajouter un Type d&apos;Objet</translation>
    </message>
    <message>
        <location line="+1"/>
        <source>Remove Object Type</source>
        <translation>Effacer un Type d&apos;Objet</translation>
    </message>
    <message>
        <location line="+2"/>
        <source>Add Property</source>
        <translation>Ajouter une Propriété</translation>
    </message>
    <message>
        <location line="+1"/>
        <source>Remove Property</source>
        <translation>Effacer une Propriété</translation>
    </message>
    <message>
        <location line="+1"/>
        <location line="+321"/>
        <source>Rename Property</source>
        <translation>Renommer une Propriété</translation>
    </message>
    <message>
        <location line="-266"/>
        <location line="+128"/>
        <source>Error Writing Object Types</source>
        <translation>Erreur lors de l&apos;écriture des Types d&apos;Objet</translation>
    </message>
    <message>
        <location line="-127"/>
        <source>Error writing to %1:
%2</source>
        <translation>Erreur lors de l&apos;écriture sur %1 :
%2</translation>
    </message>
    <message>
        <location line="+40"/>
        <source>Choose Object Types File</source>
        <translation>Sélectionner le Fichier de Types d&apos;Objet</translation>
    </message>
    <message>
        <location line="+2"/>
        <location line="+33"/>
        <location line="+44"/>
        <source>Object Types files (*.xml *.json)</source>
        <translation>Fichiers de types d&apos;objets (*.xml *.json)</translation>
    </message>
    <message>
        <location line="-62"/>
        <location line="+44"/>
        <source>Error Reading Object Types</source>
        <translation>Erreur lors de la Lecture des Types d&apos;Objet</translation>
    </message>
    <message>
        <location line="-28"/>
        <source>Import Object Types</source>
        <translation>Importer les Types d&apos;Objet</translation>
    </message>
    <message>
        <location line="+44"/>
        <source>Export Object Types</source>
        <translation>Exporter les Types d&apos;Objet</translation>
    </message>
    <message>
        <location line="+146"/>
        <source>Name:</source>
        <translation>Nom :</translation>
    </message>
</context>
<context>
    <name>Tiled::Internal::ObjectTypesModel</name>
    <message>
        <location filename="../src/tiled/objecttypesmodel.cpp" line="+65"/>
        <source>Type</source>
        <translation>Type</translation>
    </message>
    <message>
        <location line="+2"/>
        <source>Color</source>
        <translation>Couleur</translation>
    </message>
</context>
<context>
    <name>Tiled::Internal::ObjectsDock</name>
    <message>
        <location filename="../src/tiled/objectsdock.cpp" line="+174"/>
        <source>Object Properties</source>
        <translation>Propriétés de l&apos;objet</translation>
    </message>
    <message>
        <location line="-1"/>
        <source>Add Object Layer</source>
        <translation>Ajouter un calque d&apos;objets</translation>
    </message>
    <message>
        <location line="-2"/>
        <source>Objects</source>
        <translation>Objets</translation>
    </message>
    <message>
        <location line="+4"/>
        <source>Move Objects Up</source>
        <translation>Déplacer les objets vers le haut</translation>
    </message>
    <message>
        <location line="+1"/>
        <source>Move Objects Down</source>
        <translation>Déplacer les objets vers le bas</translation>
    </message>
    <message numerus="yes">
        <location line="+17"/>
        <source>Move %n Object(s) to Layer</source>
        <translation>
            <numerusform>Déplacer un objet vers le calque</numerusform>
            <numerusform>Déplacer %n objets vers le calque</numerusform>
        </translation>
    </message>
</context>
<context>
    <name>Tiled::Internal::PatreonDialog</name>
    <message>
        <location filename="../src/tiled/patreondialog.cpp" line="+49"/>
        <source>Remind me next week</source>
        <translation>Me le rappeler dans une semaine</translation>
    </message>
    <message>
        <location line="+1"/>
        <source>Remind me next month</source>
        <translation>Me le rappeler dans un mois</translation>
    </message>
    <message>
        <location line="+1"/>
        <source>Don&apos;t remind me</source>
        <translation>Ne pas me le rappeler</translation>
    </message>
    <message>
        <location line="+23"/>
        <source>Thanks!</source>
        <translation>Merci !</translation>
    </message>
    <message>
        <location line="+1"/>
        <source>Thanks a lot for your support! With your help Tiled will keep getting better.</source>
        <translation>Merci de votre soutien ! Votre contribution permet à Tiled de continuer à s&apos;améliorer.</translation>
    </message>
</context>
<context>
    <name>Tiled::Internal::PreferencesDialog</name>
    <message>
        <location filename="../src/tiled/preferencesdialog.cpp" line="-153"/>
        <location line="+150"/>
        <source>System default</source>
        <translation>Réglages par défaut</translation>
    </message>
    <message>
        <location line="-6"/>
        <source>Last checked: %1</source>
        <translation>Dernière vérification : %1</translation>
    </message>
</context>
<context>
    <name>Tiled::Internal::PropertiesDock</name>
    <message>
        <location filename="../src/tiled/propertiesdock.cpp" line="+313"/>
        <source>Name:</source>
        <translation>Nom :</translation>
    </message>
    <message>
        <location line="+178"/>
        <source>Add Property</source>
        <translation>Ajouter une propriété</translation>
    </message>
    <message>
        <location line="-176"/>
        <location line="+178"/>
        <source>Rename Property</source>
        <translation>Renommer une propriété</translation>
    </message>
    <message numerus="yes">
        <location line="-252"/>
        <source>Paste Property/Properties</source>
        <translation>
            <numerusform>Coller la propriété</numerusform>
            <numerusform>Coller les propriétés</numerusform>
        </translation>
    </message>
    <message numerus="yes">
        <location line="+50"/>
        <source>Remove Property/Properties</source>
        <translation>
            <numerusform>Supprimer une propriété</numerusform>
            <numerusform>Supprimer des propriétés</numerusform>
        </translation>
    </message>
    <message>
        <location line="+65"/>
        <source>Cu&amp;t</source>
        <translation>&amp;Couper</translation>
    </message>
    <message>
        <location line="+1"/>
        <source>&amp;Copy</source>
        <translation>&amp;Copier</translation>
    </message>
    <message>
        <location line="+1"/>
        <source>&amp;Paste</source>
        <translation>Co&amp;ller</translation>
    </message>
    <message>
        <location line="+2"/>
        <source>Convert To</source>
        <translation>Convertir vers</translation>
    </message>
    <message>
        <location line="+1"/>
        <source>Rename...</source>
        <translation>Renommer ...</translation>
    </message>
    <message>
        <location line="+1"/>
        <source>Remove</source>
        <translation>Effacer</translation>
    </message>
    <message numerus="yes">
        <location line="+69"/>
        <source>Convert Property/Properties</source>
        <translation>
            <numerusform>Convertir une propriété</numerusform>
            <numerusform>Convertir des propriétés</numerusform>
        </translation>
    </message>
    <message>
        <location line="+58"/>
        <source>Properties</source>
        <translation>Propriétés</translation>
    </message>
    <message>
        <location line="+3"/>
        <source>Remove Property</source>
        <translation>Effacer une propriété</translation>
    </message>
</context>
<context>
    <name>Tiled::Internal::PropertyBrowser</name>
    <message>
        <location filename="../src/tiled/propertybrowser.cpp" line="+16"/>
        <source>Horizontal</source>
        <translation>Horizontal</translation>
    </message>
    <message>
        <location line="+1"/>
        <source>Vertical</source>
        <translation>Vertical</translation>
    </message>
    <message>
        <location line="+2"/>
        <source>Top Down</source>
        <translation>De haut en bas</translation>
    </message>
    <message>
        <location line="+1"/>
        <source>Manual</source>
        <translation>Manuel</translation>
    </message>
    <message>
        <location line="-1090"/>
        <source>Columns</source>
        <translation>Colonnes</translation>
    </message>
    <message>
        <location line="+10"/>
        <source>Source</source>
        <translation>Source</translation>
    </message>
    <message>
        <location line="+37"/>
        <source>Relative chance this tile will be picked</source>
        <translation>Chance relative d&apos;utilisation de ce Tile</translation>
    </message>
    <message>
        <location line="+27"/>
        <source>Wang Set</source>
        <translation>Ensemble Wang</translation>
    </message>
    <message>
        <location line="+347"/>
        <source>Error Reading Tileset</source>
        <translation>Erreur lors de la lecture du Tileset</translation>
    </message>
    <message>
        <location line="+295"/>
        <source>Custom Properties</source>
        <translation>Propriétés personnalisées</translation>
    </message>
    <message>
        <location line="-949"/>
        <source>Map</source>
        <translation>Carte</translation>
    </message>
    <message>
        <location line="+37"/>
        <source>Tile Layer Format</source>
        <translation>Format de calque de tile</translation>
    </message>
    <message>
        <location line="+8"/>
        <source>Tile Render Order</source>
        <translation>Ordre d&apos;affichage des tiles</translation>
    </message>
    <message>
        <location line="+5"/>
        <location line="+165"/>
        <source>Background Color</source>
        <translation>Couleur d&apos;arrière-plan</translation>
    </message>
    <message>
        <location line="-133"/>
        <source>Object</source>
        <translation>Objet</translation>
    </message>
    <message>
        <location line="+4"/>
        <location line="+45"/>
        <location line="+78"/>
        <location line="+91"/>
        <location line="+8"/>
        <location line="+21"/>
        <source>Name</source>
        <translation>Nom</translation>
    </message>
    <message>
        <location line="-240"/>
        <location line="+179"/>
        <source>Type</source>
        <translation>Type</translation>
    </message>
    <message>
        <location line="-175"/>
        <location line="+39"/>
        <source>Visible</source>
        <translation>Visible</translation>
    </message>
    <message>
        <location line="-37"/>
        <location line="+1199"/>
        <source>X</source>
        <translation>X</translation>
    </message>
    <message>
        <location line="-1198"/>
        <location line="+1199"/>
        <source>Y</source>
        <translation>Y</translation>
    </message>
    <message>
        <location line="-986"/>
        <source>Edge Count</source>
        <translation>Nombre de Bords</translation>
    </message>
    <message>
        <location line="+1"/>
        <source>Corner Count</source>
        <translation>Nombre de Coins</translation>
    </message>
    <message>
        <location line="+16"/>
        <source>Wang Color</source>
        <translation>Couleur de Wang</translation>
    </message>
    <message>
        <location line="+40"/>
        <source>Change Infinite Property</source>
        <translation>Changer la Propriété Infinie</translation>
    </message>
    <message>
        <location line="+931"/>
        <source>Odd</source>
        <translation>Impair</translation>
    </message>
    <message>
        <location line="+1"/>
        <source>Even</source>
        <translation>Pair</translation>
    </message>
    <message>
        <location line="-1293"/>
        <location line="+216"/>
        <source>Orientation</source>
        <translation>Orientation</translation>
    </message>
    <message>
        <location line="-211"/>
        <location line="+92"/>
        <location line="+170"/>
        <source>Width</source>
        <translation>Largeur</translation>
    </message>
    <message>
        <location line="-261"/>
        <location line="+92"/>
        <location line="+170"/>
        <source>Height</source>
        <translation>Hauteur</translation>
    </message>
    <message>
        <location line="-261"/>
        <location line="+232"/>
        <source>Tile Width</source>
        <translation>Largeur de Tile</translation>
    </message>
    <message>
        <location line="-231"/>
        <location line="+232"/>
        <source>Tile Height</source>
        <translation>Hauteur de Tile</translation>
    </message>
    <message>
        <location line="-231"/>
        <source>Infinite</source>
        <translation>Infini</translation>
    </message>
    <message>
        <location line="+2"/>
        <source>Tile Side Length (Hex)</source>
        <translation>Taille de côté d&apos;un Tile (Hex)</translation>
    </message>
    <message>
        <location line="+5"/>
        <source>Stagger Axis</source>
        <translation>Axe de quinconce</translation>
    </message>
    <message>
        <location line="+8"/>
        <source>Stagger Index</source>
        <translation>Index de Quinconce</translation>
    </message>
    <message>
        <location line="+56"/>
        <source>Template</source>
        <translation>Modèle</translation>
    </message>
    <message>
        <location line="+22"/>
        <source>Rotation</source>
        <translation>Rotation</translation>
    </message>
    <message>
        <location line="+5"/>
        <source>Flipping</source>
        <translation>Retournement</translation>
    </message>
    <message>
        <location line="+6"/>
        <source>Text</source>
        <translation>Texte</translation>
    </message>
    <message>
        <location line="+1"/>
        <source>Alignment</source>
        <translation>Alignement</translation>
    </message>
    <message>
        <location line="+1"/>
        <source>Font</source>
        <translation>Police de caractères</translation>
    </message>
    <message>
        <location line="+1"/>
        <source>Word Wrap</source>
        <translation>Retour à la ligne automatique</translation>
    </message>
    <message>
        <location line="+12"/>
        <source>Locked</source>
        <translation>Verrouillé</translation>
    </message>
    <message>
        <location line="+3"/>
        <source>Opacity</source>
        <translation>Opacité</translation>
    </message>
    <message>
        <location line="+5"/>
        <source>Horizontal Offset</source>
        <translation>Décalage horizontal</translation>
    </message>
    <message>
        <location line="+1"/>
        <source>Vertical Offset</source>
        <translation>Décalage vertical</translation>
    </message>
    <message>
        <location line="+5"/>
        <source>Tile Layer</source>
        <translation>Calque de tile</translation>
    </message>
    <message>
        <location line="+7"/>
        <source>Object Layer</source>
        <translation>Calque d&apos;objet</translation>
    </message>
    <message>
        <location line="-32"/>
        <location line="+35"/>
        <location line="+176"/>
        <source>Color</source>
        <translation>Couleur</translation>
    </message>
    <message>
        <location line="-171"/>
        <source>Drawing Order</source>
        <translation>Ordre d&apos;affichage</translation>
    </message>
    <message>
        <location line="+10"/>
        <source>Image Layer</source>
        <translation>Calque d&apos;image</translation>
    </message>
    <message>
        <location line="+5"/>
        <location line="+62"/>
        <location line="+48"/>
        <source>Image</source>
        <translation>Image</translation>
    </message>
    <message>
        <location line="-105"/>
        <location line="+66"/>
        <source>Transparent Color</source>
        <translation>Couleur transparente</translation>
    </message>
    <message>
        <location line="-59"/>
        <source>Group Layer</source>
        <translation>Groupe de calques</translation>
    </message>
    <message>
        <location line="+9"/>
        <source>Tileset</source>
        <translation>Tileset</translation>
    </message>
    <message>
        <location line="+3"/>
        <source>Filename</source>
        <translation>Nom de fichier</translation>
    </message>
    <message>
        <location line="+11"/>
        <source>Drawing Offset</source>
        <translation>Décalage de l&apos;affichage</translation>
    </message>
    <message>
        <location line="+14"/>
        <source>Grid Width</source>
        <translation>Largeur de la grille</translation>
    </message>
    <message>
        <location line="+3"/>
        <source>Grid Height</source>
        <translation>Hauteur de la grille</translation>
    </message>
    <message>
        <location line="+17"/>
        <source>Margin</source>
        <translation>Marge</translation>
    </message>
    <message>
        <location line="+1"/>
        <source>Spacing</source>
        <translation>Espacement</translation>
    </message>
    <message>
        <location line="+17"/>
        <source>Tile</source>
        <translation>Tuile</translation>
    </message>
    <message>
        <location line="-180"/>
        <location line="+46"/>
        <location line="+135"/>
        <source>ID</source>
        <translation>ID</translation>
    </message>
    <message>
        <location line="+12"/>
        <location line="+60"/>
        <source>Probability</source>
        <translation>Probabilité</translation>
    </message>
    <message>
        <location line="-38"/>
        <source>Terrain</source>
        <translation>Terrain</translation>
    </message>
</context>
<context>
    <name>Tiled::Internal::SelectSameTileTool</name>
    <message>
        <location filename="../src/tiled/selectsametiletool.cpp" line="+31"/>
        <location line="+26"/>
        <source>Select Same Tile</source>
        <translation>Sélectionner le même Tile</translation>
    </message>
    <message>
        <location line="-23"/>
        <location line="+24"/>
        <source>S</source>
        <translation>S</translation>
    </message>
</context>
<context>
    <name>Tiled::Internal::ShapeFillTool</name>
    <message>
        <location filename="../src/tiled/shapefilltool.cpp" line="+40"/>
        <location line="+77"/>
        <source>Shape Fill Tool</source>
        <translation>Outil de Remplissage de Forme</translation>
    </message>
    <message>
        <location line="-74"/>
        <location line="+75"/>
        <source>P</source>
        <translation>P</translation>
    </message>
    <message>
        <location line="+2"/>
        <source>Rectangle Fill</source>
        <translation>Remplissage de Rectangle</translation>
    </message>
    <message>
        <location line="+1"/>
        <source>Circle Fill</source>
        <translation>Remplissage de Cercle</translation>
    </message>
</context>
<context>
    <name>Tiled::Internal::StampActions</name>
    <message>
        <location filename="../src/tiled/stampactions.cpp" line="+48"/>
        <location line="+25"/>
        <source>Random Mode</source>
        <translation>Mode aléatoire</translation>
    </message>
    <message>
        <location line="-24"/>
        <location line="+31"/>
        <source>D</source>
        <translation>D</translation>
    </message>
    <message>
        <location line="-26"/>
        <location line="+20"/>
        <source>Wang Fill Mode</source>
        <translation>Mode de remplissage Wang</translation>
    </message>
    <message>
        <location line="+1"/>
        <source>Flip Horizontally</source>
        <translation>Retourner horizontalement</translation>
    </message>
    <message>
        <location line="+1"/>
        <source>Flip Vertically</source>
        <translation>Retourner Verticalement</translation>
    </message>
    <message>
        <location filename="../src/tiled/abstractobjecttool.cpp" line="-125"/>
        <location filename="../src/tiled/stampactions.cpp" line="+1"/>
        <source>Rotate Left</source>
        <translation>Tourner vers la Gauche</translation>
    </message>
    <message>
        <location line="+1"/>
        <location filename="../src/tiled/stampactions.cpp" line="+1"/>
        <source>Rotate Right</source>
        <translation>Tourner vers la Droite</translation>
    </message>
    <message>
        <location line="+2"/>
        <location filename="../src/tiled/stampactions.cpp" line="+3"/>
        <source>X</source>
        <translation>X</translation>
    </message>
    <message>
        <location line="+1"/>
        <location filename="../src/tiled/stampactions.cpp" line="+1"/>
        <source>Y</source>
        <translation>Y</translation>
    </message>
    <message>
        <location line="+1"/>
        <location filename="../src/tiled/stampactions.cpp" line="+1"/>
        <source>Shift+Z</source>
        <translation>Maj+Z</translation>
    </message>
    <message>
        <location line="+1"/>
        <location filename="../src/tiled/stampactions.cpp" line="+1"/>
        <source>Z</source>
        <translation>Z</translation>
    </message>
</context>
<context>
    <name>Tiled::Internal::StampBrush</name>
    <message>
        <location filename="../src/tiled/stampbrush.cpp" line="+49"/>
        <location line="+158"/>
        <source>Stamp Brush</source>
        <translation>Tampon</translation>
    </message>
    <message>
        <location line="-155"/>
        <location line="+156"/>
        <source>B</source>
        <translation>B</translation>
    </message>
</context>
<context>
    <name>Tiled::Internal::TemplatesDock</name>
    <message>
        <location filename="../src/tiled/templatesdock.cpp" line="+293"/>
        <source>Open Tileset</source>
        <translation>Ouvrir un Jeu de Tuiles</translation>
    </message>
    <message>
        <location line="+4"/>
        <location line="+9"/>
        <source>%1: Couldn&apos;t find &quot;%2&quot;</source>
        <translation>%1 : &quot;%2&quot; est introuvable</translation>
    </message>
    <message>
        <location line="-4"/>
        <source>Locate Tileset</source>
        <translation>Localiser un Jeu de Tuiles</translation>
    </message>
    <message>
        <location line="+49"/>
        <source>Choose the Templates Folder</source>
        <translation>Choisir le Répertoire de Modèles</translation>
    </message>
    <message>
        <location line="+24"/>
        <source>Templates</source>
        <translation>Modèles</translation>
    </message>
    <message>
        <location line="+1"/>
        <source>Choose Templates Directory</source>
        <translation>Choisir le Répertoire de Modèles</translation>
    </message>
    <message>
        <location line="+27"/>
        <source>All Files (*)</source>
        <translation>Tous les fichiers (*)</translation>
    </message>
    <message>
        <location line="+4"/>
        <source>Locate External Tileset</source>
        <translation>Localiser le Jeu de Tuiles Externe</translation>
    </message>
    <message>
        <location line="+10"/>
        <source>Error Reading Tileset</source>
        <translation>Erreur lors de la Lecture du Jeu de Tuiles</translation>
    </message>
</context>
<context>
    <name>Tiled::Internal::TemplatesView</name>
    <message>
        <location line="+90"/>
        <source>Select All Instances</source>
        <translation>Sélectionner Toutes les Instances</translation>
    </message>
</context>
<context>
    <name>Tiled::Internal::TerrainBrush</name>
    <message>
        <location filename="../src/tiled/terrainbrush.cpp" line="+48"/>
        <location line="+120"/>
        <source>Terrain Brush</source>
        <translation>Brosse de terrain</translation>
    </message>
    <message>
        <location line="-117"/>
        <location line="+118"/>
        <source>T</source>
        <translation>T</translation>
    </message>
</context>
<context>
    <name>Tiled::Internal::TerrainDock</name>
    <message>
        <location filename="../src/tiled/terraindock.cpp" line="+338"/>
        <source>Terrains</source>
        <translation>Terrains</translation>
    </message>
    <message>
        <location line="+1"/>
        <source>Erase Terrain</source>
        <translation>Effacer le Terrain</translation>
    </message>
    <message>
        <location line="+2"/>
        <source>Add Terrain Type</source>
        <translation>Ajouter un type de terrain</translation>
    </message>
    <message>
        <location line="+1"/>
        <source>Remove Terrain Type</source>
        <translation>Supprimer un type de terrain</translation>
    </message>
    <message>
        <location line="+1"/>
        <source>Move Terrain Type Up</source>
        <translation>Déplacer le Type de Terrain vers le Haut</translation>
    </message>
    <message>
        <location line="+1"/>
        <source>Move Terrain Type Down</source>
        <translation>Déplacer le Type de Terrain vers le Bas</translation>
    </message>
</context>
<context>
    <name>Tiled::Internal::TerrainView</name>
    <message>
        <location filename="../src/tiled/terrainview.cpp" line="+112"/>
        <source>Terrain &amp;Properties...</source>
        <translation>&amp;Propriétés de terrain ...</translation>
    </message>
</context>
<context>
    <name>Tiled::Internal::TextPropertyEdit</name>
    <message>
        <location filename="../src/tiled/textpropertyedit.cpp" line="+121"/>
        <source>...</source>
        <translation>...</translation>
    </message>
</context>
<context>
    <name>Tiled::Internal::TileAnimationEditor</name>
    <message>
        <location filename="../src/tiled/tileanimationeditor.cpp" line="-58"/>
        <source>Delete Frames</source>
        <translation>Effacer les images</translation>
    </message>
</context>
<context>
    <name>Tiled::Internal::TileCollisionDock</name>
    <message>
        <location filename="../src/tiled/tilecollisiondock.cpp" line="-32"/>
        <source>Delete</source>
        <translation>Supprimer</translation>
    </message>
    <message>
        <location line="+0"/>
        <source>Cut</source>
        <translation>Couper</translation>
    </message>
</context>
<context>
    <name>Tiled::Internal::TileSelectionTool</name>
    <message>
        <location filename="../src/tiled/tileselectiontool.cpp" line="+36"/>
        <location line="+106"/>
        <source>Rectangular Select</source>
        <translation>Sélection rectangulaire</translation>
    </message>
    <message>
        <location line="-103"/>
        <location line="+104"/>
        <source>R</source>
        <translation>R</translation>
    </message>
    <message>
        <location line="-81"/>
        <source>%1, %2 - Rectangle: (%3 x %4)</source>
        <translation>%1, %2 - Rectangle: (%3 x %4)</translation>
    </message>
</context>
<context>
    <name>Tiled::Internal::TileStampModel</name>
    <message>
        <location filename="../src/tiled/tilestampmodel.cpp" line="+78"/>
        <source>Stamp</source>
        <translation>Tampon</translation>
    </message>
    <message>
        <location line="+1"/>
        <source>Probability</source>
        <translation>Probabilité</translation>
    </message>
</context>
<context>
    <name>Tiled::Internal::TileStampsDock</name>
    <message>
        <location filename="../src/tiled/tilestampsdock.cpp" line="+196"/>
        <source>Delete Stamp</source>
        <translation>Effacer le tampon</translation>
    </message>
    <message>
        <location line="+10"/>
        <source>Remove Variation</source>
        <translation>Effacer la variation</translation>
    </message>
    <message>
        <location line="+71"/>
        <source>Choose the Stamps Folder</source>
        <translation>Sélectionner le dossier de tampons</translation>
    </message>
    <message>
        <location line="+15"/>
        <source>Tile Stamps</source>
        <translation>Tampons de Tiles</translation>
    </message>
    <message>
        <location line="+2"/>
        <source>Add New Stamp</source>
        <translation>Ajouter un nouveau tampon</translation>
    </message>
    <message>
        <location line="+1"/>
        <source>Add Variation</source>
        <translation>Ajouter une variation</translation>
    </message>
    <message>
        <location line="+1"/>
        <source>Duplicate Stamp</source>
        <translation>Dupliquer le tampon</translation>
    </message>
    <message>
        <location line="+1"/>
        <source>Delete Selected</source>
        <translation>Effacer le tampon sélectionné</translation>
    </message>
    <message>
        <location line="+1"/>
        <source>Set Stamps Folder</source>
        <translation>Sélectionner le répertoire de tampons</translation>
    </message>
    <message>
        <location line="+2"/>
        <source>Filter</source>
        <translation>Filtre</translation>
    </message>
</context>
<context>
    <name>Tiled::Internal::TilesetDock</name>
    <message>
        <location filename="../src/tiled/tilesetdock.cpp" line="+578"/>
        <source>Remove Tileset</source>
        <translation>Effacer le Tileset</translation>
    </message>
    <message>
        <location line="+1"/>
        <source>The tileset &quot;%1&quot; is still in use by the map!</source>
        <translation>Le Tileset &quot;%1&quot; est toujours en cours d&apos;utilisation par la carte !</translation>
    </message>
    <message>
        <location line="+5"/>
        <source>Remove this tileset and all references to the tiles in this tileset?</source>
        <translation>Retirer ce tileset et toutes les références aux Tiles dans ce tileset ?</translation>
    </message>
    <message>
        <location line="+65"/>
        <source>Tilesets</source>
        <translation>Jeux de tuile</translation>
    </message>
    <message>
        <location line="+1"/>
        <source>New Tileset</source>
        <translation>Nouveau Tileset</translation>
    </message>
    <message>
        <location line="+1"/>
        <source>&amp;Embed Tileset</source>
        <translation>&amp;Embarquer le Tileset</translation>
    </message>
    <message>
        <location line="+2"/>
        <source>Edit Tile&amp;set</source>
        <translation>Éditer le Tile&amp;set</translation>
    </message>
    <message>
        <location line="-1"/>
        <source>&amp;Export Tileset As...</source>
        <translation>&amp;Exporter le Tileset en tant que...</translation>
    </message>
    <message>
        <location line="+2"/>
        <source>&amp;Remove Tileset</source>
        <translation>E&amp;ffacer le Tileset</translation>
    </message>
    <message>
        <location line="+193"/>
        <source>Error saving tileset: %1</source>
        <translation>Erreur lors de la sauvegarde du tileset : %1</translation>
    </message>
    <message>
        <location line="-18"/>
        <location line="+17"/>
        <source>Export Tileset</source>
        <translation>Exporter le Tileset</translation>
    </message>
</context>
<context>
    <name>Tiled::Internal::TilesetDocument</name>
    <message>
        <location filename="../src/tiled/tilesetdocument.cpp" line="+200"/>
        <source>untitled.tsx</source>
        <translation>sans-titre.tsx</translation>
    </message>
</context>
<context>
    <name>Tiled::Internal::TilesetEditor</name>
    <message>
        <location filename="../src/tiled/tileseteditor.cpp" line="-406"/>
        <location line="+400"/>
        <source>Tileset</source>
        <translation>Tileset</translation>
    </message>
    <message>
        <location line="+2"/>
        <location line="+22"/>
        <location line="+31"/>
        <location line="+19"/>
        <source>Add Tiles</source>
        <translation>Ajouter des tiles</translation>
    </message>
    <message>
        <location line="-71"/>
        <location line="+189"/>
        <source>Remove Tiles</source>
        <translation>Effacer des tiles</translation>
    </message>
    <message>
        <location line="-188"/>
        <source>Tile Animation Editor</source>
        <translation>Éditeur d&apos;Animation de Tuile</translation>
    </message>
    <message>
        <location line="+49"/>
        <source>Apply this action to all tiles</source>
        <translation>Appliquer à toutes les tiles</translation>
    </message>
    <message>
        <location line="+3"/>
        <source>Tile &quot;%1&quot; already exists in the tileset!</source>
        <translation>Tile &quot;%1&quot; existe déjà dans le tileset !</translation>
    </message>
    <message>
        <location line="+4"/>
        <source>Add anyway?</source>
        <translation>Ajouter tout de même ?</translation>
    </message>
    <message>
        <location line="+15"/>
        <source>Could not load &quot;%1&quot;!</source>
        <translation>&quot;%1&quot; n&apos;a pas pu être chargé !</translation>
    </message>
    <message>
        <location line="+118"/>
        <source>Tiles to be removed are in use by open maps!</source>
        <translation>Des tiles à effecer sont actuellement utilisées par des cartes ouvertes !</translation>
    </message>
    <message>
        <location line="+4"/>
        <source>Remove all references to these tiles?</source>
        <translation>Effacer toutes les références à ces tiles ?</translation>
    </message>
    <message>
        <location line="+82"/>
        <source>New Terrain</source>
        <translation>Nouveau terrain</translation>
    </message>
    <message>
        <location line="+89"/>
        <source>New Wang Set</source>
        <translation>Nouvel ensemble Wang</translation>
    </message>
</context>
<context>
    <name>Tiled::Internal::TilesetParametersEdit</name>
    <message>
        <location filename="../src/tiled/tilesetparametersedit.cpp" line="+48"/>
        <source>Edit...</source>
        <translation>Editer ...</translation>
    </message>
</context>
<context>
    <name>Tiled::Internal::TilesetView</name>
    <message>
        <location filename="../src/tiled/tilesetview.cpp" line="+1210"/>
        <source>Add Terrain Type</source>
        <translation>Ajouter un type de terrain</translation>
    </message>
    <message>
        <location line="+4"/>
        <source>Set Terrain Image</source>
        <translation>Définir l&apos;image du terrain</translation>
    </message>
    <message>
        <location line="+9"/>
        <source>Set Wang Set Image</source>
        <translation>Régler l&apos;image de l&apos;ensemble Wang</translation>
    </message>
    <message>
        <location line="+4"/>
        <source>Set Wang Color Image</source>
        <translation>Régler la couleur de l&apos;image Wang</translation>
    </message>
    <message>
        <location line="+5"/>
        <source>Tile &amp;Properties...</source>
        <translation>&amp;Propriétés des tiles...</translation>
    </message>
    <message>
        <location line="+10"/>
        <source>&amp;Swap Tiles</source>
        <translation>Échanger les Tiles</translation>
    </message>
    <message>
        <location line="+8"/>
        <source>Show &amp;Grid</source>
        <translation>Afficher la &amp;grille</translation>
    </message>
</context>
<context>
    <name>Tiled::Internal::TmxMapFormat</name>
    <message>
        <location filename="../src/tiled/tmxmapformat.h" line="+66"/>
        <source>Tiled map files (*.tmx *.xml)</source>
        <translation>Fichier de Carte Tiled (*.tmx *.xml)</translation>
    </message>
</context>
<context>
    <name>Tiled::Internal::TsxTilesetFormat</name>
    <message>
        <location line="+28"/>
        <source>Tiled tileset files (*.tsx *.xml)</source>
        <translation>Fichier de Jeu de Tuiles Tiled (*.tsx *.xml)</translation>
    </message>
</context>
<context>
    <name>Tiled::Internal::UndoDock</name>
    <message>
        <location filename="../src/tiled/undodock.cpp" line="+69"/>
        <source>History</source>
        <translation>Historique</translation>
    </message>
    <message>
        <location line="+1"/>
        <source>&lt;empty&gt;</source>
        <translation>&lt;vide&gt;</translation>
    </message>
</context>
<context>
    <name>Tiled::Internal::VariantPropertyManager</name>
    <message>
        <location filename="../src/tiled/variantpropertymanager.cpp" line="+169"/>
        <source>%1, %2</source>
        <translation>%1, %2</translation>
    </message>
    <message>
        <location line="+126"/>
        <source>Horizontal</source>
        <translation>Horizontal</translation>
    </message>
    <message>
        <location line="+9"/>
        <source>Vertical</source>
        <translation>Vertical</translation>
    </message>
    <message>
        <location line="+114"/>
        <location line="+6"/>
        <source>Left</source>
        <translation>À gauche</translation>
    </message>
    <message>
        <location line="-5"/>
        <location line="+12"/>
        <location line="+4"/>
        <source>Center</source>
        <translation>Centré</translation>
    </message>
    <message>
        <location line="-15"/>
        <source>Right</source>
        <translation>À droite</translation>
    </message>
    <message>
        <location line="+1"/>
        <source>Justify</source>
        <translation>Justifié</translation>
    </message>
    <message>
        <location line="+9"/>
        <source>Top</source>
        <translation>En haut</translation>
    </message>
    <message>
        <location line="+2"/>
        <source>Bottom</source>
        <translation>En bas</translation>
    </message>
</context>
<context>
    <name>Tiled::Internal::WangBrush</name>
    <message>
        <location filename="../src/tiled/wangbrush.cpp" line="+108"/>
        <location line="+65"/>
        <source>Wang Brush</source>
        <translation>Pinceau Wang</translation>
    </message>
    <message>
        <location line="-62"/>
        <location line="+63"/>
        <source>G</source>
        <translation>G</translation>
    </message>
    <message>
        <location line="+152"/>
<<<<<<< HEAD
        <source>Missing Wang tile transition</source>
        <translation type="unfinished"></translation>
=======
        <source>Missing wang tile transition</source>
        <translation>Transition de la tuile Wang manquante</translation>
    </message>
</context>
<context>
    <name>Tiled::Internal::WangColorModel</name>
    <message>
        <location filename="../src/tiled/wangcolormodel.cpp" line="+144"/>
        <source>Edge Colors</source>
        <translation>Couleurs de bord</translation>
    </message>
    <message>
        <location line="+2"/>
        <source>Corner Colors</source>
        <translation>Couleurs des coins</translation>
>>>>>>> e5ba4c98
    </message>
</context>
<context>
    <name>Tiled::Internal::WangColorView</name>
    <message>
        <location filename="../src/tiled/wangcolorview.cpp" line="+184"/>
        <source>Pick Custom Color</source>
        <translation>Choisir une Couleur Personnalisée</translation>
    </message>
</context>
<context>
    <name>Tiled::Internal::WangDock</name>
    <message>
        <location filename="../src/tiled/wangdock.cpp" line="+227"/>
        <location line="+327"/>
        <source>Patterns</source>
        <translation>Motifs</translation>
    </message>
    <message>
        <location line="-326"/>
        <location line="+327"/>
        <source>Colors</source>
        <translation>Couleurs</translation>
    </message>
    <message>
        <location line="-10"/>
        <source>Wang Sets</source>
        <translation>Ensembles Wang</translation>
    </message>
    <message>
        <location line="+2"/>
        <source>Erase WangIds</source>
        <translation>Supprimer les identifiants Wang</translation>
    </message>
    <message>
        <location line="+1"/>
        <source>Add Wang Set</source>
        <translation>Ajouter un ensemble Wang</translation>
    </message>
    <message>
        <location line="+1"/>
        <source>Remove Wang Set</source>
        <translation>Supprimer un ensemble Wang</translation>
    </message>
    <message>
        <location line="+1"/>
        <source>Add Edge Color</source>
        <translation>Ajouter la Couleur de Bord</translation>
    </message>
    <message>
        <location line="+1"/>
        <source>Add Corner Color</source>
        <translation>Ajouter la Couleur de Coin</translation>
    </message>
    <message>
        <location line="+1"/>
        <source>Remove Color</source>
        <translation>Enlever la Couleur</translation>
    </message>
</context>
<context>
    <name>Tiled::Internal::WangSetView</name>
    <message>
        <location filename="../src/tiled/wangsetview.cpp" line="+105"/>
        <source>Wang Set &amp;Properties...</source>
        <translation>&amp;Propriétés de l&apos;ensemble Wang...</translation>
    </message>
</context>
<context>
    <name>Tiled::Internal::XmlObjectTemplateFormat</name>
    <message>
        <location filename="../src/tiled/tmxmapformat.h" line="+27"/>
        <source>Tiled template files (*.tx)</source>
        <translation>Fichiers de Modèle Tiled (*.tx)</translation>
    </message>
</context>
<context>
    <name>Tiled::WorldManager</name>
    <message>
        <location filename="../src/libtiled/worldmanager.cpp" line="+109"/>
        <source>Could not open file for reading.</source>
        <translation>Le fichier n&apos;a pas pu être ouvert en écriture.</translation>
    </message>
    <message>
        <location line="+8"/>
        <source>JSON parse error at offset %1:
%2.</source>
        <translation>Erreur de traitement de JSON au décalage %1 :
%2.</translation>
    </message>
</context>
<context>
    <name>TmxViewer</name>
    <message>
        <location filename="../src/tmxviewer/tmxviewer.cpp" line="+180"/>
        <source>TMX Viewer</source>
        <translation>Visionneuse de Fichier TMX</translation>
    </message>
</context>
<context>
    <name>Undo Commands</name>
    <message>
        <location filename="../src/tiled/addremovelayer.cpp" line="+66"/>
        <source>Add Layer</source>
        <translation>Ajouter une Couche</translation>
    </message>
    <message>
        <location line="+17"/>
        <source>Remove Layer</source>
        <translation>Supprimer une Couche</translation>
    </message>
    <message>
        <location filename="../src/tiled/addremovemapobject.cpp" line="+84"/>
        <source>Add Object</source>
        <translation>Ajouter un Objet</translation>
    </message>
    <message>
        <location line="+11"/>
        <source>Add Objects</source>
        <translation>Ajouter des Objets</translation>
    </message>
    <message>
        <location line="+40"/>
        <source>Remove Object</source>
        <translation>Supprimer un objet</translation>
    </message>
    <message>
        <location line="+11"/>
        <source>Remove Objects</source>
        <translation>Supprimer les Objets</translation>
    </message>
    <message>
        <location filename="../src/tiled/addremovetileset.cpp" line="+62"/>
        <source>Add Tileset</source>
        <translation>Ajouter un Tileset</translation>
    </message>
    <message>
        <location line="+16"/>
        <source>Remove Tileset</source>
        <translation>Supprimer un Tileset</translation>
    </message>
    <message>
        <location filename="../src/tiled/changemapobject.cpp" line="+38"/>
        <source>Change Object</source>
        <translation>Modifier un objet</translation>
    </message>
    <message>
        <location filename="../src/tiled/changeobjectgroupproperties.cpp" line="+39"/>
        <source>Change Object Layer Properties</source>
        <translation>Modifier les propriétés du calque d&apos;objet</translation>
    </message>
    <message>
        <location filename="../src/tiled/changeproperties.cpp" line="+41"/>
        <source>Change Properties</source>
        <translation>Changement de propriétés</translation>
    </message>
    <message>
        <location line="+3"/>
        <source>Change %1 Properties</source>
        <translation>Modifier les propriétés de %1</translation>
    </message>
    <message>
        <location line="+42"/>
        <source>Set Property</source>
        <translation>Spécifier la propriété</translation>
    </message>
    <message>
        <location line="+2"/>
        <source>Add Property</source>
        <translation>Ajouter une propriété</translation>
    </message>
    <message>
        <location line="+33"/>
        <source>Remove Property</source>
        <translation>Effacer une propriété</translation>
    </message>
    <message>
        <location line="+22"/>
        <source>Rename Property</source>
        <translation>Renommer une propriété</translation>
    </message>
    <message>
        <location filename="../src/tiled/changeselectedarea.cpp" line="+32"/>
        <source>Change Selection</source>
        <translation>Modifier la sélection</translation>
    </message>
    <message>
        <location filename="../src/tiled/erasetiles.cpp" line="+37"/>
        <source>Erase</source>
        <translation>Supprimer</translation>
    </message>
    <message>
        <location filename="../src/tiled/bucketfilltool.cpp" line="-17"/>
        <source>Fill Area</source>
        <translation>Remplire la zone</translation>
    </message>
    <message>
        <location filename="../src/tiled/movemapobject.cpp" line="+42"/>
        <location line="+14"/>
        <source>Move Object</source>
        <translation>Déplacer l&apos;objet</translation>
    </message>
    <message>
        <location filename="../src/tiled/movemapobjecttogroup.cpp" line="+42"/>
        <source>Move Object to Layer</source>
        <translation>Déplacer l&apos;objet vers le calque</translation>
    </message>
    <message>
        <location filename="../src/tiled/offsetlayer.cpp" line="+52"/>
        <source>Offset Layer</source>
        <translation>Décaler le calque</translation>
    </message>
    <message>
        <location filename="../src/tiled/painttilelayer.cpp" line="+69"/>
        <source>Paint</source>
        <translation>Dessiner</translation>
    </message>
    <message>
        <location filename="../src/tiled/renamelayer.cpp" line="+40"/>
        <source>Rename Layer</source>
        <translation>Renommer le calque</translation>
    </message>
    <message>
        <location filename="../src/tiled/resizetilelayer.cpp" line="+38"/>
        <source>Resize Layer</source>
        <translation>Redimensionner le calque</translation>
    </message>
    <message>
        <location filename="../src/tiled/resizemap.cpp" line="+34"/>
        <source>Resize Map</source>
        <translation>Redimensionner la carte</translation>
    </message>
    <message>
        <location filename="../src/tiled/resizemapobject.cpp" line="+41"/>
        <location line="+13"/>
        <source>Resize Object</source>
        <translation>Redimensionner l&apos;objet</translation>
    </message>
    <message>
        <location filename="../src/tiled/tilesetchanges.cpp" line="+34"/>
        <source>Change Tileset Name</source>
        <translation>Modifier le nom du tileset</translation>
    </message>
    <message>
        <location line="+20"/>
        <source>Change Drawing Offset</source>
        <translation>Modifier l&apos;ordre d&apos;affichage</translation>
    </message>
    <message>
        <location line="+48"/>
        <source>Edit Tileset</source>
        <translation>Modifier le Tileset</translation>
    </message>
    <message>
        <location line="+36"/>
        <source>Change Columns</source>
        <translation>Modifier Colonnes</translation>
    </message>
    <message>
        <location line="+59"/>
        <source>Change Grid Size</source>
        <translation>Changement de taille de la grille</translation>
    </message>
    <message>
        <location filename="../src/tiled/movelayer.cpp" line="+42"/>
        <source>Lower Layer</source>
        <translation>Descendre le calque d&apos;un niveau</translation>
    </message>
    <message>
        <location line="+1"/>
        <source>Raise Layer</source>
        <translation>Monter le calque d&apos;un niveau</translation>
    </message>
    <message>
        <location filename="../src/tiled/changepolygon.cpp" line="+42"/>
        <location line="+13"/>
        <source>Change Polygon</source>
        <translation>Modifier le polygone</translation>
    </message>
    <message>
        <location line="+19"/>
        <source>Toggle Polygon/Polyline</source>
        <translation>Activer/Désactiver le Polygone/Polyligne</translation>
    </message>
    <message>
        <location line="+20"/>
        <source>Split Polyline</source>
        <translation>Séparer la Polyligne</translation>
    </message>
    <message>
        <location filename="../src/tiled/addremoveterrain.cpp" line="+67"/>
        <source>Add Terrain</source>
        <translation>Ajouter un terrain</translation>
    </message>
    <message>
        <location line="+9"/>
        <source>Remove Terrain</source>
        <translation>Supprimer un terrain</translation>
    </message>
    <message>
        <location filename="../src/tiled/changeimagelayerproperties.cpp" line="+39"/>
        <source>Change Image Layer Properties</source>
        <translation>Modifier les propriétés du calque d&apos;image</translation>
    </message>
    <message>
        <location filename="../src/tiled/changetileterrain.cpp" line="+139"/>
        <source>Change Tile Terrain</source>
        <translation>Modifier les propriétés du tile</translation>
    </message>
    <message>
        <location filename="../src/tiled/tileseteditor.cpp" line="-885"/>
        <source>Change Terrain Image</source>
        <translation>Modifier l&apos;image du terrain</translation>
    </message>
    <message>
        <location filename="../src/tiled/changelayer.cpp" line="+41"/>
        <source>Show Layer</source>
        <translation>Afficher le calque</translation>
    </message>
    <message>
        <location line="+3"/>
        <source>Hide Layer</source>
        <translation>Masquer le calque</translation>
    </message>
    <message>
        <location line="+19"/>
        <source>Lock Layer</source>
        <translation>Verrouiller la Couche</translation>
    </message>
    <message>
        <location line="+3"/>
        <source>Unlock Layer</source>
        <translation>Déverrouiller la Couche</translation>
    </message>
    <message>
        <location line="+20"/>
        <source>Change Layer Opacity</source>
        <translation>Modifier l&apos;opacité du calque</translation>
    </message>
    <message>
        <location line="+31"/>
        <source>Change Layer Offset</source>
        <translation>Modifier le décalage de calque</translation>
    </message>
    <message>
        <location filename="../src/tiled/changemapobject.cpp" line="+12"/>
        <source>Show Object</source>
        <translation>Afficher l&apos;objet</translation>
    </message>
    <message>
        <location line="+2"/>
        <source>Hide Object</source>
        <translation>Masquer l&apos;objet</translation>
    </message>
    <message numerus="yes">
        <location line="+59"/>
        <source>Change %n Object/s Tile</source>
        <translation>
            <numerusform>Changement de Tile d&apos;un objet</numerusform>
            <numerusform>Changement de Tile de %n objets</numerusform>
        </translation>
    </message>
    <message numerus="yes">
        <location line="+65"/>
        <source>Detach %n Template Instance(s)</source>
        <translation>
            <numerusform>Détacher une Instance de Modèle</numerusform>
            <numerusform>Détacher %n Instances de Modèle</numerusform>
        </translation>
    </message>
    <message numerus="yes">
        <location line="+39"/>
        <source>Reset %n Instances</source>
        <translation>
            <numerusform>Remettre à Zéro %n Instance</numerusform>
            <numerusform>Remettre à Zéro %n Instances</numerusform>
        </translation>
    </message>
    <message numerus="yes">
        <location line="+46"/>
        <source>Replace %n Object(s) With Template</source>
        <translation>
            <numerusform>Remplacer %n Objet(s) par le Modèle</numerusform>
            <numerusform>Remplacer %n Objets par le Modèle</numerusform>
        </translation>
    </message>
    <message>
        <location filename="../src/tiled/renameterrain.cpp" line="+36"/>
        <source>Change Terrain Name</source>
        <translation>Modifier le nom du terrain</translation>
    </message>
    <message>
        <location filename="../src/tiled/addremovetiles.cpp" line="+63"/>
        <source>Add Tiles</source>
        <translation>Ajouter des tiles</translation>
    </message>
    <message>
        <location line="+8"/>
        <location filename="../src/tiled/tileseteditor.cpp" line="+645"/>
        <source>Remove Tiles</source>
        <translation>Effacer des tiles</translation>
    </message>
    <message>
        <location filename="../src/tiled/changeimagelayerposition.cpp" line="+36"/>
        <source>Change Image Layer Position</source>
        <translation>Modifier la position du calque d&apos;image</translation>
    </message>
    <message>
        <location filename="../src/tiled/changemapobjectsorder.cpp" line="+46"/>
        <location filename="../src/tiled/raiselowerhelper.cpp" line="+69"/>
        <source>Raise Object</source>
        <translation>Déplacer l&apos;objet vers le haut</translation>
    </message>
    <message>
        <location line="+2"/>
        <location filename="../src/tiled/raiselowerhelper.cpp" line="+29"/>
        <source>Lower Object</source>
        <translation>Déplacer l&apos;objet vers le bas</translation>
    </message>
    <message>
        <location filename="../src/tiled/changetileanimation.cpp" line="+35"/>
        <source>Change Tile Animation</source>
        <translation>Modifier l&apos;animation de la tile</translation>
    </message>
    <message>
        <location filename="../src/tiled/changetileobjectgroup.cpp" line="+36"/>
        <source>Change Tile Collision</source>
        <translation>Modifier la propriété de collision de la tile</translation>
    </message>
    <message>
        <location filename="../src/tiled/raiselowerhelper.cpp" line="+43"/>
        <source>Raise Object To Top</source>
        <translation>Placer l&apos;objet tout en haut</translation>
    </message>
    <message>
        <location line="+37"/>
        <source>Lower Object To Bottom</source>
        <translation>Placer l&apos;objet tout en bas</translation>
    </message>
    <message>
        <location filename="../src/tiled/rotatemapobject.cpp" line="+41"/>
        <location line="+13"/>
        <source>Rotate Object</source>
        <translation>Pivoter l&apos;objet</translation>
    </message>
    <message>
        <location filename="../src/tiled/changemapproperty.cpp" line="+42"/>
        <source>Change Tile Width</source>
        <translation>Modifier la largeur des Tiles</translation>
    </message>
    <message>
        <location line="+4"/>
        <source>Change Tile Height</source>
        <translation>Modifier la hauteur des Tiles</translation>
    </message>
    <message>
        <location line="+4"/>
        <source>Change Infinite Property</source>
        <translation>Changer la Propriété Infinie</translation>
    </message>
    <message>
        <location line="+4"/>
        <source>Change Hex Side Length</source>
        <translation>Modifier la longueur de côté des Hexagones</translation>
    </message>
    <message>
        <location line="+10"/>
        <location filename="../src/tiled/tilesetchanges.cpp" line="-40"/>
        <source>Change Background Color</source>
        <translation>Modifier la couleur de fond</translation>
    </message>
    <message>
        <location line="+10"/>
        <source>Change Stagger Axis</source>
        <translation>Modifier l&apos;axe de quinconce</translation>
    </message>
    <message>
        <location line="+10"/>
        <source>Change Stagger Index</source>
        <translation>Modifier l&apos;index de quinconce</translation>
    </message>
    <message>
        <location line="+10"/>
        <location filename="../src/tiled/tilesetchanges.cpp" line="+20"/>
        <source>Change Orientation</source>
        <translation>Modifier l&apos;orientation</translation>
    </message>
    <message>
        <location line="+10"/>
        <source>Change Render Order</source>
        <translation>Modifier l&apos;ordre des calques</translation>
    </message>
    <message>
        <location line="+10"/>
        <source>Change Layer Data Format</source>
        <translation>Modifier le format des données de calque</translation>
    </message>
    <message>
        <location filename="../src/tiled/changetileprobability.cpp" line="+41"/>
        <location line="+14"/>
        <source>Change Tile Probability</source>
        <translation>Modifier la probabilité du Tile</translation>
    </message>
    <message>
        <location filename="../src/tiled/adjusttileindexes.cpp" line="-139"/>
        <location line="+92"/>
        <source>Adjust Tile Indexes</source>
        <translation>Ajuster Indexes de Tiles</translation>
    </message>
    <message>
        <location filename="../src/tiled/changetileimagesource.cpp" line="+40"/>
        <source>Change Tile Image</source>
        <translation>Modifier l&apos;Image de Tile</translation>
    </message>
    <message>
        <location filename="../src/tiled/replacetileset.cpp" line="+34"/>
        <source>Replace Tileset</source>
        <translation>Remplacer le Tileset</translation>
    </message>
    <message numerus="yes">
        <location filename="../src/tiled/flipmapobjects.cpp" line="+40"/>
        <location filename="../src/tiled/propertybrowser.cpp" line="+197"/>
        <source>Flip %n Object(s)</source>
        <translation>
            <numerusform>Retourner %n objet</numerusform>
            <numerusform>Retourner %n objets</numerusform>
        </translation>
    </message>
    <message>
        <location filename="../src/tiled/changetile.cpp" line="+34"/>
        <source>Change Tile Type</source>
        <translation>Changement de type de Tile</translation>
    </message>
    <message>
        <location filename="../src/tiled/swaptiles.cpp" line="+37"/>
        <source>Swap Tiles</source>
        <translation>Échange de Tiles</translation>
    </message>
    <message>
        <location filename="../src/tiled/tilesetdocument.cpp" line="-153"/>
        <source>Reload Tileset</source>
        <translation>Rechargement du Tileset</translation>
    </message>
    <message>
        <location filename="../src/tiled/addremovewangset.cpp" line="+65"/>
        <source>Add Wang Set</source>
        <translation>Ajouter un Ensemble Wang</translation>
    </message>
    <message>
        <location line="+8"/>
        <source>Remove Wang Set</source>
        <translation>Supprimer un Ensemble Wang</translation>
    </message>
    <message>
        <location filename="../src/tiled/changetilewangid.cpp" line="+36"/>
        <location line="+12"/>
        <location line="+14"/>
        <source>Change Tile WangId</source>
        <translation>Changer l&apos;Identifiant Wang de la Tuile</translation>
    </message>
    <message>
        <location filename="../src/tiled/changewangsetdata.cpp" line="+38"/>
        <source>Change Wang Set edge count</source>
        <translation>Changer le Nombre de Bords de l&apos;Ensemble Wang</translation>
    </message>
    <message>
        <location line="+66"/>
        <source>Change Wang Set corner count</source>
        <translation>Changer le Nombre de Coins de l&apos;Ensemble Wang</translation>
    </message>
    <message>
        <location line="+63"/>
        <source>Remove Wang Color</source>
        <translation>Supprimer la Couleur Wang</translation>
    </message>
    <message>
        <location line="+90"/>
        <source>Set Wang Set Image</source>
        <translation>Régler l&apos;Image de l&apos;Ensemble Wang</translation>
    </message>
    <message>
        <location filename="../src/tiled/moveterrain.cpp" line="+61"/>
        <source>Move Terrain Up</source>
        <translation>Déplacer le Terrain vers le Haut</translation>
    </message>
    <message>
        <location line="+6"/>
        <source>Move Terrain Down</source>
        <translation>Déplacer le Terrain vers le Bas</translation>
    </message>
    <message>
        <location filename="../src/tiled/renamewangset.cpp" line="+35"/>
        <source>Change Wang Set Name</source>
        <translation>Changer le Nom de l&apos;Ensemble Wang</translation>
    </message>
    <message>
        <location filename="../src/tiled/replacetemplate.cpp" line="+35"/>
        <source>Replace Template</source>
        <translation>Remplacer un Modèle</translation>
    </message>
    <message>
        <location filename="../src/tiled/shapefilltool.cpp" line="-20"/>
        <source>Shape Fill</source>
        <translation>Remplissage de Forme</translation>
    </message>
    <message numerus="yes">
        <location filename="../src/tiled/mapdocument.cpp" line="-683"/>
        <source>Raise %n Layer(s)</source>
        <translation><numerusform>Monter %n Calque(s)</numerusform>
        <numerusform>Monter %n Calques</numerusform>
        </translation></message>
    <message numerus="yes">
        <location line="+27"/>
        <source>Lower %n Layer(s)</source>
        <translation><numerusform>Descendre %n Calque(s)</numerusform>
        <numerusform>Descendre %n Calques</numerusform>
        </translation></message>
</context>
<context>
    <name>Utils</name>
    <message>
        <location filename="../src/tiled/utils.cpp" line="+43"/>
        <source>Image files</source>
        <translation>Fichiers image</translation>
    </message>
    <message>
        <location line="+223"/>
        <source>Copy File Path</source>
        <translation>Copier le Chemin du Fichier</translation>
    </message>
    <message>
        <location line="+6"/>
        <source>Open Containing Folder...</source>
        <translation>Ouvrir le Dossier Parent...</translation>
    </message>
</context>
<context>
    <name>main</name>
    <message>
        <location filename="../src/tmxrasterizer/main.cpp" line="+52"/>
        <source>Renders a Tiled map (TMX format) to an image.</source>
        <translation>Créée un rendu d&apos;une carte Tiled (format TMX) en tant qu&apos;image.</translation>
    </message>
    <message>
        <location line="+5"/>
        <source>The scale of the output image (default: 1).</source>
        <translation>L&apos;échelle de l&apos;image de sortie (défaut : 1).</translation>
    </message>
    <message>
        <location line="+1"/>
        <source>scale</source>
        <translation>échelle</translation>
    </message>
    <message>
        <location line="+2"/>
        <source>The requested size in pixels at which a tile is rendered (overrides the --scale option).</source>
        <translation>La taille demandée en pixels à laquelle une tuile est rendue (remplace l&apos;option --scale).</translation>
    </message>
    <message>
        <location line="+1"/>
        <location line="+3"/>
        <source>size</source>
        <translation>taille</translation>
    </message>
    <message>
        <location line="-1"/>
        <source>The output image fits within a SIZE x SIZE square (overrides the --scale and --tilesize options).</source>
        <translation>L&apos;image de sortie rentre dans un carré de TAILLE x TAILLE (remplace les options --scale et --tilesize).</translation>
    </message>
    <message>
        <location line="+3"/>
        <source>Antialias edges of primitives.</source>
        <translation>Anti-repliement des bords des primitifs.</translation>
    </message>
    <message>
        <location line="+2"/>
        <source>Use nearest neighbour instead of smooth blending of pixels.</source>
        <translation>Utiliser le voisin le plus proche au lieu de mélanger les pixels.</translation>
    </message>
    <message>
        <location line="+2"/>
        <source>Ignore all layer visibility flags in the map file, and render all layers in the output (default is to omit invisible layers).</source>
        <translation>Ignorer toutes les valeurs de visibilités dans le fichier de carte, et affiche tous les calques dans la sortie (les calques invisibles sont omis par défaut).</translation>
    </message>
    <message>
        <location line="+2"/>
        <source>Specifies a layer to omit from the output image. Can be repeated to hide multiple layers.</source>
        <translation>Spécifie un calque à omettre pour l&apos;image de sortie. Peut être répété pour cacher plusieurs calques.</translation>
    </message>
    <message>
        <location line="+1"/>
        <source>name</source>
        <translation>nom</translation>
    </message>
    <message>
        <location line="+2"/>
        <source>Map file to render.</source>
        <translation>Fichier de carte à rendre.</translation>
    </message>
    <message>
        <location line="+1"/>
        <source>Image file to output.</source>
        <translation>Fichier image de sortie.</translation>
    </message>
    <message>
        <location line="+23"/>
        <source>Invalid size specified: &quot;%1&quot;</source>
        <translation>Taille invalide spécifiée : &quot;%1&quot;</translation>
    </message>
    <message>
        <location line="+9"/>
        <source>Invalid tile size specified: &quot;%1&quot;</source>
        <translation>Taille de tuile invalide spécifiée : &quot;%1&quot;</translation>
    </message>
    <message>
        <location line="+9"/>
        <source>Invalid scale specified: &quot;%1&quot;</source>
        <translation>Échelle invalide spécifiée : &quot;%1&quot;</translation>
    </message>
    <message>
        <location filename="../src/tmxviewer/main.cpp" line="+57"/>
        <source>Displays a Tiled map (TMX format).</source>
        <translation>Affiche une carte Tiled (format TMX).</translation>
    </message>
    <message>
        <location line="+3"/>
        <source>Map file to display.</source>
        <translation>Fichier de carte à afficher.</translation>
    </message>
</context>
</TS><|MERGE_RESOLUTION|>--- conflicted
+++ resolved
@@ -5524,11 +5524,7 @@
     </message>
     <message>
         <location line="+152"/>
-<<<<<<< HEAD
         <source>Missing Wang tile transition</source>
-        <translation type="unfinished"></translation>
-=======
-        <source>Missing wang tile transition</source>
         <translation>Transition de la tuile Wang manquante</translation>
     </message>
 </context>
@@ -5543,7 +5539,6 @@
         <location line="+2"/>
         <source>Corner Colors</source>
         <translation>Couleurs des coins</translation>
->>>>>>> e5ba4c98
     </message>
 </context>
 <context>
