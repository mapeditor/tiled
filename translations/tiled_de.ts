<?xml version="1.0" encoding="utf-8"?>
<!DOCTYPE TS>
<TS version="2.1" language="de">
<context>
    <name>AboutDialog</name>
    <message>
        <location filename="../src/tiled/aboutdialog.ui" line="+14"/>
        <source>About Tiled</source>
        <translation>Über Tiled</translation>
    </message>
    <message>
        <location line="+86"/>
        <source>Donate</source>
        <translation>Spenden</translation>
    </message>
    <message>
        <location line="+7"/>
        <source>OK</source>
        <translation>OK</translation>
    </message>
    <message>
        <location filename="../src/tiled/aboutdialog.cpp" line="+48"/>
        <source>&lt;p align=&quot;center&quot;&gt;&lt;font size=&quot;+2&quot;&gt;&lt;b&gt;Tiled Map Editor&lt;/b&gt;&lt;/font&gt;&lt;br&gt;&lt;i&gt;Version %1&lt;/i&gt;&lt;/p&gt;
&lt;p align=&quot;center&quot;&gt;Copyright 2008-2018 Thorbj&amp;oslash;rn Lindeijer&lt;br&gt;(see the AUTHORS file for a full list of contributors)&lt;/p&gt;
&lt;p align=&quot;center&quot;&gt;You may modify and redistribute this program under the terms of the GPL (version 2 or later). A copy of the GPL is contained in the &apos;COPYING&apos; file distributed with Tiled.&lt;/p&gt;
&lt;p align=&quot;center&quot;&gt;&lt;a href=&quot;http://www.mapeditor.org/&quot;&gt;http://www.mapeditor.org/&lt;/a&gt;&lt;/p&gt;
</source>
        <translation>&lt;p align=&quot;center&quot;&gt;&lt;font size=&quot;+2&quot;&gt;&lt;b&gt;Tiled Map Editor&lt;/b&gt;&lt;/font&gt;&lt;br&gt;&lt;i&gt;Version %1&lt;/i&gt;&lt;/p&gt;
&lt;p align=&quot;center&quot;&gt;Copyright 2008-2018 Thorbj&amp;oslash;rn Lindeijer&lt;br&gt;(siehe AUTHORS-Datei für eine komplette Liste von Entwicklern)&lt;/p&gt;
&lt;p align=&quot;center&quot;&gt;You may modify and redistribute this program under the terms of the GPL (version 2 or later). A copy of the GPL is contained in the &apos;COPYING&apos; file distributed with Tiled.&lt;/p&gt;
&lt;p align=&quot;center&quot;&gt;&lt;a href=&quot;http://www.mapeditor.org/&quot;&gt;http://www.mapeditor.org/&lt;/a&gt;&lt;/p&gt;
</translation>
    </message>
</context>
<context>
    <name>AddPropertyDialog</name>
    <message>
        <location filename="../src/tiled/addpropertydialog.ui" line="+14"/>
        <source>Add Property</source>
        <translation>Eigenschaft hinzufügen</translation>
    </message>
    <message>
        <location line="+12"/>
        <source>Property name</source>
        <translation>Eigenschaftsname</translation>
    </message>
</context>
<context>
    <name>Command line</name>
    <message>
        <location filename="../src/tiled/main.cpp" line="+359"/>
        <source>Export syntax is --export-map [format] &lt;source&gt; &lt;target&gt;</source>
        <translation>Export Syntax ist --export-map [Format] &lt;Quelle&gt; &lt;Ziel&gt;</translation>
    </message>
    <message>
        <location line="-232"/>
        <source>Format not recognized (see --export-formats)</source>
        <translation>Unbekanntes Dateiformat (siehe --export-formats)</translation>
    </message>
    <message>
        <location line="+11"/>
        <source>Non-unique file extension. Can&apos;t determine correct export format.</source>
        <translation>Dateiendung nicht eindeutig. Exportformat konnte nicht festgestellt werden.</translation>
    </message>
    <message>
        <location line="+7"/>
        <source>No exporter found for target file.</source>
        <translation>Es wurde kein Exporter für die Zieldatei gefunden.</translation>
    </message>
    <message>
        <location line="+236"/>
        <source>Failed to load source map.</source>
        <translation>Quellkarte konnte nicht geladen werden.</translation>
    </message>
    <message>
        <location line="+12"/>
        <source>Failed to export map to target file.</source>
        <translation>Karte konnte nicht als die Zieldatei exportiert werden.</translation>
    </message>
    <message>
        <location line="+9"/>
        <source>Export syntax is --export-tileset [format] &lt;source&gt; &lt;target&gt;</source>
        <translation>Export Syntax ist --export-tileset [Format] &lt;Quelle&gt; &lt;Ziel&gt;</translation>
    </message>
    <message>
        <location line="+22"/>
        <source>Failed to load source tileset.</source>
        <translation>Quell-Tileset konnte nicht geladen werden.</translation>
    </message>
    <message>
        <location line="+11"/>
        <source>Failed to export tileset to target file.</source>
        <translation>Tileset konnte nicht exportiert werden.</translation>
    </message>
</context>
<context>
    <name>CommandDialog</name>
    <message>
        <location filename="../src/tiled/commanddialog.ui" line="+20"/>
        <source>Properties</source>
        <translation>Eigenschaften</translation>
    </message>
    <message>
        <location line="+42"/>
        <source>Executable:</source>
        <translation>Ausführbare Datei:</translation>
    </message>
    <message>
        <location line="+14"/>
        <location line="+74"/>
        <source>Browse...</source>
        <translation>Durchsuchen…</translation>
    </message>
    <message>
        <location line="-61"/>
        <source>Shortcut:</source>
        <translation>Tastenkombination:</translation>
    </message>
    <message>
        <location line="+17"/>
        <source>Clear</source>
        <translation>Löschen</translation>
    </message>
    <message>
        <location line="+7"/>
        <source>&amp;Save map before executing</source>
        <translation>&amp;Karte vor dem Ausführen speichern</translation>
    </message>
    <message>
        <location line="+20"/>
        <source>Arguments:</source>
        <translation>Argumente:</translation>
    </message>
    <message>
        <location line="+7"/>
        <source>Working Directory:</source>
        <translation>Arbeitsverzeichnis:</translation>
    </message>
    <message>
        <location line="+17"/>
        <source>Show output in Debug Console</source>
        <translation>Zeige Ausgabe in Debug-Konsole</translation>
    </message>
    <message>
        <location line="+33"/>
        <source>Close</source>
        <translation>Schließen</translation>
    </message>
</context>
<context>
    <name>CommandLineHandler</name>
    <message>
        <location filename="../src/tiled/main.cpp" line="-267"/>
        <source>Display the version</source>
        <translation>Version anzeigen</translation>
    </message>
    <message>
        <location line="+5"/>
        <source>Only check validity of arguments</source>
        <translation>Nur auf Korrektheit der Parameter prüfen</translation>
    </message>
    <message>
        <location line="+5"/>
        <source>Disable hardware accelerated rendering</source>
        <translation>Hardwarebeschleunigung deaktivieren</translation>
    </message>
    <message>
        <location line="+5"/>
        <source>Export the specified map file to target</source>
        <translation>Ausgewählte Karte zum Ziel exportieren</translation>
    </message>
    <message>
        <location line="+5"/>
        <source>Export the specified tileset file to target</source>
        <translation>Ausgewählte Tileset-Datei zum Ziel exportieren</translation>
    </message>
    <message>
        <location line="+84"/>
        <source>Map export formats:</source>
        <translation>Karten Export Formate:</translation>
    </message>
    <message>
        <location line="+11"/>
        <source>Tileset export formats:</source>
        <translation>Tileset Export Formate:</translation>
    </message>
    <message>
        <location line="-90"/>
        <source>Print a list of supported export formats</source>
        <translation>Liste der unterstützten Exportformate ausgeben</translation>
    </message>
    <message>
        <location line="+5"/>
        <source>Export the map with tilesets embedded</source>
        <translation>Karte mit eingebetteten Tilesets exportieren</translation>
    </message>
    <message>
        <location line="+5"/>
        <source>Export the map or tileset with template instances detached</source>
        <translation>Karte oder Tileset mit separaten Vorlagen exportieren</translation>
    </message>
    <message>
        <location line="+5"/>
        <source>Export the map or tileset with types and properties resolved</source>
        <translation type="unfinished"></translation>
    </message>
    <message>
        <location line="+5"/>
        <source>Start a new instance, even if an instance is already running</source>
        <translation>Eine neue Instanz starten, selbst wenn bereits eine Instanz läuft</translation>
    </message>
</context>
<context>
    <name>CommandLineParser</name>
    <message>
        <location filename="../src/tiled/commandlineparser.cpp" line="+77"/>
        <source>Bad argument %1: lonely hyphen</source>
        <translation>Falscher Parameter %1: einzelner Bindestrich</translation>
    </message>
    <message>
        <location line="+14"/>
        <source>Unknown long argument %1: %2</source>
        <translation>Unbekannter langer Parameter %1: %2</translation>
    </message>
    <message>
        <location line="+12"/>
        <source>Unknown short argument %1.%2: %3</source>
        <translation>Unbekannter kurzer Parameter %1.%2: %3</translation>
    </message>
    <message>
        <location line="+17"/>
        <source>Usage:
  %1 [options] [files...]</source>
        <translation>Aufruf:
  %1 [Optionen] [Dateien..]</translation>
    </message>
    <message>
        <location line="+2"/>
        <source>Options:</source>
        <translation>Optionen:</translation>
    </message>
    <message>
        <location line="+2"/>
        <source>Display this help</source>
        <translation>Diese Hilfe anzeigen</translation>
    </message>
</context>
<context>
    <name>ConverterDataModel</name>
    <message>
        <location filename="../src/automappingconverter/converterdatamodel.cpp" line="+75"/>
        <source>File</source>
        <translation>Datei</translation>
    </message>
    <message>
        <location line="+3"/>
        <source>Version</source>
        <translation>Version</translation>
    </message>
</context>
<context>
    <name>ConverterWindow</name>
    <message>
        <location filename="../src/automappingconverter/converterwindow.cpp" line="+36"/>
        <source>Save all as %1</source>
        <translation>Alle als %1 speichern</translation>
    </message>
    <message>
        <location line="+21"/>
        <source>All Files (*)</source>
        <translation>Alle Dateien (*)</translation>
    </message>
    <message>
        <location line="+3"/>
        <source>Tiled map files (*.tmx)</source>
        <translation>Tiled-Karten (*.tmx)</translation>
    </message>
    <message>
        <location line="+3"/>
        <source>Open Map</source>
        <translation>Karte öffnen</translation>
    </message>
</context>
<context>
    <name>Csv::CsvPlugin</name>
    <message>
        <location filename="../src/plugins/csv/csvplugin.cpp" line="+54"/>
        <source>Could not open file for writing.</source>
        <translation>Konnte Datei nicht zum Schreiben öffnen.</translation>
    </message>
    <message>
        <location line="+80"/>
        <source>CSV files (*.csv)</source>
        <translation>CSV-Dateien (*.csv)</translation>
    </message>
</context>
<context>
    <name>Defold::DefoldPlugin</name>
    <message>
        <location filename="../src/plugins/defold/defoldplugin.cpp" line="+83"/>
        <source>Defold files (*.tilemap)</source>
        <translation>Defold-Dateien (*.tilemap)</translation>
    </message>
    <message>
        <location line="+51"/>
        <source>Could not open file for writing.</source>
        <translation>Konnte Datei nicht zum Schreiben öffnen.</translation>
    </message>
</context>
<context>
    <name>Droidcraft::DroidcraftPlugin</name>
    <message>
        <location filename="../src/plugins/droidcraft/droidcraftplugin.cpp" line="+56"/>
        <source>This is not a valid Droidcraft map file!</source>
        <translation>Dies ist keine valide Droidcraft-Datei!</translation>
    </message>
    <message>
        <location line="+44"/>
        <source>The map needs to have exactly one tile layer!</source>
        <translation>Diese Karte muss genau eine Kachelebene haben!</translation>
    </message>
    <message>
        <location line="+8"/>
        <source>The layer must have a size of 48 x 48 tiles!</source>
        <translation>Die Ebene muss eine Größe von 48 x 48 Kacheln haben!</translation>
    </message>
    <message>
        <location line="+22"/>
        <source>Could not open file for writing.</source>
        <translation>Konnte Datei nicht zum Schreiben öffnen.</translation>
    </message>
    <message>
        <location line="+16"/>
        <source>Droidcraft map files (*.dat)</source>
        <translation>Droidcraft-Kartendateien (*.dat)</translation>
    </message>
</context>
<context>
    <name>ExportAsImageDialog</name>
    <message>
        <location filename="../src/tiled/exportasimagedialog.ui" line="+14"/>
        <source>Export As Image</source>
        <translation>Exportieren als Bild</translation>
    </message>
    <message>
        <location line="+6"/>
        <source>Location</source>
        <translation>Pfad</translation>
    </message>
    <message>
        <location line="+6"/>
        <source>Name:</source>
        <translation>Name:</translation>
    </message>
    <message>
        <location line="+13"/>
        <source>&amp;Browse...</source>
        <translation>&amp;Durchsuchen...</translation>
    </message>
    <message>
        <location line="+10"/>
        <source>Settings</source>
        <translation>Einstellungen</translation>
    </message>
    <message>
        <location line="+6"/>
        <source>Only include &amp;visible layers</source>
        <translation>Nur &amp;sichtbare Ebenen rendern</translation>
    </message>
    <message>
        <location line="+10"/>
        <source>Use current &amp;zoom level</source>
        <translation>Benutze aktuelle &amp;Zoomeinstellung</translation>
    </message>
    <message>
        <location line="+10"/>
        <source>&amp;Draw tile grid</source>
        <translation>Kachelraster &amp;zeichnen</translation>
    </message>
    <message>
        <location line="+7"/>
        <source>&amp;Include background color</source>
        <translation>Hintergrundfarbe m&amp;itrendern</translation>
    </message>
</context>
<context>
    <name>Flare::FlarePlugin</name>
    <message>
        <location filename="../src/plugins/flare/flareplugin.cpp" line="+56"/>
        <source>Could not open file for reading.</source>
        <translation>Datei konnte nicht zum Lesen geöffnet werden.</translation>
    </message>
    <message>
        <location line="+94"/>
        <source>Error loading tileset %1, which expands to %2. Path not found!</source>
        <translation>Fehler beim Laden von Tileset %1, (%2). Pfad konnte nicht gefunden werden!</translation>
    </message>
    <message>
        <location line="+18"/>
        <source>No tilesets section found before layer section.</source>
        <translation>Es konnte kein Tilesetbereich vor dem Ebenenbereich gefunden werden.</translation>
    </message>
    <message>
        <location line="+28"/>
        <source>Error mapping tile id %1.</source>
        <translation>Fehler beim Zuordnen der Kachel-ID %1.</translation>
    </message>
    <message>
        <location line="+70"/>
        <source>This seems to be no valid flare map. A Flare map consists of at least a header section, a tileset section and one tile layer.</source>
        <translation>Dies ist keine korrekte Flare-Karte. Eine Flare-Karte besteht mindestens aus einem Header, einem Tilesetbereich und einer Kachelebene.</translation>
    </message>
    <message>
        <location line="+16"/>
        <source>Flare map files (*.txt)</source>
        <translation>Flare-Kartendateien (*.txt)</translation>
    </message>
    <message>
        <location line="+18"/>
        <source>Could not open file for writing.</source>
        <translation>Konnte Datei nicht zum Schreiben öffnen.</translation>
    </message>
</context>
<context>
    <name>Gmx::GmxPlugin</name>
    <message>
        <location filename="../src/plugins/gmx/gmxplugin.cpp" line="+107"/>
        <source>Could not open file for writing.</source>
        <translation>Konnte Datei nicht zum Schreiben öffnen.</translation>
    </message>
    <message>
        <location line="+364"/>
        <source>GameMaker room files (*.room.gmx)</source>
        <translation>GameMaker Raum-Dateien (*.room.gmx)</translation>
    </message>
</context>
<context>
    <name>Json::JsonMapFormat</name>
    <message>
        <location filename="../src/plugins/json/jsonplugin.cpp" line="+56"/>
        <source>Could not open file for reading.</source>
        <translation>Konnte Datei nicht zum Lesen öffnen.</translation>
    </message>
    <message>
        <location line="+21"/>
        <source>Error parsing file.</source>
        <translation>Fehler beim Parsen der Datei.</translation>
    </message>
    <message>
        <location line="+18"/>
        <source>Could not open file for writing.</source>
        <translation>Konnte Datei nicht zum Schreiben öffnen.</translation>
    </message>
    <message>
        <location line="+38"/>
        <source>Error while writing file:
%1</source>
        <translation>Fehler beim Schreiben der Datei:
%1</translation>
    </message>
    <message>
        <location line="+15"/>
        <source>JSON map files (*.json)</source>
        <translation>JSON-Kartendateien (*.json)</translation>
    </message>
    <message>
        <location line="+2"/>
        <source>JavaScript map files (*.js)</source>
        <translation>JavaScript-Kartendateien (*.js)</translation>
    </message>
</context>
<context>
    <name>Json::JsonObjectTemplateFormat</name>
    <message>
        <location line="+178"/>
        <source>Could not open file for reading.</source>
        <translation>Konnte Datei nicht zum Lesen öffnen.</translation>
    </message>
    <message>
        <location line="+10"/>
        <source>Error parsing file.</source>
        <translation>Fehler beim Parsen der Datei.</translation>
    </message>
    <message>
        <location line="+37"/>
        <source>Could not open file for writing.</source>
        <translation>Konnte Datei nicht zum Schreiben öffnen.</translation>
    </message>
    <message>
        <location line="+20"/>
        <source>Error while writing file:
%1</source>
        <translation>Fehler beim Schreiben der Datei:
%1</translation>
    </message>
    <message>
        <location line="+14"/>
<<<<<<< HEAD
        <source>JSON template files (*.json)</source>
        <translation type="unfinished"></translation>
=======
        <source>Json template files (*.json)</source>
        <translation>Json Vorlagendateien (*.json)</translation>
>>>>>>> e5ba4c98
    </message>
</context>
<context>
    <name>Json::JsonTilesetFormat</name>
    <message>
        <location line="-193"/>
        <source>Could not open file for reading.</source>
        <translation>Konnte Datei nicht zum Lesen öffnen.</translation>
    </message>
    <message>
        <location line="+10"/>
        <source>Error parsing file.</source>
        <translation>Fehler beim Parsen der Datei.</translation>
    </message>
    <message>
        <location line="+45"/>
        <source>Could not open file for writing.</source>
        <translation>Konnte Datei nicht zum Schreiben öffnen.</translation>
    </message>
    <message>
        <location line="+20"/>
        <source>Error while writing file:
%1</source>
        <translation>Fehler beim Schreiben der Datei:
%1</translation>
    </message>
    <message>
        <location line="+14"/>
        <source>JSON tileset files (*.json)</source>
        <translation>JSON-Tileset-dateien (*.json)</translation>
    </message>
</context>
<context>
    <name>Lua::LuaMapFormat</name>
    <message>
        <location filename="../src/plugins/lua/luaplugin.cpp" line="+103"/>
        <source>Could not open file for writing.</source>
        <translation>Konnte Datei nicht zum Schreiben öffnen.</translation>
    </message>
    <message>
        <location line="+27"/>
        <source>Lua files (*.lua)</source>
        <translation>Lua-Dateien (*.lua)</translation>
    </message>
</context>
<context>
    <name>Lua::LuaTilesetFormat</name>
    <message>
        <location line="+18"/>
        <source>Could not open file for writing.</source>
        <translation>Konnte Datei nicht zum Schreiben öffnen.</translation>
    </message>
    <message>
        <location line="+27"/>
        <source>Lua files (*.lua)</source>
        <translation>Lua-Dateien (*.lua)</translation>
    </message>
</context>
<context>
    <name>MainWindow</name>
    <message>
        <location filename="../src/tiled/mainwindow.ui" line="+49"/>
        <source>&amp;File</source>
        <translation>&amp;Datei</translation>
    </message>
    <message>
        <location line="+4"/>
        <source>&amp;Recent Files</source>
        <translation>&amp;Zuletzt benutzte Dateien</translation>
    </message>
    <message>
        <location line="+10"/>
        <source>&amp;New</source>
        <translation>&amp;Neu</translation>
    </message>
    <message>
        <location line="+7"/>
        <source>Commands</source>
        <translation>Befehle</translation>
    </message>
    <message>
        <location line="+24"/>
        <source>&amp;Edit</source>
        <translation>&amp;Bearbeiten</translation>
    </message>
    <message>
        <location line="+12"/>
        <source>&amp;Help</source>
        <translation>&amp;Hilfe</translation>
    </message>
    <message>
        <location line="+9"/>
        <source>&amp;Map</source>
        <translation>&amp;Karte</translation>
    </message>
    <message>
        <location line="+4"/>
        <source>Unload World</source>
        <translation type="unfinished"></translation>
    </message>
    <message>
        <location line="+18"/>
        <source>&amp;View</source>
        <translation>&amp;Ansicht</translation>
    </message>
    <message>
        <location line="+4"/>
        <source>Show Object &amp;Names</source>
        <translation>Objekt&amp;namen anzeigen</translation>
    </message>
    <message>
        <location line="+52"/>
        <source>&amp;Open...</source>
        <translation>Ö&amp;ffnen...</translation>
    </message>
    <message>
        <location line="+9"/>
        <source>&amp;Save</source>
        <translation>&amp;Speichern</translation>
    </message>
    <message>
        <location line="+9"/>
        <source>&amp;Quit</source>
        <translation>&amp;Beenden</translation>
    </message>
    <message>
        <location line="+15"/>
        <source>&amp;Copy</source>
        <translation>&amp;Kopieren</translation>
    </message>
    <message>
        <location line="+12"/>
        <source>&amp;Paste</source>
        <translation>&amp;Einfügen</translation>
    </message>
    <message>
        <location line="+9"/>
        <source>&amp;About Tiled</source>
        <translation>Ü&amp;ber Tiled</translation>
    </message>
    <message>
        <location line="+8"/>
        <source>About Qt</source>
        <translation>Über Qt</translation>
    </message>
    <message>
        <location line="+12"/>
        <source>&amp;Resize Map...</source>
        <translation>Kartengröße ä&amp;ndern...</translation>
    </message>
    <message>
        <location line="+9"/>
        <source>Map &amp;Properties...</source>
        <translation>&amp;Karteneigenschaften …</translation>
    </message>
    <message>
        <location line="+5"/>
        <source>AutoMap</source>
        <translation>AutoMap</translation>
    </message>
    <message>
        <location line="+3"/>
        <source>A</source>
        <translation>A</translation>
    </message>
    <message>
        <location line="+8"/>
        <source>Show &amp;Grid</source>
        <translation>Zeige &amp;Raster</translation>
    </message>
    <message>
        <location line="+3"/>
        <source>Ctrl+G</source>
        <translation></translation>
    </message>
    <message>
        <location line="+9"/>
        <source>Save &amp;As...</source>
        <translation>Speichern &amp;unter...</translation>
    </message>
    <message>
        <location line="+324"/>
        <source>For Hovered Object</source>
        <translation type="unfinished"></translation>
    </message>
    <message>
        <location line="+5"/>
        <source>Load World...</source>
        <translation>Welt laden...</translation>
    </message>
    <message>
        <location line="+8"/>
        <source>Highlight Hovered Object</source>
        <translation type="unfinished"></translation>
    </message>
    <message>
        <location line="-132"/>
        <source>User Manual</source>
        <translation>Benutzerhandbuch</translation>
    </message>
    <message>
        <location line="+70"/>
        <source>Snap to &amp;Pixels</source>
        <translation>Auf ganze &amp;Pixel einrasten</translation>
    </message>
    <message>
        <location line="+9"/>
        <source>Tileset &amp;Properties...</source>
        <translation>Tileset-&amp;Eigenschaften...</translation>
    </message>
    <message>
        <location line="+11"/>
        <source>No Snapping</source>
        <translation>Kein Einrasten</translation>
    </message>
    <message>
        <location line="+10"/>
        <source>Edit Commands...</source>
        <translation>Befehle bearbeiten…</translation>
    </message>
    <message>
        <location line="+8"/>
        <source>Clear View</source>
        <translation>Reines Bild</translation>
    </message>
    <message>
        <location line="+3"/>
        <source>Tab</source>
        <translation>Tab</translation>
    </message>
    <message>
        <location line="-308"/>
        <source>New &amp;Tileset...</source>
        <translation>Neues &amp;Tileset...</translation>
    </message>
    <message>
        <location line="-5"/>
        <source>Ctrl+Alt+S</source>
        <translation>Ctrl+Alt+S</translation>
    </message>
    <message>
        <location line="+14"/>
        <source>&amp;Close</source>
        <translation>&amp;Schließen</translation>
    </message>
    <message>
        <location line="+9"/>
        <source>Zoom In</source>
        <translation>Vergrößern</translation>
    </message>
    <message>
        <location line="+9"/>
        <source>Zoom Out</source>
        <translation>Verkleinern</translation>
    </message>
    <message>
        <location line="+12"/>
        <source>Normal Size</source>
        <translation>Tatsächliche Größe</translation>
    </message>
    <message>
        <location line="+3"/>
        <source>Ctrl+0</source>
        <translation></translation>
    </message>
    <message>
        <location line="+142"/>
        <source>Become a Patron</source>
        <translation>Werde Unterstützer</translation>
    </message>
    <message>
        <location line="+5"/>
        <source>Save All</source>
        <translation>Alles Speichern</translation>
    </message>
    <message>
        <location line="+3"/>
        <source>Ctrl+Shift+S</source>
        <translation>Ctrl+Shift+S</translation>
    </message>
    <message>
        <location line="+13"/>
        <source>&amp;Never</source>
        <translation>&amp;Nie</translation>
    </message>
    <message>
        <location line="+11"/>
        <source>For &amp;Selected Objects</source>
        <translation>Für au&amp;sgewählte Objekte</translation>
    </message>
    <message>
        <location line="+8"/>
        <source>For &amp;All Objects</source>
        <translation>Für &amp;alle Objekte</translation>
    </message>
    <message>
        <location line="+8"/>
        <source>AutoMap While Drawing</source>
        <translation>AutoMap während des Malens aktiv</translation>
    </message>
    <message>
        <location line="+5"/>
        <source>New Map...</source>
        <translation>Neue Karte…</translation>
    </message>
    <message>
        <location line="+8"/>
        <source>Paste &amp;in Place</source>
        <translation>An gleicher Position e&amp;infügen</translation>
    </message>
    <message>
        <location line="+3"/>
        <source>Ctrl+Shift+V</source>
        <translation>Ctrl+Shift+V</translation>
    </message>
    <message>
        <location line="+8"/>
        <source>Full Screen</source>
        <translation>Vollbild</translation>
    </message>
    <message>
        <location line="+3"/>
        <source>F11</source>
        <translation>F11</translation>
    </message>
    <message>
        <location line="-170"/>
        <source>E&amp;xport As...</source>
        <translation>E&amp;xportieren als...</translation>
    </message>
    <message>
        <location line="+3"/>
        <source>Ctrl+Shift+E</source>
        <translation>Ctrl+Shift+E</translation>
    </message>
    <message>
        <location line="+33"/>
        <source>&amp;Delete</source>
        <translation>&amp;Löschen</translation>
    </message>
    <message>
        <location line="+3"/>
        <source>Delete</source>
        <translation>Löschen</translation>
    </message>
    <message>
        <location line="+8"/>
        <source>&amp;Highlight Current Layer</source>
        <translation>Aktuelle Ebene &amp;hervorheben</translation>
    </message>
    <message>
        <location line="+3"/>
        <source>H</source>
        <translation>H</translation>
    </message>
    <message>
        <location line="+8"/>
        <source>Show Tile Object &amp;Outlines</source>
        <translation>Zeige Kachel&amp;objektumrisse</translation>
    </message>
    <message>
        <location line="+8"/>
        <source>Snap to &amp;Fine Grid</source>
        <translation>&amp;Feines Magnetisches Raster</translation>
    </message>
    <message>
        <location line="+8"/>
        <source>Show Tile Animations</source>
        <translation>Kachelanimationen anzeigen</translation>
    </message>
    <message>
        <location line="+5"/>
        <source>Reload</source>
        <translation>Neu laden</translation>
    </message>
    <message>
        <location line="+3"/>
        <source>Ctrl+R</source>
        <translation>Ctrl+R</translation>
    </message>
    <message>
        <location line="+5"/>
        <source>&amp;Export</source>
        <translation>&amp;Export</translation>
    </message>
    <message>
        <location line="-117"/>
        <source>Cu&amp;t</source>
        <translation>&amp;Ausschneiden</translation>
    </message>
    <message>
        <location line="-12"/>
        <source>Export As &amp;Image...</source>
        <translation>Exportieren als B&amp;ild...</translation>
    </message>
    <message>
        <location line="+17"/>
        <source>&amp;Offset Map...</source>
        <translation>Karte &amp;versetzen...</translation>
    </message>
    <message>
        <location line="+3"/>
        <source>Offsets everything in a layer</source>
        <translation>Alles in einer Ebene verschieben</translation>
    </message>
    <message>
        <location line="+5"/>
        <source>Pre&amp;ferences...</source>
        <translation>&amp;Einstellungen...</translation>
    </message>
    <message>
        <location line="+12"/>
        <source>Clear Recent Files</source>
        <translation>Zuletzt benutzte Dateien vergessen</translation>
    </message>
    <message>
        <location line="+95"/>
        <source>Ctrl+E</source>
        <translation></translation>
    </message>
    <message>
        <location line="-82"/>
        <source>&amp;Add External Tileset...</source>
        <translation>Externes Tileset &amp;hinzufügen...</translation>
    </message>
    <message>
        <location line="-258"/>
        <source>Snapping</source>
        <translation>Einrasten</translation>
    </message>
    <message>
        <location line="+25"/>
        <source>Tileset</source>
        <translation>Tileset</translation>
    </message>
    <message>
        <location line="+241"/>
        <source>&amp;Snap to Grid</source>
        <translation>&amp;Magnetisches Raster</translation>
    </message>
    <message>
        <location line="+5"/>
        <source>C&amp;lose All</source>
        <translation>Alle s&amp;chließen</translation>
    </message>
    <message>
        <location line="+3"/>
        <source>Ctrl+Shift+W</source>
        <translation></translation>
    </message>
    <message>
        <location filename="../src/automappingconverter/converterwindow.ui" line="+14"/>
        <source>Tiled Automapping Rule Files Converter</source>
        <translation>Konverter für Tiled-Automapping-Regeldateien</translation>
    </message>
    <message>
        <location line="+25"/>
        <source>Add new Automapping rules</source>
        <translation>Erstelle neue Automappingregeln</translation>
    </message>
    <message>
        <location filename="../src/tiled/propertybrowser.cpp" line="+757"/>
        <source>All Files (*)</source>
        <translation>Alle Dateien (*)</translation>
    </message>
</context>
<context>
    <name>MapDocument</name>
    <message>
        <location filename="../src/tiled/adjusttileindexes.cpp" line="+188"/>
        <source>Tile</source>
        <translation>Kachel</translation>
    </message>
</context>
<context>
    <name>MapReader</name>
    <message>
        <location filename="../src/libtiled/mapreader.cpp" line="+164"/>
        <source>Not a map file.</source>
        <translation>Keine Kartendatei.</translation>
    </message>
    <message>
        <location line="+19"/>
        <source>Not a tileset file.</source>
        <translation>Keine Tileset-Datei.</translation>
    </message>
    <message>
        <location line="+17"/>
        <source>Not a template file.</source>
        <translation>Keine Vorlagendatei</translation>
    </message>
    <message>
        <location line="+10"/>
        <source>%3

Line %1, column %2</source>
        <translation>%3

Zeile %1, Spalte %2</translation>
    </message>
    <message>
        <location line="+10"/>
        <source>File not found: %1</source>
        <translation>Datei nicht gefunden: %1</translation>
    </message>
    <message>
        <location line="+3"/>
        <source>Unable to read file: %1</source>
        <translation>Datei nicht lesbar: %1</translation>
    </message>
    <message>
        <location line="+33"/>
        <location filename="../src/libtiled/varianttomapconverter.cpp" line="+62"/>
        <source>Unsupported map orientation: &quot;%1&quot;</source>
        <translation>Nicht unterstützte Kartenorientierung: &quot;%1&quot;</translation>
    </message>
    <message>
        <location line="+100"/>
        <location line="+26"/>
        <location filename="../src/libtiled/varianttomapconverter.cpp" line="+161"/>
        <source>Invalid tileset parameters for tileset &apos;%1&apos;</source>
        <translation>Ungültige Tileset-Parameter für Tileset &quot;%1&quot;</translation>
    </message>
    <message>
        <location line="+45"/>
        <source>Invalid tile ID: %1</source>
        <translation>Ungültige Kachel-ID: %1</translation>
    </message>
    <message>
        <location line="+402"/>
        <source>Too many &lt;tile&gt; elements</source>
        <translation>Zu viele &lt;tile&gt;-Elemente</translation>
    </message>
    <message>
        <location line="+48"/>
        <location line="+50"/>
        <location filename="../src/libtiled/varianttomapconverter.cpp" line="+638"/>
        <source>Invalid tile: %1</source>
        <translation>Ungültige Kachel: %1</translation>
    </message>
    <message>
        <location line="+27"/>
        <location filename="../src/libtiled/varianttomapconverter.cpp" line="-276"/>
        <source>Invalid draw order: %1</source>
        <translation>Ungültige Zeichenreihenfolge: %1</translation>
    </message>
    <message>
        <location line="+183"/>
        <source>Invalid points data for polygon</source>
        <translation>Ungültige Punktdaten für ein Polygon</translation>
    </message>
    <message>
        <location line="-349"/>
        <location filename="../src/libtiled/varianttomapconverter.cpp" line="-46"/>
        <source>Unknown encoding: %1</source>
        <translation>Unbekannte Codierung: %1</translation>
    </message>
    <message>
        <location line="-327"/>
        <source>Error reading embedded image for tile %1</source>
        <translation>Fehler beim Lesen des eingebetteten Bildes für Kachel %1</translation>
    </message>
    <message>
        <location line="+322"/>
        <location filename="../src/libtiled/varianttomapconverter.cpp" line="-4"/>
        <source>Compression method &apos;%1&apos; not supported</source>
        <translation>Komprimierungsmethode &apos;%1&apos; nicht unterstützt</translation>
    </message>
    <message>
        <location line="+88"/>
        <location line="+23"/>
        <location filename="../src/libtiled/varianttomapconverter.cpp" line="+280"/>
        <location line="+40"/>
        <source>Corrupt layer data for layer &apos;%1&apos;</source>
        <translation>Korrupte Layer-Daten für Layer &apos;%1&apos;</translation>
    </message>
    <message>
        <location line="+14"/>
        <location filename="../src/libtiled/varianttomapconverter.cpp" line="-29"/>
        <source>Unable to parse tile at (%1,%2) on layer &apos;%3&apos;</source>
        <translation>Kann Kachel an (%1, %2) auf Ebene &apos;%3&apos; nicht parsen</translation>
    </message>
    <message>
        <location line="-34"/>
        <location line="+51"/>
        <location filename="../src/libtiled/varianttomapconverter.cpp" line="+32"/>
        <source>Tile used but no tilesets specified</source>
        <translation>Kachel trotz fehlender Tilesets benutzt</translation>
    </message>
    <message>
        <location filename="../src/libtiled/mapwriter.cpp" line="+124"/>
        <source>Could not open file for writing.</source>
        <translation>Konnte Datei nicht zum Schreiben öffnen.</translation>
    </message>
    <message>
        <location filename="../src/libtiled/varianttomapconverter.cpp" line="-517"/>
        <location line="+27"/>
        <source>Invalid (negative) tile id: %1</source>
        <translation>Ungültige (negative) Kachel-ID %1</translation>
    </message>
</context>
<context>
    <name>NewMapDialog</name>
    <message>
        <location filename="../src/tiled/newmapdialog.ui" line="+14"/>
        <source>New Map</source>
        <translation>Neue Karte</translation>
    </message>
    <message>
        <location line="+64"/>
        <source>Map size</source>
        <translation>Kartengröße</translation>
    </message>
    <message>
        <location line="+34"/>
        <location line="+77"/>
        <source>Width:</source>
        <translation>Breite:</translation>
    </message>
    <message>
        <location line="-93"/>
        <location line="+26"/>
        <source> tiles</source>
        <extracomment>Remember starting with a space.</extracomment>
        <translation> Kacheln</translation>
    </message>
    <message>
        <location line="-38"/>
        <source>Fixed</source>
        <translation>Festgelegt</translation>
    </message>
    <message>
        <location line="+54"/>
        <location line="+77"/>
        <source>Height:</source>
        <translation>Höhe:</translation>
    </message>
    <message>
        <location line="-42"/>
        <source>Infinite</source>
        <translation>Unbegrenzt</translation>
    </message>
    <message>
        <location line="+10"/>
        <source>Tile size</source>
        <translation>Kachelgröße</translation>
    </message>
    <message>
        <location line="+16"/>
        <location line="+26"/>
        <source> px</source>
        <extracomment>Remember starting with a space.</extracomment>
        <translation> Pixel</translation>
    </message>
    <message>
        <location line="-202"/>
        <source>Map</source>
        <translation>Karte</translation>
    </message>
    <message>
        <location line="+6"/>
        <source>Orientation:</source>
        <translation>Orientierung:</translation>
    </message>
    <message>
        <location line="+20"/>
        <source>Tile layer format:</source>
        <translation>Kachelebenenformat:</translation>
    </message>
    <message>
        <location line="+13"/>
        <source>Tile render order:</source>
        <translation>Kachel-Zeichenreihenfolge:</translation>
    </message>
</context>
<context>
    <name>NewTilesetDialog</name>
    <message>
        <location filename="../src/tiled/newtilesetdialog.ui" line="+14"/>
        <location filename="../src/tiled/newtilesetdialog.cpp" line="+269"/>
        <source>New Tileset</source>
        <translation>Neues Tileset</translation>
    </message>
    <message>
        <location line="+15"/>
        <source>Tileset</source>
        <translation>Tileset</translation>
    </message>
    <message>
        <location line="+40"/>
        <source>Based on Tileset Image</source>
        <translation>Basierend auf Tileset</translation>
    </message>
    <message>
        <location line="+5"/>
        <source>Collection of Images</source>
        <translation>Bildersammlung</translation>
    </message>
    <message>
        <location line="-19"/>
        <source>Type:</source>
        <translation>Typ:</translation>
    </message>
    <message>
        <location line="-20"/>
        <source>&amp;Name:</source>
        <translation>&amp;Name:</translation>
    </message>
    <message>
        <location line="+60"/>
        <source>Embed in map</source>
        <translation>In Karte einbetten</translation>
    </message>
    <message>
        <location line="+25"/>
        <source>&amp;Browse...</source>
        <translation>&amp;Durchsuchen...</translation>
    </message>
    <message>
        <location line="+20"/>
        <source>Use transparent color:</source>
        <translation>Transparenzfarbe benutzen:</translation>
    </message>
    <message>
        <location line="+129"/>
        <source>Tile width:</source>
        <translation>Kachelbreite:</translation>
    </message>
    <message>
        <location line="+38"/>
        <source>Pick color from image</source>
        <translation>Farbe aus Bild wählen</translation>
    </message>
    <message>
        <location line="-138"/>
        <location line="+42"/>
        <location line="+26"/>
        <location line="+16"/>
        <source> px</source>
        <extracomment>Remember starting with a space.</extracomment>
        <translation> Pixel</translation>
    </message>
    <message>
        <location line="-142"/>
        <source>Image</source>
        <translation>Bild</translation>
    </message>
    <message>
        <location line="+22"/>
        <source>Source:</source>
        <translation>Quelle:</translation>
    </message>
    <message>
        <location line="+94"/>
        <source>The space at the edges of the tileset.</source>
        <translation>Äußerer Randabstand des Tilesets.</translation>
    </message>
    <message>
        <location line="+3"/>
        <source>Margin:</source>
        <translation>Seitenrand:</translation>
    </message>
    <message>
        <location line="-45"/>
        <source>Tile height:</source>
        <translation>Kachelhöhe:</translation>
    </message>
    <message>
        <location line="+91"/>
        <source>The space between the tiles.</source>
        <translation>Der Abstand zwischen den Kacheln.</translation>
    </message>
    <message>
        <location line="+3"/>
        <source>Spacing:</source>
        <translation>Abstand:</translation>
    </message>
    <message>
        <location filename="../src/tiled/newtilesetdialog.cpp" line="-2"/>
        <source>Edit Tileset</source>
        <translation>Tileset bearbeiten</translation>
    </message>
</context>
<context>
    <name>NoTilesetWidget</name>
    <message>
        <location filename="../src/tiled/tilesetdock.cpp" line="+85"/>
        <source>New Tileset...</source>
        <translation>Neues Tileset…</translation>
    </message>
</context>
<context>
    <name>ObjectTypes</name>
    <message>
        <location filename="../src/libtiled/objecttypes.cpp" line="+251"/>
        <source>Could not open file for writing.</source>
        <translation>Konnte Datei nicht zum Schreiben öffnen.</translation>
    </message>
    <message>
        <location line="+33"/>
        <source>Could not open file.</source>
        <translation>Konnte Datei nicht öffnen.</translation>
    </message>
    <message>
        <location line="-89"/>
        <source>File doesn&apos;t contain object types.</source>
        <translation>Datei enthält keine Objekttypen.</translation>
    </message>
    <message>
        <location line="+27"/>
        <source>%3

Line %1, column %2</source>
        <translation>%3

Zeile %1, Spalte %2</translation>
    </message>
</context>
<context>
    <name>ObjectTypesEditor</name>
    <message>
        <location filename="../src/tiled/objecttypeseditor.ui" line="+14"/>
        <source>Object Types Editor</source>
        <translation>Objekttypen Editor</translation>
    </message>
    <message>
        <location line="+67"/>
        <source>File</source>
        <translation>Datei</translation>
    </message>
    <message>
        <location line="+12"/>
        <source>Export Object Types...</source>
        <translation>Objekttypen exporieren...</translation>
    </message>
    <message>
        <location line="+5"/>
        <source>Import Object Types...</source>
        <translation>Objekttypen importieren...</translation>
    </message>
    <message>
        <location line="+5"/>
        <source>Choose Object Types File...</source>
        <translation>Objekttypen-Datei auswählen...</translation>
    </message>
</context>
<context>
    <name>OffsetMapDialog</name>
    <message>
        <location filename="../src/tiled/offsetmapdialog.ui" line="+17"/>
        <source>Offset Map</source>
        <translation>Karte verschieben</translation>
    </message>
    <message>
        <location line="+12"/>
        <source>Offset Contents of Map</source>
        <translation>Karteninhalte verschieben</translation>
    </message>
    <message>
        <location line="+6"/>
        <source>X:</source>
        <translation>X:</translation>
    </message>
    <message>
        <location line="+10"/>
        <location line="+46"/>
        <source> tiles</source>
        <translation> Kacheln</translation>
    </message>
    <message>
        <location line="-30"/>
        <location line="+46"/>
        <source>Wrap</source>
        <translation>Kacheln</translation>
    </message>
    <message>
        <location line="-39"/>
        <source>Y:</source>
        <translation>Y:</translation>
    </message>
    <message>
        <location line="+46"/>
        <source>Layers:</source>
        <translation>Ebenen:</translation>
    </message>
    <message>
        <location line="+8"/>
        <source>All Visible Layers</source>
        <translation>Alle sichtbaren Ebenen</translation>
    </message>
    <message>
        <location line="+5"/>
        <source>All Layers</source>
        <translation>Alle Ebenen</translation>
    </message>
    <message>
        <location line="+5"/>
        <source>Selected Layers</source>
        <translation type="unfinished"></translation>
    </message>
    <message>
        <location line="+8"/>
        <source>Bounds:</source>
        <translation>Ränder:</translation>
    </message>
    <message>
        <location line="+8"/>
        <source>Whole Map</source>
        <translation>Gesamte Karte</translation>
    </message>
    <message>
        <location line="+5"/>
        <source>Current Selection</source>
        <translation>Aktuelle Auswahl</translation>
    </message>
</context>
<context>
    <name>PatreonDialog</name>
    <message>
        <location filename="../src/tiled/patreondialog.ui" line="+14"/>
        <source>Become a Patron</source>
        <translation>Unterstützer werden</translation>
    </message>
    <message>
        <location line="+9"/>
        <source>Thanks for using Tiled! Please consider supporting further development with a small monthly donation.</source>
        <translation>Vielen Dank, dass sie Tiled benutzen! Sie können die weitere Entwicklung durch eine kleine, monatliche Spende unterstützen.</translation>
    </message>
    <message>
        <location line="+25"/>
        <source>Visit https://www.patreon.com/bjorn</source>
        <translation>Besuche https://www.patreon.com/bjorn</translation>
    </message>
    <message>
        <location line="+7"/>
        <source>I&apos;m already a supporter!</source>
        <translation>Ich bin bereits Unterstützer!</translation>
    </message>
    <message>
        <location line="+7"/>
        <source>Maybe later</source>
        <translation>Vielleicht später</translation>
    </message>
</context>
<context>
    <name>PreferencesDialog</name>
    <message>
        <location filename="../src/tiled/preferencesdialog.ui" line="+14"/>
        <source>Preferences</source>
        <translation>Einstellungen</translation>
    </message>
    <message>
        <location line="+13"/>
        <source>General</source>
        <translation>Allgemein</translation>
    </message>
    <message>
        <location line="+6"/>
        <source>Saving and Loading</source>
        <translation>Speichern und Laden</translation>
    </message>
    <message>
        <location filename="../src/tiled/propertybrowser.cpp" line="+1105"/>
        <source>XML</source>
        <translation>XML</translation>
    </message>
    <message>
        <location filename="../src/tiled/newmapdialog.cpp" line="+92"/>
        <location filename="../src/tiled/propertybrowser.cpp" line="+1"/>
        <source>Base64 (uncompressed)</source>
        <translation>Base64 (unkomprimiert)</translation>
    </message>
    <message>
        <location filename="../src/tiled/propertybrowser.cpp" line="+1"/>
        <source>Base64 (gzip compressed)</source>
        <translation>Base64 (gzip-komprimiert)</translation>
    </message>
    <message>
        <location filename="../src/tiled/newmapdialog.cpp" line="+1"/>
        <location filename="../src/tiled/propertybrowser.cpp" line="+1"/>
        <source>Base64 (zlib compressed)</source>
        <translation>Base64 (zlib-komprimiert)</translation>
    </message>
    <message>
        <location line="-2"/>
        <location filename="../src/tiled/propertybrowser.cpp" line="+1"/>
        <source>CSV</source>
        <translation>CSV</translation>
    </message>
    <message>
        <location line="+4"/>
        <location filename="../src/tiled/propertybrowser.cpp" line="+2"/>
        <source>Right Down</source>
        <translation>Rechts Runter</translation>
    </message>
    <message>
        <location line="+1"/>
        <location filename="../src/tiled/propertybrowser.cpp" line="+1"/>
        <source>Right Up</source>
        <translation>Rechts Hoch</translation>
    </message>
    <message>
        <location line="+1"/>
        <location filename="../src/tiled/propertybrowser.cpp" line="+1"/>
        <source>Left Down</source>
        <translation>Links Runter</translation>
    </message>
    <message>
        <location line="+1"/>
        <location filename="../src/tiled/propertybrowser.cpp" line="+1"/>
        <source>Left Up</source>
        <translation>Links Hoch</translation>
    </message>
    <message>
        <location filename="../src/tiled/preferencesdialog.ui" line="+23"/>
        <source>&amp;Reload tileset images when they change</source>
        <translation>&amp;Tileset bei Veränderungen neu laden</translation>
    </message>
    <message>
        <location line="-17"/>
        <source>Not enabled by default since a reference to an external DTD is known to cause problems with some XML parsers.</source>
        <translation>Nicht standardmäßig aktiviert, da externe DTDs mit einigen XML-Parsern zu Problemen führen können.</translation>
    </message>
    <message>
        <location line="+3"/>
        <source>Include &amp;DTD reference in saved maps</source>
        <translation>&amp;DTD-Referenz in Karten speichern</translation>
    </message>
    <message>
        <location line="+78"/>
        <location line="+6"/>
        <source>Interface</source>
        <translation>Benutzeroberfläche</translation>
    </message>
    <message>
        <location line="+39"/>
        <source>&amp;Language:</source>
        <translation>&amp;Sprache:</translation>
    </message>
    <message>
        <location line="-17"/>
        <source>Hardware &amp;accelerated drawing (OpenGL)</source>
        <translation>Hardware&amp;beschleunigtes Zeichnen (OpenGL)</translation>
    </message>
    <message>
        <location line="-99"/>
        <source>Open last files on startup</source>
        <translation>Zuletzt benutzte Dateien beim Start öffnen</translation>
    </message>
    <message>
        <location line="+14"/>
        <source>Turn this off if you&apos;re having trouble saving your files.</source>
        <translation>Ausschalten, falls es Schwierigkeiten beim Speichern gibt.</translation>
    </message>
    <message>
        <location line="+3"/>
        <source>Use safe writing of files</source>
        <translation>Sicherere Speichertechnik verwenden</translation>
    </message>
    <message>
        <location line="+10"/>
        <source>Export Options</source>
        <translation type="unfinished"></translation>
    </message>
    <message>
        <location line="+6"/>
        <source>Resolve object types and properties</source>
        <translation type="unfinished"></translation>
    </message>
    <message>
        <location line="+7"/>
        <source>Detach templates</source>
        <translation type="unfinished"></translation>
    </message>
    <message>
        <location line="+7"/>
        <source>Embed tilesets</source>
        <translation type="unfinished"></translation>
    </message>
    <message>
        <location line="+59"/>
        <source>Grid color:</source>
        <translation>Rasterfarbe:</translation>
    </message>
    <message>
        <location line="+46"/>
        <source>Fine grid divisions:</source>
        <translation>Feine Rastereinteilung:</translation>
    </message>
    <message>
        <location line="-16"/>
        <source> pixels</source>
        <translation> Pixel</translation>
    </message>
    <message>
        <location line="-10"/>
        <source>Object line width:</source>
        <translation>Objekt-Linienbreite:</translation>
    </message>
    <message>
        <location line="+49"/>
        <source>Mouse wheel &amp;zooms by default</source>
        <translation type="unfinished"></translation>
    </message>
    <message>
        <location line="+10"/>
        <source>Theme</source>
        <translation>Farbschema</translation>
    </message>
    <message>
        <location filename="../src/tiled/preferencesdialog.cpp" line="+64"/>
        <location line="+149"/>
        <source>Native</source>
        <translation>Standard</translation>
    </message>
    <message>
        <location line="-148"/>
        <location line="+149"/>
        <source>Tiled Fusion</source>
        <translation>Tiled Fusion</translation>
    </message>
    <message>
        <location filename="../src/tiled/preferencesdialog.ui" line="+22"/>
        <source>Selection color:</source>
        <translation>Auswahlfarbe:</translation>
    </message>
    <message>
        <location line="+10"/>
        <source>Style:</source>
        <translation>Stil:</translation>
    </message>
    <message>
        <location line="+26"/>
        <source>Base color:</source>
        <translation>Grundfarbe:</translation>
    </message>
    <message>
        <location line="+27"/>
        <location line="+6"/>
        <source>Updates</source>
        <translation>Aktualisierungen</translation>
    </message>
    <message>
        <location line="+9"/>
        <source>Check Now</source>
        <translation>Jetzt prüfen</translation>
    </message>
    <message>
        <location line="+10"/>
        <source>Automatically check for updates</source>
        <translation>Automatisch auf Updates prüfen</translation>
    </message>
    <message>
        <location line="+47"/>
        <source>Plugins</source>
        <translation>Plugins</translation>
    </message>
    <message>
        <location line="+6"/>
        <source>Enabled Plugins</source>
        <translation>Aktivierte Plugins</translation>
    </message>
</context>
<context>
    <name>Python::PythonMapFormat</name>
    <message>
        <location filename="../src/plugins/python/pythonplugin.cpp" line="+282"/>
        <source>-- Using script %1 to read %2</source>
        <translation>-- Skript %1 benutzen, um %2 zu lesen</translation>
    </message>
    <message>
        <location line="+28"/>
        <source>-- Using script %1 to write %2</source>
        <translation>-- Skript %1 benutzen, um %2 zu schreiben</translation>
    </message>
    <message>
        <location line="+12"/>
        <source>Uncaught exception in script. Please check console.</source>
        <translation>Nicht abgefangener Ausnahmefehler im Skript. Bitte Konsole überprüfen.</translation>
    </message>
    <message>
        <location line="+5"/>
        <source>Script returned false. Please check console.</source>
        <translation>Skript lieferte &quot;falsch&quot; zurück. Bitte Konsole überprüfen.</translation>
    </message>
</context>
<context>
    <name>Python::PythonPlugin</name>
    <message>
        <location line="-175"/>
        <source>Reloading Python scripts</source>
        <translation>Lade Python-Skripte neu</translation>
    </message>
</context>
<context>
    <name>QObject</name>
    <message>
        <location filename="../src/automappingconverter/convertercontrol.h" line="+32"/>
        <source>v0.8 and before</source>
        <translation>v0.8 und älter</translation>
    </message>
    <message>
        <location line="+1"/>
        <source>v0.9 and later</source>
        <translation>v0.9 und neuer</translation>
    </message>
    <message>
        <location line="+1"/>
        <source>unknown</source>
        <translation>Unbekannt</translation>
    </message>
    <message>
        <location line="+1"/>
        <source>not a map</source>
        <translation>Keine Karte</translation>
    </message>
</context>
<context>
    <name>QtBoolEdit</name>
    <message>
        <location filename="../src/qtpropertybrowser/src/qtpropertybrowserutils.cpp" line="+243"/>
        <location line="+10"/>
        <location line="+25"/>
        <source>True</source>
        <translation>Wahr</translation>
    </message>
    <message>
        <location line="-25"/>
        <location line="+25"/>
        <source>False</source>
        <translation>Falsch</translation>
    </message>
</context>
<context>
    <name>QtBoolPropertyManager</name>
    <message>
        <location filename="../src/qtpropertybrowser/src/qtpropertymanager.cpp" line="+1703"/>
        <source>True</source>
        <translation>Wahr</translation>
    </message>
    <message>
        <location line="+1"/>
        <source>False</source>
        <translation>Falsch</translation>
    </message>
</context>
<context>
    <name>QtCharEdit</name>
    <message>
        <location filename="../src/qtpropertybrowser/src/qteditorfactory.cpp" line="+1712"/>
        <source>Clear Char</source>
        <translation>Zeichen entfernen</translation>
    </message>
</context>
<context>
    <name>QtColorEditWidget</name>
    <message>
        <location line="+614"/>
        <source>...</source>
        <translation>...</translation>
    </message>
</context>
<context>
    <name>QtColorPropertyManager</name>
    <message>
        <location filename="../src/qtpropertybrowser/src/qtpropertymanager.cpp" line="+4736"/>
        <source>Red</source>
        <translation>Rot</translation>
    </message>
    <message>
        <location line="+8"/>
        <source>Green</source>
        <translation>Grün</translation>
    </message>
    <message>
        <location line="+8"/>
        <source>Blue</source>
        <translation>Blau</translation>
    </message>
    <message>
        <location line="+8"/>
        <source>Alpha</source>
        <translation>Transparenz</translation>
    </message>
</context>
<context>
    <name>QtCursorDatabase</name>
    <message>
        <location filename="../src/qtpropertybrowser/src/qtpropertybrowserutils.cpp" line="-220"/>
        <source>Arrow</source>
        <translation>Pfeil</translation>
    </message>
    <message>
        <location line="+2"/>
        <source>Up Arrow</source>
        <translation>Pfeil nach oben</translation>
    </message>
    <message>
        <location line="+2"/>
        <source>Cross</source>
        <translation>Kreuz</translation>
    </message>
    <message>
        <location line="+2"/>
        <source>Wait</source>
        <translation>Warten</translation>
    </message>
    <message>
        <location line="+2"/>
        <source>IBeam</source>
        <translation>Textcursor</translation>
    </message>
    <message>
        <location line="+2"/>
        <source>Size Vertical</source>
        <translation>Vertikal skalieren</translation>
    </message>
    <message>
        <location line="+2"/>
        <source>Size Horizontal</source>
        <translation>Horizontal skalieren</translation>
    </message>
    <message>
        <location line="+2"/>
        <source>Size Backslash</source>
        <translation>Horizontal und vertikal skalieren</translation>
    </message>
    <message>
        <location line="+2"/>
        <source>Size Slash</source>
        <translation>Horizontal und vertikal skalieren</translation>
    </message>
    <message>
        <location line="+2"/>
        <source>Size All</source>
        <translation>In alle Richtungen skalieren</translation>
    </message>
    <message>
        <location line="+2"/>
        <source>Blank</source>
        <translation>Kein Mauszeiger</translation>
    </message>
    <message>
        <location line="+2"/>
        <source>Split Vertical</source>
        <translation>Vertikal aufteilen</translation>
    </message>
    <message>
        <location line="+2"/>
        <source>Split Horizontal</source>
        <translation>Horizontal aufteilen</translation>
    </message>
    <message>
        <location line="+2"/>
        <source>Pointing Hand</source>
        <translation>Zeigerhand</translation>
    </message>
    <message>
        <location line="+2"/>
        <source>Forbidden</source>
        <translation>Verboten</translation>
    </message>
    <message>
        <location line="+2"/>
        <source>Open Hand</source>
        <translation>Geöffnete Hand</translation>
    </message>
    <message>
        <location line="+2"/>
        <source>Closed Hand</source>
        <translation>Geschlossene Hand</translation>
    </message>
    <message>
        <location line="+2"/>
        <source>What&apos;s This</source>
        <translation>Was ist das</translation>
    </message>
    <message>
        <location line="+2"/>
        <source>Busy</source>
        <translation>Beschäftigt</translation>
    </message>
</context>
<context>
    <name>QtFontEditWidget</name>
    <message>
        <location filename="../src/qtpropertybrowser/src/qteditorfactory.cpp" line="+209"/>
        <source>...</source>
        <translation>...</translation>
    </message>
    <message>
        <location line="+28"/>
        <source>Select Font</source>
        <translation>Schriftart auswählen</translation>
    </message>
</context>
<context>
    <name>QtFontPropertyManager</name>
    <message>
        <location filename="../src/qtpropertybrowser/src/qtpropertymanager.cpp" line="-362"/>
        <source>Family</source>
        <translation>Schriftfamilie</translation>
    </message>
    <message>
        <location line="+13"/>
        <source>Pixel Size</source>
        <translation>Pixelgröße</translation>
    </message>
    <message>
        <location line="+8"/>
        <source>Bold</source>
        <translation>Fett</translation>
    </message>
    <message>
        <location line="+7"/>
        <source>Italic</source>
        <translation>Kursiv</translation>
    </message>
    <message>
        <location line="+7"/>
        <source>Underline</source>
        <translation>Unterstrichen</translation>
    </message>
    <message>
        <location line="+7"/>
        <source>Strikeout</source>
        <translation>Durchgestrichen</translation>
    </message>
    <message>
        <location line="+7"/>
        <source>Kerning</source>
        <translation>Laufweite</translation>
    </message>
</context>
<context>
    <name>QtKeySequenceEdit</name>
    <message>
        <location filename="../src/qtpropertybrowser/src/qtpropertybrowserutils.cpp" line="+244"/>
        <source>Clear Shortcut</source>
        <translation>Kurzbefehl entfernen</translation>
    </message>
</context>
<context>
    <name>QtLocalePropertyManager</name>
    <message>
        <location filename="../src/qtpropertybrowser/src/qtpropertymanager.cpp" line="-3533"/>
        <source>%1, %2</source>
        <translation>%1, %2</translation>
    </message>
    <message>
        <location line="+53"/>
        <source>Language</source>
        <translation>Sprache</translation>
    </message>
    <message>
        <location line="+8"/>
        <source>Country</source>
        <translation>Land</translation>
    </message>
</context>
<context>
    <name>QtPointFPropertyManager</name>
    <message>
        <location line="+409"/>
        <source>(%1, %2)</source>
        <translation>(%1, %2)</translation>
    </message>
    <message>
        <location line="+71"/>
        <source>X</source>
        <translation>X</translation>
    </message>
    <message>
        <location line="+8"/>
        <source>Y</source>
        <translation>Y</translation>
    </message>
</context>
<context>
    <name>QtPointPropertyManager</name>
    <message>
        <location line="-319"/>
        <source>(%1, %2)</source>
        <translation>(%1, %2)</translation>
    </message>
    <message>
        <location line="+37"/>
        <source>X</source>
        <translation>X</translation>
    </message>
    <message>
        <location line="+7"/>
        <source>Y</source>
        <translation>Y</translation>
    </message>
</context>
<context>
    <name>QtPropertyBrowserUtils</name>
    <message>
        <location filename="../src/qtpropertybrowser/src/qtpropertybrowserutils.cpp" line="-150"/>
        <source>[%1, %2, %3] (%4)</source>
        <translation>[%1, %2, %3] (%4)</translation>
    </message>
    <message>
        <location line="+3"/>
        <source>Not set</source>
        <translation>Nicht gesetzt</translation>
    </message>
    <message>
        <location line="+33"/>
        <source>[%1, %2]</source>
        <translation>[%1, %2]</translation>
    </message>
</context>
<context>
    <name>QtRectFPropertyManager</name>
    <message>
        <location filename="../src/qtpropertybrowser/src/qtpropertymanager.cpp" line="+1701"/>
        <source>[(%1, %2), %3 x %4]</source>
        <translation>[(%1, %2), %3 x %4]</translation>
    </message>
    <message>
        <location line="+156"/>
        <source>X</source>
        <translation>X</translation>
    </message>
    <message>
        <location line="+8"/>
        <source>Y</source>
        <translation>Y</translation>
    </message>
    <message>
        <location line="+8"/>
        <source>Width</source>
        <translation>Breite</translation>
    </message>
    <message>
        <location line="+9"/>
        <source>Height</source>
        <translation>Höhe</translation>
    </message>
</context>
<context>
    <name>QtRectPropertyManager</name>
    <message>
        <location line="-611"/>
        <source>[(%1, %2), %3 x %4]</source>
        <translation>[(%1, %2), %3 x %4]</translation>
    </message>
    <message>
        <location line="+120"/>
        <source>X</source>
        <translation>X</translation>
    </message>
    <message>
        <location line="+7"/>
        <source>Y</source>
        <translation>Y</translation>
    </message>
    <message>
        <location line="+7"/>
        <source>Width</source>
        <translation>Breite</translation>
    </message>
    <message>
        <location line="+8"/>
        <source>Height</source>
        <translation>Höhe</translation>
    </message>
</context>
<context>
    <name>QtSizeFPropertyManager</name>
    <message>
        <location line="-534"/>
        <source>%1 x %2</source>
        <translation>%1 x %2</translation>
    </message>
    <message>
        <location line="+130"/>
        <source>Width</source>
        <translation>Breite</translation>
    </message>
    <message>
        <location line="+9"/>
        <source>Height</source>
        <translation>Höhe</translation>
    </message>
</context>
<context>
    <name>QtSizePolicyPropertyManager</name>
    <message>
        <location line="+1704"/>
        <location line="+1"/>
        <source>&lt;Invalid&gt;</source>
        <translation>&lt;Ungültig&gt;</translation>
    </message>
    <message>
        <location line="+1"/>
        <source>[%1, %2, %3, %4]</source>
        <translation>[%1, %2, %3, %4]</translation>
    </message>
    <message>
        <location line="+45"/>
        <source>Horizontal Policy</source>
        <translation>Horizontale Strategie</translation>
    </message>
    <message>
        <location line="+9"/>
        <source>Vertical Policy</source>
        <translation>Vertikale Strategie</translation>
    </message>
    <message>
        <location line="+9"/>
        <source>Horizontal Stretch</source>
        <translation>Horizontale Streckung</translation>
    </message>
    <message>
        <location line="+8"/>
        <source>Vertical Stretch</source>
        <translation>Vertikale Streckung</translation>
    </message>
</context>
<context>
    <name>QtSizePropertyManager</name>
    <message>
        <location line="-2280"/>
        <source>%1 x %2</source>
        <translation>%1 x %2</translation>
    </message>
    <message>
        <location line="+96"/>
        <source>Width</source>
        <translation>Breite</translation>
    </message>
    <message>
        <location line="+8"/>
        <source>Height</source>
        <translation>Höhe</translation>
    </message>
</context>
<context>
    <name>QtTreePropertyBrowser</name>
    <message>
        <location filename="../src/qtpropertybrowser/src/qttreepropertybrowser.cpp" line="+512"/>
        <source>Property</source>
        <translation>Eigenschaft</translation>
    </message>
    <message>
        <location line="+1"/>
        <source>Value</source>
        <translation>Wert</translation>
    </message>
</context>
<context>
    <name>ReplicaIsland::ReplicaIslandPlugin</name>
    <message>
        <location filename="../src/plugins/replicaisland/replicaislandplugin.cpp" line="+58"/>
        <source>Cannot open Replica Island map file!</source>
        <translation>Replica-Kartendatei konnte nicht geöffnet werden!</translation>
    </message>
    <message>
        <location line="+11"/>
        <source>Can&apos;t parse file header!</source>
        <translation>Dateiheader kann nicht gelesen werden!</translation>
    </message>
    <message>
        <location line="+22"/>
        <source>Can&apos;t parse layer header!</source>
        <translation>Der Ebenenheader konnte nicht gelesen werden!</translation>
    </message>
    <message>
        <location line="+11"/>
        <source>Inconsistent layer sizes!</source>
        <translation>Inkonsistente Ebenengrößen!</translation>
    </message>
    <message>
        <location line="+21"/>
        <source>File ended in middle of layer!</source>
        <translation>Datei endet inmitten einer Ebene!</translation>
    </message>
    <message>
        <location line="+20"/>
        <source>Unexpected data at end of file!</source>
        <translation>Unerwartete Daten am Dateiende!</translation>
    </message>
    <message>
        <location line="+64"/>
        <source>Replica Island map files (*.bin)</source>
        <translation>Replica-Island-Kartendateien (*.bin)</translation>
    </message>
    <message>
        <location line="+37"/>
        <source>Could not open file for writing.</source>
        <translation>Konnte Datei nicht zum Schreiben öffnen.</translation>
    </message>
    <message>
        <location line="+15"/>
        <source>You must define a background_index property on the map!</source>
        <translation>Bitte die Eigenschaft background_index in der Karte festlegen!</translation>
    </message>
    <message>
        <location line="+8"/>
        <source>Can&apos;t save non-tile layer!</source>
        <translation>Es können nur Kachelebenen gespeichert werden!</translation>
    </message>
    <message>
        <location line="+24"/>
        <source>You must define a type property on each layer!</source>
        <translation>Bitte für jede Ebene eine type-Eigenschaft definieren!</translation>
    </message>
    <message>
        <location line="+5"/>
        <source>You must define a tile_index property on each layer!</source>
        <translation>Bitte für jede Ebene eine tile_index-Eigenschaft definieren!</translation>
    </message>
    <message>
        <location line="+5"/>
        <source>You must define a scroll_speed property on each layer!</source>
        <translation>Bitte für jede Ebene eine scroll_speed-Eigenschaft definieren!</translation>
    </message>
</context>
<context>
    <name>ResizeDialog</name>
    <message>
        <location filename="../src/tiled/resizedialog.ui" line="+14"/>
        <source>Resize</source>
        <translation>Kartengröße ändern</translation>
    </message>
    <message>
        <location line="+6"/>
        <source>Size</source>
        <translation>Größe</translation>
    </message>
    <message>
        <location line="+6"/>
        <location line="+33"/>
        <location line="+32"/>
        <location line="+23"/>
        <source> tiles</source>
        <translation> Kacheln</translation>
    </message>
    <message>
        <location line="-75"/>
        <source>Width:</source>
        <translation>Breite:</translation>
    </message>
    <message>
        <location line="+10"/>
        <source>Height:</source>
        <translation>Höhe:</translation>
    </message>
    <message>
        <location line="+26"/>
        <source>Offset</source>
        <translation>Verschieben</translation>
    </message>
    <message>
        <location line="+6"/>
        <source>X:</source>
        <translation>X:</translation>
    </message>
    <message>
        <location line="+23"/>
        <source>Y:</source>
        <translation>Y:</translation>
    </message>
    <message>
        <location line="+47"/>
        <source>Remove objects outside of the map</source>
        <translation>Objekte außerhalb der Karte entfernen</translation>
    </message>
</context>
<context>
    <name>Tbin::TbinMapFormat</name>
    <message>
        <location filename="../src/plugins/tbin/tbinplugin.cpp" line="+109"/>
        <source>Could not open file for reading.</source>
        <translation>Konnte Datei nicht zum Lesen öffnen.</translation>
    </message>
    <message>
        <location line="+20"/>
        <source>Tilesheet must have equal spacings.</source>
        <translation type="unfinished"></translation>
    </message>
    <message>
        <location line="+2"/>
        <source>Tilesheet must have equal margins.</source>
        <translation type="unfinished"></translation>
    </message>
    <message>
        <location line="+34"/>
        <source>Different tile sizes per layer are not supported.</source>
        <translation>Unterschiedliche Kachelgrößen auf einer Ebene sind nicht unterstützt.</translation>
    </message>
    <message>
        <location line="+21"/>
        <source>Invalid animation frame.</source>
        <translation>Ungültiger Animationsframe.</translation>
    </message>
    <message>
        <location line="+112"/>
        <source>Only object and tile layers supported.</source>
        <translation>Es werden nur Objekte und Kachelebenen unterstützt.</translation>
    </message>
    <message>
        <location line="+27"/>
        <source>Could not open file for writing</source>
        <translation>Datei konnte nicht zum Schreiben geöffnet werden</translation>
    </message>
    <message>
        <location line="+8"/>
        <source>Exception: %1</source>
        <translation>Fehler: %1</translation>
    </message>
    <message>
        <location line="+9"/>
        <source>Tbin map files (*.tbin)</source>
        <translation>Tbin-Kartendateien (*.tbin)</translation>
    </message>
</context>
<context>
    <name>TbinMapFormat</name>
    <message>
        <location filename="../src/plugins/tbin/tbin/Map.cpp" line="+99"/>
        <location line="+23"/>
        <source>Bad property type</source>
        <translation>Falscher Eigenschaftstyp</translation>
    </message>
    <message>
        <location line="+69"/>
        <location line="+68"/>
        <source>Bad layer tile data</source>
        <translation type="unfinished"></translation>
    </message>
    <message>
        <location line="+72"/>
        <source>Failed to open file.</source>
        <translation>Konnte Datei nicht öffnen.</translation>
    </message>
    <message>
        <location line="+14"/>
        <source>File is not a tbin file.</source>
        <translation>Datei ist keine tbin Datei.</translation>
    </message>
    <message>
        <location line="+35"/>
        <source>Failed to open file</source>
        <translation>Öffnen der Datei fehlgeschlagen</translation>
    </message>
    <message>
        <location filename="../src/plugins/tbin/tbinplugin.cpp" line="-255"/>
        <source>Unsupported property type</source>
        <translation type="unfinished"></translation>
    </message>
</context>
<context>
    <name>Tengine::TenginePlugin</name>
    <message>
        <location filename="../src/plugins/tengine/tengineplugin.cpp" line="+49"/>
        <source>Could not open file for writing.</source>
        <translation>Konnte Datei nicht zum Schreiben öffnen.</translation>
    </message>
    <message>
        <location line="+244"/>
        <source>T-Engine4 map files (*.lua)</source>
        <translation>T-Engine4-Kartendateien (*.lua)</translation>
    </message>
</context>
<context>
    <name>TextEditorDialog</name>
    <message>
        <location filename="../src/tiled/texteditordialog.ui" line="+14"/>
        <source>Edit Text</source>
        <translation>Text bearbeiten</translation>
    </message>
</context>
<context>
    <name>TileAnimationEditor</name>
    <message>
        <location filename="../src/tiled/tileanimationeditor.ui" line="+14"/>
        <source>Tile Animation Editor</source>
        <translation>Kachelanimations-Editor</translation>
    </message>
    <message>
        <location line="+11"/>
        <source>Frame Duration: </source>
        <translation type="unfinished"></translation>
    </message>
    <message>
        <location line="+7"/>
        <source> ms</source>
        <translation type="unfinished"></translation>
    </message>
    <message>
        <location line="+19"/>
        <source>Apply</source>
        <translation type="unfinished"></translation>
    </message>
    <message>
        <location line="+98"/>
        <location filename="../src/tiled/tileanimationeditor.cpp" line="+564"/>
        <source>Preview</source>
        <translation>Vorschau</translation>
    </message>
</context>
<context>
    <name>Tiled::Internal::AbstractObjectTool</name>
    <message>
        <location filename="../src/tiled/abstractobjecttool.cpp" line="+265"/>
        <location line="+200"/>
        <source>Reset Tile Size</source>
        <translation>Kachelgröße zurücksetzen</translation>
    </message>
    <message numerus="yes">
        <location line="-13"/>
        <source>Duplicate %n Object(s)</source>
        <translation>
            <numerusform>Objekt duplizieren</numerusform>
            <numerusform>%n Objekte duplizieren</numerusform>
        </translation>
    </message>
    <message numerus="yes">
        <location line="+2"/>
        <source>Remove %n Object(s)</source>
        <translation>
            <numerusform>Entferne Objekt</numerusform>
            <numerusform>Entferne %n Objekte</numerusform>
        </translation>
    </message>
    <message>
        <location line="+16"/>
        <source>Replace Tile</source>
        <translation>Kachel ersetzen</translation>
    </message>
    <message>
        <location line="+6"/>
        <source>Replace With Template</source>
        <translation type="unfinished"></translation>
    </message>
    <message>
        <location line="+5"/>
        <source>Replace With Template &quot;%1&quot;</source>
        <translation type="unfinished"></translation>
    </message>
    <message>
        <location line="+12"/>
        <source>Save As Template</source>
        <translation type="unfinished"></translation>
    </message>
    <message>
        <location line="+15"/>
        <source>Detach</source>
        <translation type="unfinished"></translation>
    </message>
    <message>
        <location line="+2"/>
        <source>Reset Template Instance(s)</source>
        <translation type="unfinished"></translation>
    </message>
    <message>
        <location line="-334"/>
        <location line="+341"/>
        <source>Flip Horizontally</source>
        <translation>Horizontal spiegeln</translation>
    </message>
    <message>
        <location line="+0"/>
        <source>X</source>
        <translation>X</translation>
    </message>
    <message>
        <location line="-340"/>
        <location line="+341"/>
        <source>Flip Vertically</source>
        <translation>Vertikal spiegeln</translation>
    </message>
    <message>
        <location line="+0"/>
        <source>Y</source>
        <translation>Y</translation>
    </message>
    <message>
        <location line="+5"/>
        <source>Raise Object</source>
        <translation>Objekt anheben</translation>
    </message>
    <message>
        <location line="+0"/>
        <source>PgUp</source>
        <translation>PgUp</translation>
    </message>
    <message>
        <location line="+1"/>
        <source>Lower Object</source>
        <translation>Objekt absenken</translation>
    </message>
    <message>
        <location line="+0"/>
        <source>PgDown</source>
        <translation>PgDown</translation>
    </message>
    <message>
        <location line="+1"/>
        <source>Raise Object to Top</source>
        <translation>Objekt nach ganz oben anheben</translation>
    </message>
    <message>
        <location line="+0"/>
        <source>Home</source>
        <translation>Pos1</translation>
    </message>
    <message>
        <location line="+1"/>
        <source>Lower Object to Bottom</source>
        <translation>Objekt nach ganz unten absenken</translation>
    </message>
    <message>
        <location line="+0"/>
        <source>End</source>
        <translation>Ende</translation>
    </message>
    <message numerus="yes">
        <location line="+6"/>
        <source>Move %n Object(s) to Layer</source>
        <translation>
            <numerusform>Objekt in andere Ebene bewegen</numerusform>
            <numerusform>%n Objekte in andere Ebene bewegen</numerusform>
        </translation>
    </message>
    <message>
        <location line="+13"/>
        <source>Object &amp;Properties...</source>
        <translation>Objekt&amp;eigenschaften...</translation>
    </message>
</context>
<context>
    <name>Tiled::Internal::AbstractTileSelectionTool</name>
    <message>
        <location filename="../src/tiled/abstracttileselectiontool.cpp" line="+137"/>
        <source>Replace Selection</source>
        <translation>Auswahl ersetzen</translation>
    </message>
    <message>
        <location line="+1"/>
        <source>Add Selection</source>
        <translation>Auswahl hinzufügen</translation>
    </message>
    <message>
        <location line="+1"/>
        <source>Subtract Selection</source>
        <translation>Auswahl abziehen</translation>
    </message>
    <message>
        <location line="+1"/>
        <source>Intersect Selection</source>
        <translation>Auswahl schneiden</translation>
    </message>
</context>
<context>
    <name>Tiled::Internal::AbstractTileTool</name>
    <message>
        <location filename="../src/tiled/abstracttiletool.cpp" line="+128"/>
        <source>empty</source>
        <translation>leer</translation>
    </message>
</context>
<context>
    <name>Tiled::Internal::AutoMapper</name>
    <message>
        <location filename="../src/tiled/automapper.cpp" line="+119"/>
        <source>&apos;%1&apos;: Property &apos;%2&apos; = &apos;%3&apos; does not make sense. Ignoring this property.</source>
        <translation>&apos;%1&apos;: Die Eigenschaft &apos;%2&apos; = &apos;%3&apos; ergibt keinen Sinn. Die Eigenschaft wird ignoriert.</translation>
    </message>
    <message>
        <location line="+82"/>
        <source>Did you forget an underscore in layer &apos;%1&apos;?</source>
        <translation>Fehlt ein Unterstrich in Ebene &apos;%1&apos;?</translation>
    </message>
    <message>
        <location line="+72"/>
        <source>Layer &apos;%1&apos; is not recognized as a valid layer for Automapping.</source>
        <translation>Ebene &apos;%1&apos; konnte nicht als für das Automapping gültige Ebene erkannt werden.</translation>
    </message>
    <message>
        <location line="-104"/>
        <source>&apos;regions_input&apos; layer must not occur more than once.</source>
        <translation>&apos;regions_input&apos;-Ebene darf nicht mehrmals vorkommen.</translation>
    </message>
    <message>
        <location line="-25"/>
        <source>&apos;%1&apos;: Property &apos;%2&apos; = &apos;%3&apos; on layer &apos;%4&apos; does not make sense. Ignoring this property.</source>
        <translation>&apos;%1&apos;: Eigenschaft &apos;%2&apos; = &apos;%3&apos; auf Ebene &apos;%4&apos; ergibt keinen Sinn. Eigenschaft wird ignoriert.</translation>
    </message>
    <message>
        <location line="+31"/>
        <location line="+13"/>
        <source>&apos;regions_*&apos; layers must be tile layers.</source>
        <translation>&apos;regions_*&apos;-Ebenen müssen Kachelebenen sein.</translation>
    </message>
    <message>
        <location line="-6"/>
        <source>&apos;regions_output&apos; layer must not occur more than once.</source>
        <translation>&apos;regions_output&apos;-Ebene darf nicht mehrmals vorkommen.</translation>
    </message>
    <message>
        <location line="+40"/>
        <source>&apos;input_*&apos; and &apos;inputnot_*&apos; layers must be tile layers.</source>
        <translation>&apos;input_*&apos;- und &apos;inputnot_*&apos;-Ebene müssen Kachelebenen sein.</translation>
    </message>
    <message>
        <location line="+56"/>
        <source>No &apos;regions&apos; or &apos;regions_input&apos; layer found.</source>
        <translation>Es konnte keine &apos;regions&apos;- oder &apos;regions_input&apos;-Ebene gefunden werden.</translation>
    </message>
    <message>
        <location line="+3"/>
        <source>No &apos;regions&apos; or &apos;regions_output&apos; layer found.</source>
        <translation>Es konnte keine &apos;regions&apos;- oder &apos;regions_output&apos;-Ebene gefunden werden.</translation>
    </message>
    <message>
        <location line="+3"/>
        <source>No input_&lt;name&gt; layer found!</source>
        <translation>Es wurde keine input_&lt;name&gt;-Ebene gefunden!</translation>
    </message>
    <message>
        <location line="+3"/>
        <source>No output_&lt;name&gt; layer found!</source>
        <translation>Keine output_&lt;name&gt; Ebene gefunden!</translation>
    </message>
</context>
<context>
    <name>Tiled::Internal::AutomappingManager</name>
    <message>
        <location filename="../src/tiled/automappingmanager.cpp" line="+122"/>
        <source>Apply AutoMap rules</source>
        <translation>AutoMap-Regeln anwenden</translation>
    </message>
    <message>
        <location line="+24"/>
        <source>No rules file found at:
%1</source>
        <translation>Regeldatei nicht gefunden:
%1</translation>
    </message>
    <message>
        <location line="+5"/>
        <source>Error opening rules file:
%1</source>
        <translation>Fehler beim Öffnen der Regeldatei:
%1</translation>
    </message>
    <message>
        <location line="+19"/>
        <source>File not found:
%1</source>
        <translation>Datei nicht gefunden:
%1</translation>
    </message>
    <message>
        <location line="+10"/>
        <source>Opening rules map failed:
%1</source>
        <translation>Öffnen der Regelkarte fehlgeschlagen:
%1</translation>
    </message>
</context>
<context>
    <name>Tiled::Internal::BrokenLinksModel</name>
    <message>
        <location filename="../src/tiled/brokenlinks.cpp" line="+274"/>
        <source>Tileset image</source>
        <translation>Tilesetbild</translation>
    </message>
    <message>
        <location line="-4"/>
        <source>Tileset</source>
        <translation>Tileset</translation>
    </message>
    <message>
        <location line="+2"/>
        <source>Template tileset</source>
        <translation type="unfinished"></translation>
    </message>
    <message>
        <location line="+4"/>
        <source>Tile image</source>
        <translation>Kachelbild</translation>
    </message>
    <message>
        <location line="+2"/>
        <source>Template</source>
        <translation type="unfinished"></translation>
    </message>
    <message>
        <location line="+22"/>
        <source>File name</source>
        <translation>Dateiname</translation>
    </message>
    <message>
        <location line="+1"/>
        <source>Location</source>
        <translation>Pfad</translation>
    </message>
    <message>
        <location line="+1"/>
        <source>Type</source>
        <translation>Typ</translation>
    </message>
</context>
<context>
    <name>Tiled::Internal::BrokenLinksWidget</name>
    <message>
        <location line="+97"/>
        <source>Some files could not be found</source>
        <translation>Einige Dateien konnten nicht gefunden werden</translation>
    </message>
    <message>
        <location line="+1"/>
        <source>One or more referenced files could not be found. You can help locate them below.</source>
        <translation>Eine oder mehrere verlinkte Dateien nicht gefunden. Bitte manuell ausfindig machen.</translation>
    </message>
    <message>
        <location line="+3"/>
        <location line="+86"/>
        <location line="+8"/>
        <source>Locate File...</source>
        <translation>Datei finden…</translation>
    </message>
    <message>
        <location line="-5"/>
        <source>Open Template...</source>
        <translation type="unfinished"></translation>
    </message>
    <message>
        <location line="+7"/>
        <source>Open Tileset...</source>
        <translation>Tileset öffnen…</translation>
    </message>
    <message>
        <location line="+31"/>
        <location line="+44"/>
        <source>Locate File</source>
        <translation>Datei lokalisieren</translation>
    </message>
    <message>
        <location line="+50"/>
        <source>Locate Object Template</source>
        <translation type="unfinished"></translation>
    </message>
    <message>
        <location line="+25"/>
        <source>Error Loading Image</source>
        <translation>Fehler beim Laden des Bildes</translation>
    </message>
    <message>
        <location line="+48"/>
        <source>Error Reading Object Template</source>
        <translation type="unfinished"></translation>
    </message>
    <message>
        <location line="-89"/>
        <location line="+13"/>
        <source>All Files (*)</source>
        <translation>Alle Dateien (*)</translation>
    </message>
    <message>
        <location line="-10"/>
        <source>Locate External Tileset</source>
        <translation>Externes Tileset lokalisieren</translation>
    </message>
    <message>
        <location line="+68"/>
        <source>Error Reading Tileset</source>
        <translation>Fehler beim Lesen des Tilesets</translation>
    </message>
</context>
<context>
    <name>Tiled::Internal::BucketFillTool</name>
    <message>
        <location filename="../src/tiled/bucketfilltool.cpp" line="+44"/>
        <location line="+135"/>
        <source>Bucket Fill Tool</source>
        <translation>Füllwerkzeug</translation>
    </message>
    <message>
        <location line="-132"/>
        <location line="+133"/>
        <source>F</source>
        <translation>F</translation>
    </message>
</context>
<context>
    <name>Tiled::Internal::ClipboardManager</name>
    <message>
        <location filename="../src/tiled/clipboardmanager.cpp" line="+246"/>
        <source>Paste Objects</source>
        <translation>Objekte einfügen</translation>
    </message>
</context>
<context>
    <name>Tiled::Internal::CommandButton</name>
    <message>
        <location filename="../src/tiled/commandbutton.cpp" line="+105"/>
        <source>Execute Command</source>
        <translation>Befehl ausführen</translation>
    </message>
    <message>
        <location line="-39"/>
        <source>Error Executing Command</source>
        <translation>Fehler beim Ausführen des Befehls</translation>
    </message>
    <message>
        <location line="+1"/>
        <source>You do not have any commands setup.</source>
        <translation>Es wurden keine Befehle definiert.</translation>
    </message>
    <message>
        <location line="+2"/>
        <source>Edit commands...</source>
        <translation>Befehle editieren...</translation>
    </message>
</context>
<context>
    <name>Tiled::Internal::CommandDataModel</name>
    <message>
        <location filename="../src/tiled/commanddatamodel.cpp" line="+60"/>
        <source>Open in text editor</source>
        <translation>In Texteditor öffnen</translation>
    </message>
    <message>
        <location line="+88"/>
        <location line="+66"/>
        <source>&lt;new command&gt;</source>
        <translation>&lt;neuer Befehl&gt;</translation>
    </message>
    <message>
        <location line="-58"/>
        <source>Set a name for this command</source>
        <translation>Name für den Befehl festlegen</translation>
    </message>
    <message>
        <location line="+4"/>
        <source>Show or hide this command in the command list</source>
        <translation>Befehl in der Liste anzeigen oder verstecken</translation>
    </message>
    <message>
        <location line="+3"/>
        <source>Add a new command</source>
        <translation>Neuen Befehl hinzufügen</translation>
    </message>
    <message>
        <location line="+104"/>
        <source>Name</source>
        <translation>Name</translation>
    </message>
    <message>
        <location line="-109"/>
        <source>Shortcut for this command</source>
        <translation>Tastenkombination für diesen Befehl</translation>
    </message>
    <message>
        <location line="+110"/>
        <source>Shortcut</source>
        <translation>Tastenkombination</translation>
    </message>
    <message>
        <location line="+1"/>
        <source>Enable</source>
        <translation>Aktivieren</translation>
    </message>
    <message>
        <location line="+14"/>
        <source>Move Up</source>
        <translation>Nach oben bewegen</translation>
    </message>
    <message>
        <location line="+5"/>
        <source>Move Down</source>
        <translation>Nach unten bewegen</translation>
    </message>
    <message>
        <location line="+5"/>
        <source>Execute</source>
        <translation>Ausführen</translation>
    </message>
    <message>
        <location line="+3"/>
        <source>Execute in Terminal</source>
        <translation>Im Terminal ausführen</translation>
    </message>
    <message>
        <location line="+5"/>
        <source>Delete</source>
        <translation>Löschen</translation>
    </message>
    <message>
        <location line="+80"/>
        <source>%1 (copy)</source>
        <translation>%1 (kopieren)</translation>
    </message>
    <message>
        <location line="+16"/>
        <source>New command</source>
        <translation>Neuer Befehl</translation>
    </message>
</context>
<context>
    <name>Tiled::Internal::CommandDialog</name>
    <message>
        <location filename="../src/tiled/commanddialog.cpp" line="+48"/>
        <source>Edit Commands</source>
        <translation>Befehl bearbeiten</translation>
    </message>
    <message>
        <location line="+121"/>
        <source>Select Executable</source>
        <translation>Ausführbare Datei auswählen</translation>
    </message>
    <message>
        <location line="+10"/>
        <source>Select Working Directory</source>
        <translation>Arbeitsverzeichnis Auswählen</translation>
    </message>
</context>
<context>
    <name>Tiled::Internal::CommandManager</name>
    <message>
        <location filename="../src/tiled/commandmanager.cpp" line="+127"/>
        <source>Edit Commands...</source>
        <translation>Befehle bearbeiten…</translation>
    </message>
</context>
<context>
    <name>Tiled::Internal::CommandProcess</name>
    <message>
        <location filename="../src/tiled/command.cpp" line="+195"/>
        <source>Unable to create/open %1</source>
        <translation>%1 konnte nicht erzeugt bzw. geöffnet werden</translation>
    </message>
    <message>
        <location line="+10"/>
        <source>Unable to add executable permissions to %1</source>
        <translation>Konnte %1 keine Rechte zur Ausführung geben</translation>
    </message>
    <message>
        <location line="+26"/>
        <source>Executing: %1</source>
        <translation type="unfinished"></translation>
    </message>
    <message>
        <location line="+29"/>
        <source>The command failed to start.</source>
        <translation>Dieser Befehl konnte nicht ausgeführt werden.</translation>
    </message>
    <message>
        <location line="+3"/>
        <source>The command crashed.</source>
        <translation>Der Befehl führte zu einem Absturz.</translation>
    </message>
    <message>
        <location line="+3"/>
        <source>The command timed out.</source>
        <translation>Der Befehl benötigte zu lange (Timeout).</translation>
    </message>
    <message>
        <location line="+3"/>
        <source>An unknown error occurred.</source>
        <translation>Ein unbekannter Fehler ist aufgetreten.</translation>
    </message>
    <message>
        <location line="+8"/>
        <source>Error Executing %1</source>
        <translation>Fehler bei der Ausführung von %1</translation>
    </message>
</context>
<context>
    <name>Tiled::Internal::ConsoleDock</name>
    <message>
        <location filename="../src/tiled/consoledock.cpp" line="+37"/>
        <source>Debug Console</source>
        <translation>Debug-Konsole</translation>
    </message>
</context>
<context>
    <name>Tiled::Internal::CreateEllipseObjectTool</name>
    <message>
        <location filename="../src/tiled/createellipseobjecttool.cpp" line="+47"/>
        <source>Insert Ellipse</source>
        <translation>Ellipse einfügen</translation>
    </message>
    <message>
        <location line="+1"/>
        <source>C</source>
        <translation>C</translation>
    </message>
</context>
<context>
    <name>Tiled::Internal::CreatePointObjectTool</name>
    <message>
        <location filename="../src/tiled/createpointobjecttool.cpp" line="+51"/>
        <source>Insert Point</source>
        <translation type="unfinished"></translation>
    </message>
    <message>
        <location line="+1"/>
        <source>I</source>
        <translation></translation>
    </message>
</context>
<context>
    <name>Tiled::Internal::CreatePolygonObjectTool</name>
    <message>
        <location filename="../src/tiled/createpolygonobjecttool.cpp" line="+172"/>
        <source>Insert Polygon</source>
        <translation>Polygon einfügen</translation>
    </message>
    <message>
        <location line="+1"/>
        <source>P</source>
        <translation>P</translation>
    </message>
    <message>
        <location line="+122"/>
        <source>Connect Polylines</source>
        <translation type="unfinished"></translation>
    </message>
    <message>
        <location line="+202"/>
        <source>Create Polygon</source>
        <translation>Polygon erstellen</translation>
    </message>
</context>
<context>
    <name>Tiled::Internal::CreateRectangleObjectTool</name>
    <message>
        <location filename="../src/tiled/createrectangleobjecttool.cpp" line="+47"/>
        <source>Insert Rectangle</source>
        <translation>Rechteck einfügen</translation>
    </message>
    <message>
        <location line="+1"/>
        <source>R</source>
        <translation>R</translation>
    </message>
</context>
<context>
    <name>Tiled::Internal::CreateTemplateTool</name>
    <message>
        <location filename="../src/tiled/createtemplatetool.cpp" line="+53"/>
        <source>Insert Template</source>
        <translation>Vorlage einfügen</translation>
    </message>
    <message>
        <location line="+1"/>
        <source>V</source>
        <translation></translation>
    </message>
</context>
<context>
    <name>Tiled::Internal::CreateTextObjectTool</name>
    <message>
        <location filename="../src/tiled/createtextobjecttool.cpp" line="+65"/>
        <source>Insert Text</source>
        <translation>Text einfügen</translation>
    </message>
    <message>
        <location line="+1"/>
        <source>E</source>
        <translation>E</translation>
    </message>
    <message>
        <location line="+6"/>
        <source>Hello World</source>
        <translation>Hallo Welt</translation>
    </message>
</context>
<context>
    <name>Tiled::Internal::CreateTileObjectTool</name>
    <message>
        <location filename="../src/tiled/createtileobjecttool.cpp" line="+66"/>
        <source>Insert Tile</source>
        <translation>Kachel einfügen</translation>
    </message>
    <message>
        <location line="+1"/>
        <source>T</source>
        <translation>T</translation>
    </message>
</context>
<context>
    <name>Tiled::Internal::DocumentManager</name>
    <message>
        <location filename="../src/tiled/documentmanager.cpp" line="+461"/>
        <source>Unrecognized file format.</source>
        <translation>Dateiformat nicht erkannt.</translation>
    </message>
    <message>
        <location line="+257"/>
        <location line="+18"/>
        <source>%1:

%2</source>
        <translation>%1:

%2</translation>
    </message>
    <message>
        <location line="+111"/>
        <source>Close</source>
        <translation>Schließen</translation>
    </message>
    <message>
        <location line="+7"/>
        <source>Close Other Tabs</source>
        <translation>Andere Tabs schließen</translation>
    </message>
    <message>
        <location line="+5"/>
        <source>Close Tabs to the Right</source>
        <translation>Rechte Tabs schließen</translation>
    </message>
    <message>
        <location line="+241"/>
        <source>Tileset Columns Changed</source>
        <translation>Tilesetspalten geändert</translation>
    </message>
    <message>
        <location line="+1"/>
        <source>The number of tile columns in the tileset &apos;%1&apos; appears to have changed from %2 to %3. Do you want to adjust tile references?</source>
        <translation>Die Anzahl der Kachelspalten im Tileset &apos;%1&apos; scheint sich von %2 zu %3 geändert zu haben. Möchtest du die Kachelreferenzen aktualisieren?</translation>
    </message>
</context>
<context>
    <name>Tiled::Internal::EditPolygonTool</name>
    <message>
        <location filename="../src/tiled/editpolygontool.cpp" line="+58"/>
        <location line="+294"/>
        <source>Edit Polygons</source>
        <translation>Polgone bearbeiten</translation>
    </message>
    <message>
        <location line="-292"/>
        <location line="+293"/>
        <source>O</source>
        <translation>O</translation>
    </message>
    <message>
        <location line="-23"/>
        <source>Split Segment</source>
        <translation>Segment teilen</translation>
    </message>
    <message numerus="yes">
        <location line="+265"/>
        <source>Move %n Point(s)</source>
        <translation>
            <numerusform>Punkt verschieben</numerusform>
            <numerusform>%n Punkte verschieben</numerusform>
        </translation>
    </message>
    <message numerus="yes">
        <location line="+58"/>
        <location line="+94"/>
        <source>Delete %n Node(s)</source>
        <translation>
            <numerusform>Punkt löschen</numerusform>
            <numerusform>%n Punkte löschen</numerusform>
        </translation>
    </message>
    <message>
        <location line="-89"/>
        <location line="+264"/>
        <source>Join Nodes</source>
        <translation>Punkte zu Einem zusammen legen</translation>
    </message>
    <message>
        <location line="-263"/>
        <location line="+299"/>
        <source>Split Segments</source>
        <translation>Segmente aufteilen</translation>
    </message>
    <message>
        <location line="-298"/>
        <location line="+365"/>
        <source>Delete Segment</source>
        <translation>Segment löschen</translation>
    </message>
    <message>
        <location line="-334"/>
        <source>Extend Polyline</source>
        <translation type="unfinished"></translation>
    </message>
</context>
<context>
    <name>Tiled::Internal::Eraser</name>
    <message>
        <location filename="../src/tiled/eraser.cpp" line="+35"/>
        <location line="+57"/>
        <source>Eraser</source>
        <translation>Radiergummi</translation>
    </message>
    <message>
        <location line="-54"/>
        <location line="+55"/>
        <source>E</source>
        <translation>E</translation>
    </message>
</context>
<context>
    <name>Tiled::Internal::ExportAsImageDialog</name>
    <message>
        <location filename="../src/tiled/exportasimagedialog.cpp" line="+67"/>
        <source>Export</source>
        <translation>Export</translation>
    </message>
    <message>
        <location line="+68"/>
        <source>Export as Image</source>
        <translation>Exportieren als Bild</translation>
    </message>
    <message>
        <location line="+1"/>
        <source>%1 already exists.
Do you want to replace it?</source>
        <translation>Die Datei %1 existiert bereits.
Soll sie ersetzt werden?</translation>
    </message>
    <message>
        <location line="+65"/>
        <source>Out of Memory</source>
        <translation>Nicht genügend Speicher</translation>
    </message>
    <message>
        <location line="+1"/>
        <source>Could not allocate sufficient memory for the image. Try reducing the zoom level or using a 64-bit version of Tiled.</source>
        <translation>Es konnte nicht genügend Speicher für das Bild reserviert werden. Versuche den Zoomfaktor zu verringern oder benutze die 64-bit Version von Tiled.</translation>
    </message>
    <message>
        <location line="-16"/>
        <source>Image too Big</source>
        <translation>Bild zu groß</translation>
    </message>
    <message>
        <location line="+1"/>
        <source>The resulting image would be %1 x %2 pixels and take %3 GB of memory. Tiled is unable to create such an image. Try reducing the zoom level.</source>
        <translation>Das exportiere Bild würde %1 x %2 Pixel groß sein und %3 GB an Speicher benötigen. Tiled kann ein solches Bild nicht erzeugen. Versuche den Zoomfaktor zu verringern.</translation>
    </message>
    <message>
        <location line="+37"/>
        <source>Image</source>
        <translation>Bild</translation>
    </message>
</context>
<context>
    <name>Tiled::Internal::FileChangedWarning</name>
    <message>
        <location filename="../src/tiled/filechangedwarning.cpp" line="+40"/>
        <source>File change detected. Discard changes and reload the file?</source>
        <translation>Die Datei hat sich inzwischen verändert. Änderungen verwerfen und neu laden?</translation>
    </message>
    <message>
        <location line="+8"/>
        <source>Reload</source>
        <translation>Neu laden</translation>
    </message>
    <message>
        <location line="+1"/>
        <source>Ignore</source>
        <translation>Ignorieren</translation>
    </message>
</context>
<context>
    <name>Tiled::Internal::FileEdit</name>
    <message>
        <location filename="../src/tiled/fileedit.cpp" line="+127"/>
        <source>Choose a File</source>
        <translation>Datei auswählen</translation>
    </message>
</context>
<context>
    <name>Tiled::Internal::LayerDock</name>
    <message>
        <location filename="../src/tiled/layerdock.cpp" line="+229"/>
        <source>Layers</source>
        <translation>Ebenen</translation>
    </message>
    <message>
        <location line="+1"/>
        <source>Opacity:</source>
        <translation>Transparenz:</translation>
    </message>
    <message>
        <location line="+1"/>
        <source>New Layer</source>
        <translation>Neue Ebene</translation>
    </message>
</context>
<context>
    <name>Tiled::Internal::LayerModel</name>
    <message>
        <location filename="../src/tiled/layermodel.cpp" line="+235"/>
        <source>Layer</source>
        <translation>Ebenen</translation>
    </message>
    <message>
        <location line="+1"/>
        <source>Visible</source>
        <translation>Sichtbar</translation>
    </message>
    <message>
        <location line="+1"/>
        <source>Locked</source>
        <translation>Gesperrt</translation>
    </message>
    <message numerus="yes">
        <location line="+74"/>
        <source>Drag Layer(s)</source>
        <translation>
            <numerusform>Ebene verschieben</numerusform>
            <numerusform>Ebenen verschieben</numerusform>
        </translation>
    </message>
    <message>
        <location line="+238"/>
        <source>Show Other Layers</source>
        <translation>Andere Ebenen anzeigen</translation>
    </message>
    <message>
        <location line="+2"/>
        <source>Hide Other Layers</source>
        <translation>Andere Ebenen verstecken</translation>
    </message>
    <message>
        <location line="+31"/>
        <source>Lock Other Layers</source>
        <translation>Andere Ebenen sperren</translation>
    </message>
    <message>
        <location line="+2"/>
        <source>Unlock Other Layers</source>
        <translation>Andere Ebenen entsperren</translation>
    </message>
</context>
<context>
    <name>Tiled::Internal::LayerOffsetTool</name>
    <message>
        <location filename="../src/tiled/layeroffsettool.cpp" line="+40"/>
        <location line="+84"/>
        <source>Offset Layers</source>
        <translation>Ebenen verschieben</translation>
    </message>
    <message>
        <location line="-82"/>
        <location line="+83"/>
        <source>M</source>
        <translation>M</translation>
    </message>
</context>
<context>
    <name>Tiled::Internal::MagicWandTool</name>
    <message>
        <location filename="../src/tiled/magicwandtool.cpp" line="+33"/>
        <location line="+22"/>
        <source>Magic Wand</source>
        <translation>Zauberstab</translation>
    </message>
    <message>
        <location line="-19"/>
        <location line="+20"/>
        <source>W</source>
        <translation>W</translation>
    </message>
</context>
<context>
    <name>Tiled::Internal::MainToolBar</name>
    <message>
        <location filename="../src/tiled/maintoolbar.cpp" line="+42"/>
        <source>Main Toolbar</source>
        <translation>Hauptwerkzeugleiste</translation>
    </message>
    <message>
        <location line="+26"/>
        <location line="+70"/>
        <source>Undo</source>
        <translation>Rückgängig</translation>
    </message>
    <message>
        <location line="-69"/>
        <location line="+68"/>
        <source>Redo</source>
        <translation>Wiederherstellen</translation>
    </message>
    <message>
        <location line="-4"/>
        <source>New</source>
        <translation>Neu</translation>
    </message>
    <message>
        <location line="+1"/>
        <source>Open</source>
        <translation>Öffnen</translation>
    </message>
    <message>
        <location line="+1"/>
        <source>Save</source>
        <translation>Speichern</translation>
    </message>
</context>
<context>
    <name>Tiled::Internal::MainWindow</name>
    <message>
        <location filename="../src/tiled/mainwindow.cpp" line="+240"/>
        <source>Undo</source>
        <translation>Rückgängig</translation>
    </message>
    <message>
        <location line="+1"/>
        <source>Redo</source>
        <translation>Rückgängig gemachte Aktion wiederholen</translation>
    </message>
    <message>
        <location line="+13"/>
        <source>Ctrl+Q</source>
        <translation type="unfinished"></translation>
    </message>
    <message>
        <location line="+66"/>
        <source>Ctrl+T</source>
        <translation></translation>
    </message>
    <message>
        <location line="+6"/>
        <source>Ctrl+=</source>
        <translation></translation>
    </message>
    <message>
        <location line="+1"/>
        <source>+</source>
        <translation>+</translation>
    </message>
    <message>
        <location line="+3"/>
        <source>-</source>
        <translation>-</translation>
    </message>
    <message>
        <location line="+20"/>
        <location line="+1184"/>
        <source>&amp;Layer</source>
        <translation>&amp;Ebene</translation>
    </message>
    <message>
        <location line="-1113"/>
        <source>Load World</source>
        <translation type="unfinished"></translation>
    </message>
    <message>
        <location line="+7"/>
        <source>Error Loading World</source>
        <translation type="unfinished"></translation>
    </message>
    <message>
        <location line="+79"/>
        <source>Reset to Default Layout</source>
        <translation type="unfinished"></translation>
    </message>
    <message>
        <location line="+269"/>
        <source>Open File</source>
        <translation type="unfinished"></translation>
    </message>
    <message>
        <location line="+759"/>
        <source>&amp;New</source>
        <translation>&amp;Neu</translation>
    </message>
    <message>
        <location line="-1026"/>
        <source>Object Types Editor</source>
        <translation>Objekttypen Editor</translation>
    </message>
    <message>
        <location filename="../src/tiled/tileseteditor.cpp" line="+614"/>
        <source>Ctrl+Shift+O</source>
        <translation>Ctrl+Shift+O</translation>
    </message>
    <message>
        <location filename="../src/tiled/mainwindow.cpp" line="+43"/>
        <source>Ctrl+Shift+Tab</source>
        <translation></translation>
    </message>
    <message>
        <location line="+7"/>
        <source>Ctrl+Tab</source>
        <translation></translation>
    </message>
    <message>
        <location line="+6"/>
        <source>Alt+C</source>
        <translation></translation>
    </message>
    <message>
        <location line="-437"/>
        <location line="+639"/>
        <location line="+368"/>
        <source>All Files (*)</source>
        <translation>Alle Dateien (*)</translation>
    </message>
    <message>
        <location filename="../src/tiled/documentmanager.cpp" line="-567"/>
        <source>Extension Mismatch</source>
        <translation>Dateiendungs-Abweichung</translation>
    </message>
    <message>
        <location filename="../src/tiled/mainwindow.cpp" line="-418"/>
        <source>Error Opening File</source>
        <translation>Fehler beim Öffnen der Datei</translation>
    </message>
    <message>
        <location filename="../src/tiled/documentmanager.cpp" line="-40"/>
        <location filename="../src/tiled/mainwindow.cpp" line="+136"/>
        <source>Error Saving File</source>
        <translation>Fehler beim Speichern der Datei</translation>
    </message>
    <message>
        <location line="+41"/>
        <source>The file extension does not match the chosen file type.</source>
        <translation>Die Dateiendung passt nicht zum gewählten Dateiformat.</translation>
    </message>
    <message>
        <location line="+4"/>
        <source>Tiled may not automatically recognize your file when loading. Are you sure you want to save with this extension?</source>
        <translation>Tiled wird diese Datei beim Laden möglicherweise nicht automatisch erkennen. Dennoch mit dieser Dateiendung speichern?</translation>
    </message>
    <message>
        <location filename="../src/tiled/mainwindow.cpp" line="+16"/>
        <source>Unsaved Changes</source>
        <translation>Noch nicht gespeicherte Änderungen</translation>
    </message>
    <message>
        <location line="+1"/>
        <source>There are unsaved changes. Do you want to save now?</source>
        <translation>Es wurden Änderungen vorgenommen. Jetzt speichern?</translation>
    </message>
    <message>
        <location line="+45"/>
        <source>Exported to %1</source>
        <translation>Exportiert als %1</translation>
    </message>
    <message>
        <location line="+4"/>
        <source>Error Exporting Map</source>
        <translation>Fehler beim Exportieren der Karte</translation>
    </message>
    <message>
        <location line="-768"/>
        <source>Export As...</source>
        <translation>Exportieren als...</translation>
    </message>
    <message>
        <location line="+19"/>
        <source>Non-unique file extension</source>
        <translation>Dateiendung nicht eindeutig</translation>
    </message>
    <message>
        <location line="+1"/>
        <source>Non-unique file extension.
Please select specific format.</source>
        <translation>Dateiendung nicht eindeutig.
Bitte Format angeben.</translation>
    </message>
    <message>
        <location line="+11"/>
        <source>Unknown File Format</source>
        <translation>Unbekanntes Dateiformat</translation>
    </message>
    <message>
        <location line="+1"/>
        <source>The given filename does not have any known file extension.</source>
        <translation>Dateiendung unbekannt.</translation>
    </message>
    <message>
        <location line="+1382"/>
        <source>Some export files already exist:</source>
        <translation>Einige Exportdateien existieren bereits:</translation>
    </message>
    <message>
        <location line="+10"/>
        <source>Do you want to replace them?</source>
        <translation>Sollen sie ersetzt werden?</translation>
    </message>
    <message>
        <location line="+6"/>
        <source>Overwrite Files</source>
        <translation>Dateien überschreiben</translation>
    </message>
    <message>
        <location line="-73"/>
        <source>[*]%1</source>
        <translation>[*]%1</translation>
    </message>
    <message>
        <location line="+28"/>
        <source>&amp;Group</source>
        <translation>&amp;Gruppieren</translation>
    </message>
    <message>
        <location line="+62"/>
        <location line="+30"/>
        <source>Error Exporting Map!</source>
        <translation>Fehler beim Exportieren der Karte!</translation>
    </message>
    <message>
        <location line="+48"/>
        <source>Error Reloading Map</source>
        <translation>Fehler beim neu Laden der Karte</translation>
    </message>
    <message>
        <location line="-399"/>
        <source>Automatic Mapping Warning</source>
        <translation>Automapping-Warnung</translation>
    </message>
    <message>
        <location line="-773"/>
        <location line="+1033"/>
        <source>Views and Toolbars</source>
        <translation>Ansichten und Toolbars</translation>
    </message>
    <message>
        <location filename="../src/tiled/tilecollisiondock.cpp" line="+375"/>
        <source>Tile Collision Editor</source>
        <translation>Kachelkollisions-Editor</translation>
    </message>
    <message>
        <location filename="../src/tiled/mainwindow.cpp" line="-988"/>
        <source>Alt+Left</source>
        <translation>Alt+Links</translation>
    </message>
    <message>
        <location line="+7"/>
        <source>Alt+Right</source>
        <translation>Alt+Rechts</translation>
    </message>
    <message>
        <location line="+592"/>
        <source>Add External Tileset(s)</source>
        <translation>Externe(s) Tileset(s) hinzufügen</translation>
    </message>
    <message>
        <location line="+116"/>
        <source>Automatic Mapping Error</source>
        <translation>Automapping-Fehler</translation>
    </message>
    <message>
        <location filename="../src/tiled/abstractobjecttool.cpp" line="-261"/>
        <location filename="../src/tiled/documentmanager.cpp" line="+19"/>
        <location line="+20"/>
        <source>untitled</source>
        <translation>unbenannt</translation>
    </message>
    <message>
        <location line="+5"/>
        <source>Save Template</source>
        <translation type="unfinished"></translation>
    </message>
    <message>
        <location line="+14"/>
        <source>Error Saving Template</source>
        <translation type="unfinished"></translation>
    </message>
</context>
<context>
    <name>Tiled::Internal::MapDocument</name>
    <message>
        <location filename="../src/tiled/mapdocument.cpp" line="+210"/>
        <source>untitled.tmx</source>
        <translation>unbenannt.tmx</translation>
    </message>
    <message>
        <location line="+83"/>
        <source>Resize Map</source>
        <translation>Kartengröße ändern</translation>
    </message>
    <message>
        <location line="+75"/>
        <source>Offset Map</source>
        <translation>Karte versetzen</translation>
    </message>
    <message numerus="yes">
        <location line="+27"/>
        <source>Rotate %n Object(s)</source>
        <translation>
            <numerusform>Objekt drehen</numerusform>
            <numerusform>%n Objekte drehen</numerusform>
        </translation>
    </message>
    <message>
        <location line="+36"/>
        <source>Tile Layer %1</source>
        <translation>Kachelebene %1</translation>
    </message>
    <message>
        <location line="+4"/>
        <source>Object Layer %1</source>
        <translation>Objektebene %1</translation>
    </message>
    <message>
        <location line="+4"/>
        <source>Image Layer %1</source>
        <translation>Bildebene %1</translation>
    </message>
    <message>
        <location line="+4"/>
        <location line="+33"/>
        <source>Group %1</source>
        <translation>Gruppe %1</translation>
    </message>
    <message numerus="yes">
        <location line="+2"/>
        <source>Group %n Layer(s)</source>
        <translation type="unfinished">
            <numerusform></numerusform>
            <numerusform></numerusform>
        </translation>
    </message>
    <message numerus="yes">
        <location line="+16"/>
        <source>Ungroup %n Layer(s)</source>
        <translation type="unfinished">
            <numerusform></numerusform>
            <numerusform></numerusform>
        </translation>
    </message>
    <message numerus="yes">
        <location line="+46"/>
        <source>Duplicate %n Layer(s)</source>
        <translation type="unfinished">
            <numerusform></numerusform>
            <numerusform></numerusform>
        </translation>
    </message>
    <message>
        <location line="+27"/>
        <source>Copy of %1</source>
        <translation>Kopie von %1</translation>
    </message>
    <message>
        <location line="+46"/>
        <source>Merge Layer Down</source>
        <translation>Ebene nach unten vereinigen</translation>
    </message>
    <message numerus="yes">
        <location line="+73"/>
        <source>Remove %n Layer(s)</source>
        <translation>
            <numerusform>Ebene entfernen</numerusform>
            <numerusform>%n Ebenen entfernen</numerusform>
        </translation>
    </message>
    <message>
        <location line="+305"/>
        <source>Tile</source>
        <translation>Kachel</translation>
    </message>
    <message>
        <location line="+10"/>
        <source>Tileset Changes</source>
        <translation>Tileset-Änderungen</translation>
    </message>
    <message numerus="yes">
        <location line="+229"/>
        <source>Duplicate %n Object(s)</source>
        <translation>
            <numerusform>Objekt duplizieren</numerusform>
            <numerusform>%n Objekte duplizieren</numerusform>
        </translation>
    </message>
    <message numerus="yes">
        <location line="+13"/>
        <source>Remove %n Object(s)</source>
        <translation>
            <numerusform>Objekt entfernen</numerusform>
            <numerusform>%n Objekte entfernen</numerusform>
        </translation>
    </message>
    <message numerus="yes">
        <location line="+11"/>
        <source>Move %n Object(s) to Layer</source>
        <translation>
            <numerusform>Objekt in andere Ebene bewegen</numerusform>
            <numerusform>%n Objekte in andere Ebene bewegen</numerusform>
        </translation>
    </message>
    <message numerus="yes">
        <location line="+38"/>
        <source>Move %n Object(s) Up</source>
        <translation>
            <numerusform>Objekt nach oben bewegen</numerusform>
            <numerusform>%n Objekte nach oben bewegen</numerusform>
        </translation>
    </message>
    <message numerus="yes">
        <location line="+36"/>
        <source>Move %n Object(s) Down</source>
        <translation>
            <numerusform>Objekt nach unten bewegen</numerusform>
            <numerusform>%n Objekte nach unten verschieben</numerusform>
        </translation>
    </message>
</context>
<context>
    <name>Tiled::Internal::MapDocumentActionHandler</name>
    <message>
        <location filename="../src/tiled/mapdocumentactionhandler.cpp" line="+68"/>
        <source>Ctrl+Shift+A</source>
        <translation></translation>
    </message>
    <message>
        <location line="+31"/>
        <source>Ctrl+Shift+D</source>
        <translation></translation>
    </message>
    <message>
        <location line="-9"/>
        <source>Ctrl+J</source>
        <translation>Ctrl+J</translation>
    </message>
    <message>
        <location line="+3"/>
        <source>Ctrl+Shift+J</source>
        <translation>Ctrl+Shift+J</translation>
    </message>
    <message>
        <location line="+20"/>
        <source>Ctrl+PgUp</source>
        <translation>Ctrl+PgUp</translation>
    </message>
    <message>
        <location line="-3"/>
        <source>Ctrl+PgDown</source>
        <translation>Ctrl+PgDown</translation>
    </message>
    <message>
        <location line="-44"/>
        <source>Ctrl+I</source>
        <translation>Ctrl+I</translation>
    </message>
    <message>
        <location line="+50"/>
        <source>Ctrl+Shift+Up</source>
        <translation></translation>
    </message>
    <message>
        <location line="+5"/>
        <source>Ctrl+Shift+Down</source>
        <translation>Ctrl+Shift+Down</translation>
    </message>
    <message>
        <location line="+5"/>
        <source>Ctrl+Shift+H</source>
        <translation></translation>
    </message>
    <message>
        <location line="+5"/>
        <source>Ctrl+Shift+L</source>
        <translation>Ctrl+Shift+L</translation>
    </message>
    <message>
        <location line="+59"/>
        <source>Select &amp;All</source>
        <translation>&amp;Alles auswählen</translation>
    </message>
    <message>
        <location line="+1"/>
        <source>Invert S&amp;election</source>
        <translation>Auswahl umk&amp;ehren</translation>
    </message>
    <message>
        <location line="+1"/>
        <source>Select &amp;None</source>
        <translation>&amp;Nichts anwählen</translation>
    </message>
    <message>
        <location line="+1"/>
        <source>&amp;Crop to Selection</source>
        <translation>Auf &amp;Auswahl zuschneiden</translation>
    </message>
    <message>
        <location line="+1"/>
        <source>Autocrop</source>
        <translation type="unfinished"></translation>
    </message>
    <message>
        <location line="+2"/>
        <source>&amp;Tile Layer</source>
        <translation>&amp;Kachelebene</translation>
    </message>
    <message>
        <location line="+1"/>
        <source>&amp;Object Layer</source>
        <translation>&amp;Objektebene</translation>
    </message>
    <message>
        <location line="+1"/>
        <source>&amp;Image Layer</source>
        <translation>&amp;Bildebene</translation>
    </message>
    <message>
        <location line="+1"/>
        <source>&amp;Group Layer</source>
        <translation>&amp;Gruppe</translation>
    </message>
    <message>
        <location line="+1"/>
        <location line="+320"/>
        <source>Layer via Copy</source>
        <translation>Ebene durch Kopie</translation>
    </message>
    <message>
        <location line="-319"/>
        <location line="+319"/>
        <source>Layer via Cut</source>
        <translation>Ebene durch Ausschneiden</translation>
    </message>
    <message>
        <location line="-318"/>
        <source>&amp;Group Layers</source>
        <translation>Ebenen &amp;gruppieren</translation>
    </message>
    <message>
        <location line="+1"/>
        <source>&amp;Ungroup Layers</source>
        <translation type="unfinished"></translation>
    </message>
    <message>
        <location line="+2"/>
        <source>&amp;Duplicate Layers</source>
        <translation>Ebenen &amp;duplizieren</translation>
    </message>
    <message>
        <location line="+2"/>
        <source>&amp;Remove Layers</source>
        <translation type="unfinished"></translation>
    </message>
    <message>
        <location line="+3"/>
        <source>R&amp;aise Layers</source>
        <translation>Ebenen &amp;anheben</translation>
    </message>
    <message>
        <location line="+1"/>
        <source>&amp;Lower Layers</source>
        <translation>Ebenen absenken</translation>
    </message>
    <message>
        <location line="-5"/>
        <source>&amp;Merge Layer Down</source>
        <translation>&amp;Ebene nach unten vereinigen</translation>
    </message>
    <message>
        <location line="+2"/>
        <source>Select Pre&amp;vious Layer</source>
        <translation>&amp;Vorige Ebene auswählen</translation>
    </message>
    <message>
        <location line="+1"/>
        <source>Select &amp;Next Layer</source>
        <translation>&amp;Nächste Ebene auswählen</translation>
    </message>
    <message>
        <location line="+3"/>
        <source>Show/&amp;Hide all Other Layers</source>
        <translation>Alle anderen Ebenen zeigen/&amp;verstecken</translation>
    </message>
    <message>
        <location line="+1"/>
        <source>Lock/&amp;Unlock all Other Layers</source>
        <translation type="unfinished"></translation>
    </message>
    <message>
        <location line="+1"/>
        <source>Layer &amp;Properties...</source>
        <translation>Ebenen&amp;eigenschaften...</translation>
    </message>
    <message>
        <location line="+39"/>
        <source>&amp;New</source>
        <translation>&amp;Neu</translation>
    </message>
    <message>
        <location line="+18"/>
        <source>&amp;Group</source>
        <translation>&amp;Gruppieren</translation>
    </message>
    <message>
        <location line="+33"/>
        <source>Cut</source>
        <translation>Ausschneiden</translation>
    </message>
    <message>
        <location line="+46"/>
        <source>Delete</source>
        <translation>Löschen</translation>
    </message>
    <message numerus="yes">
        <location line="+439"/>
        <source>Duplicate %n Object(s)</source>
        <translation>
            <numerusform>Objekt duplizieren</numerusform>
            <numerusform>%n Objekte duplizieren</numerusform>
        </translation>
    </message>
    <message numerus="yes">
        <location line="+1"/>
        <source>Remove %n Object(s)</source>
        <translation>
            <numerusform>Objekt entfernen</numerusform>
            <numerusform>%n Objekte entfernen</numerusform>
        </translation>
    </message>
    <message>
        <location line="+2"/>
        <source>Duplicate Objects</source>
        <translation>Objekte duplizieren</translation>
    </message>
    <message>
        <location line="+1"/>
        <source>Remove Objects</source>
        <translation>Objekte entfernen</translation>
    </message>
</context>
<context>
    <name>Tiled::Internal::MapEditor</name>
    <message>
        <location filename="../src/tiled/mapeditor.cpp" line="+665"/>
        <source>Paste in Place</source>
        <translation type="unfinished"></translation>
    </message>
    <message>
        <location line="+187"/>
        <location line="+5"/>
        <source>Error Reading Tileset</source>
        <translation>Fehler beim Lesen des Tilesets</translation>
    </message>
    <message>
        <location line="+1"/>
        <source>%1: %2</source>
        <translation>%1: %2</translation>
    </message>
    <message numerus="yes">
        <location line="+17"/>
        <source>Add %n Tileset(s)</source>
        <translation>
            <numerusform>Tileset hinzufügen</numerusform>
            <numerusform>%n Tilesets hinzufügen</numerusform>
        </translation>
    </message>
    <message>
        <location line="+57"/>
        <source>Tool Options</source>
        <translation type="unfinished"></translation>
    </message>
    <message>
        <location line="-1"/>
        <source>Tools</source>
        <translation>Werkzeuge</translation>
    </message>
</context>
<context>
    <name>Tiled::Internal::MapObjectModel</name>
    <message>
        <location filename="../src/tiled/mapobjectmodel.cpp" line="+201"/>
        <source>Change Object Name</source>
        <translation>Objektnamen ändern</translation>
    </message>
    <message>
        <location line="+7"/>
        <source>Change Object Type</source>
        <translation>Objekttyp ändern</translation>
    </message>
    <message>
        <location line="+55"/>
        <source>Name</source>
        <translation>Name</translation>
    </message>
    <message>
        <location line="+1"/>
        <source>Type</source>
        <translation>Typ</translation>
    </message>
    <message>
        <location line="+1"/>
        <source>ID</source>
        <translation>ID</translation>
    </message>
    <message>
        <location line="+1"/>
        <source>Position</source>
        <translation>Position</translation>
    </message>
</context>
<context>
    <name>Tiled::Internal::MapsDock</name>
    <message>
        <location filename="../src/tiled/mapsdock.cpp" line="+83"/>
        <source>Browse...</source>
        <translation>Durchsuchen...</translation>
    </message>
    <message>
        <location line="+22"/>
        <source>Choose the Maps Folder</source>
        <translation>Kartenordner auswählen</translation>
    </message>
    <message>
        <location line="+41"/>
        <source>Maps</source>
        <translation>Karten</translation>
    </message>
</context>
<context>
    <name>Tiled::Internal::MiniMapDock</name>
    <message>
        <location filename="../src/tiled/minimapdock.cpp" line="+60"/>
        <source>Mini-map</source>
        <translation>Minimap</translation>
    </message>
</context>
<context>
    <name>Tiled::Internal::NewMapDialog</name>
    <message>
        <location filename="../src/tiled/newmapdialog.cpp" line="-19"/>
        <source>Save As...</source>
        <translation>Speichern unter…</translation>
    </message>
    <message>
        <location line="+21"/>
        <location filename="../src/tiled/propertybrowser.cpp" line="-17"/>
        <source>Orthogonal</source>
        <translation>Orthogonal</translation>
    </message>
    <message>
        <location line="+1"/>
        <location filename="../src/tiled/propertybrowser.cpp" line="+1"/>
        <source>Isometric</source>
        <translation>Isometrisch</translation>
    </message>
    <message>
        <location line="+1"/>
        <location filename="../src/tiled/propertybrowser.cpp" line="+1"/>
        <source>Isometric (Staggered)</source>
        <translation>Isometrisch (gestaffelt)</translation>
    </message>
    <message>
        <location line="+1"/>
        <location filename="../src/tiled/propertybrowser.cpp" line="+1"/>
        <source>Hexagonal (Staggered)</source>
        <translation>Sechseckig (gestaffelt)</translation>
    </message>
    <message>
        <location line="+69"/>
        <source>Tile Layer 1</source>
        <translation>Kachelebene 1</translation>
    </message>
    <message>
        <location line="+4"/>
        <source>Memory Usage Warning</source>
        <translation>Arbeitsspeicherwarnung</translation>
    </message>
    <message>
        <location line="+1"/>
        <source>Tile layers for this map will consume %L1 GB of memory each. Not creating one by default.</source>
        <translation>Die Kachelebenen dieser Karte würden %L1 GB Arbeitsspeicher benötigen. Es wird standardmäßig keine Kachelebene angelegt.</translation>
    </message>
    <message>
        <location line="+45"/>
        <source>%1 x %2 pixels</source>
        <translation>%1 x %2 Pixel</translation>
    </message>
</context>
<context>
    <name>Tiled::Internal::NewTilesetDialog</name>
    <message>
        <location filename="../src/tiled/newtilesetdialog.cpp" line="-43"/>
        <location line="+7"/>
        <source>Error</source>
        <translation>Fehler</translation>
    </message>
    <message>
        <location line="-6"/>
        <source>Failed to load tileset image &apos;%1&apos;.</source>
        <translation>Tileset &apos;%1&apos; konnte nicht geladen werden.</translation>
    </message>
    <message>
        <location line="+7"/>
        <source>No tiles found in the tileset image when using the given tile size, margin and spacing!</source>
        <translation>Mit den eingestellten Kachelgrößen, Rändern und Abständen konnten keine Kacheln im Tilesetbild gefunden werden!</translation>
    </message>
    <message>
        <location line="+47"/>
        <source>Tileset Image</source>
        <translation>Tilesetbild</translation>
    </message>
    <message>
        <location line="+31"/>
        <location line="+2"/>
        <source>&amp;OK</source>
        <translation>&amp;OK</translation>
    </message>
    <message>
        <location line="-2"/>
        <source>&amp;Save As...</source>
        <translation>&amp;Speichern unter…</translation>
    </message>
</context>
<context>
    <name>Tiled::Internal::NewsButton</name>
    <message>
        <location filename="../src/tiled/newsbutton.cpp" line="+45"/>
        <source>News</source>
        <translation>Neues</translation>
    </message>
    <message>
        <location line="+69"/>
        <source>News Archive</source>
        <translation>Ältere Nachrichten</translation>
    </message>
</context>
<context>
    <name>Tiled::Internal::NoEditorWidget</name>
    <message>
        <location filename="../src/tiled/noeditorwidget.ui" line="+19"/>
        <source>&lt;font size=&quot;+2&quot;&gt;No Open Files&lt;/font&gt;</source>
        <translation>&lt;font size=&quot;+2&quot;&gt;Keine geöffneten Dateien&lt;/font&gt;</translation>
    </message>
    <message>
        <location line="+28"/>
        <source>New Map...</source>
        <translation>Neue Karte…</translation>
    </message>
    <message>
        <location line="+7"/>
        <source>New Tileset...</source>
        <translation>Neues Tileset…</translation>
    </message>
    <message>
        <location line="+11"/>
        <source>Open File...</source>
        <translation>Datei öffnen…</translation>
    </message>
</context>
<context>
    <name>Tiled::Internal::ObjectSelectionTool</name>
    <message>
        <location filename="../src/tiled/objectselectiontool.cpp" line="+317"/>
        <location line="+416"/>
        <source>Select Objects</source>
        <translation>Objekte auswählen</translation>
    </message>
    <message>
        <location line="-414"/>
        <location line="+415"/>
        <source>S</source>
        <translation>S</translation>
    </message>
    <message numerus="yes">
        <location line="-289"/>
        <location line="+719"/>
        <source>Move %n Object(s)</source>
        <translation>
            <numerusform>Objekt verschieben</numerusform>
            <numerusform>%n Objekte verschieben</numerusform>
        </translation>
    </message>
    <message>
        <location line="-593"/>
        <source>Unnamed object</source>
        <translation>Unbenanntes Objekt</translation>
    </message>
    <message>
        <location line="+2"/>
        <source>Instance of %1</source>
        <translation>Instanz von %1</translation>
    </message>
    <message>
        <location line="+4"/>
        <source>&amp;%1) %2</source>
        <translation>&amp;%1) %2</translation>
    </message>
    <message>
        <location line="+2"/>
        <source>%1) %2</source>
        <translation>%1): %2</translation>
    </message>
    <message numerus="yes">
        <location line="+673"/>
        <source>Rotate %n Object(s)</source>
        <translation>
            <numerusform>Objekt drehen</numerusform>
            <numerusform>%n Objekte drehen</numerusform>
        </translation>
    </message>
    <message numerus="yes">
        <location line="+267"/>
        <source>Resize %n Object(s)</source>
        <translation>
            <numerusform>Größe von %n Objekt ändern</numerusform>
            <numerusform>Größe von %n Objekten ändern</numerusform>
        </translation>
    </message>
</context>
<context>
    <name>Tiled::Internal::ObjectTypesEditor</name>
    <message>
        <location filename="../src/tiled/objecttypeseditor.cpp" line="+226"/>
        <source>Add Object Type</source>
        <translation>Objekttyp hinzufügen</translation>
    </message>
    <message>
        <location line="+1"/>
        <source>Remove Object Type</source>
        <translation>Objekttyp löschen</translation>
    </message>
    <message>
        <location line="+2"/>
        <source>Add Property</source>
        <translation>Eigenschaft hinzufügen</translation>
    </message>
    <message>
        <location line="+1"/>
        <source>Remove Property</source>
        <translation>Eigenschaft entfernen</translation>
    </message>
    <message>
        <location line="+1"/>
        <location line="+321"/>
        <source>Rename Property</source>
        <translation>Eigenschaft umbenennen</translation>
    </message>
    <message>
        <location line="-266"/>
        <location line="+128"/>
        <source>Error Writing Object Types</source>
        <translation>Fehler beim Schreiben der Objekttypen</translation>
    </message>
    <message>
        <location line="-127"/>
        <source>Error writing to %1:
%2</source>
        <translation>Fehler beim Schreiben zu %1:
%2</translation>
    </message>
    <message>
        <location line="+40"/>
        <source>Choose Object Types File</source>
        <translation>Objekttypen-Datei auswählen</translation>
    </message>
    <message>
        <location line="+2"/>
        <location line="+33"/>
        <location line="+44"/>
        <source>Object Types files (*.xml *.json)</source>
        <translation>Objekttypen-Dateien (*.xml *.json)</translation>
    </message>
    <message>
        <location line="-62"/>
        <location line="+44"/>
        <source>Error Reading Object Types</source>
        <translation>Fehler beim Lesen der Objekttypen</translation>
    </message>
    <message>
        <location line="-28"/>
        <source>Import Object Types</source>
        <translation>Objekttypen importieren</translation>
    </message>
    <message>
        <location line="+44"/>
        <source>Export Object Types</source>
        <translation>Objekttypen exportieren</translation>
    </message>
    <message>
        <location line="+146"/>
        <source>Name:</source>
        <translation>Name:</translation>
    </message>
</context>
<context>
    <name>Tiled::Internal::ObjectTypesModel</name>
    <message>
        <location filename="../src/tiled/objecttypesmodel.cpp" line="+65"/>
        <source>Type</source>
        <translation>Typ</translation>
    </message>
    <message>
        <location line="+2"/>
        <source>Color</source>
        <translation>Farbe</translation>
    </message>
</context>
<context>
    <name>Tiled::Internal::ObjectsDock</name>
    <message>
        <location filename="../src/tiled/objectsdock.cpp" line="+174"/>
        <source>Object Properties</source>
        <translation>Objekteigenschaften</translation>
    </message>
    <message>
        <location line="-1"/>
        <source>Add Object Layer</source>
        <translation>Objektebene hinzufügen</translation>
    </message>
    <message>
        <location line="-2"/>
        <source>Objects</source>
        <translation>Objekte</translation>
    </message>
    <message>
        <location line="+4"/>
        <source>Move Objects Up</source>
        <translation>Verschiebe Objekte hoch</translation>
    </message>
    <message>
        <location line="+1"/>
        <source>Move Objects Down</source>
        <translation>Verschiebe Objekte runter</translation>
    </message>
    <message numerus="yes">
        <location line="+17"/>
        <source>Move %n Object(s) to Layer</source>
        <translation>
            <numerusform>Objekt in andere Ebene bewegen</numerusform>
            <numerusform>%n Objekte in andere Ebene bewegen</numerusform>
        </translation>
    </message>
</context>
<context>
    <name>Tiled::Internal::PatreonDialog</name>
    <message>
        <location filename="../src/tiled/patreondialog.cpp" line="+49"/>
        <source>Remind me next week</source>
        <translation>Nächste Woche noch einmal erinnern</translation>
    </message>
    <message>
        <location line="+1"/>
        <source>Remind me next month</source>
        <translation>Nächsten Monat noch einmal erinnern</translation>
    </message>
    <message>
        <location line="+1"/>
        <source>Don&apos;t remind me</source>
        <translation>Bitte keine weiteren Erinnerungen</translation>
    </message>
    <message>
        <location line="+23"/>
        <source>Thanks!</source>
        <translation>Vielen Dank!</translation>
    </message>
    <message>
        <location line="+1"/>
        <source>Thanks a lot for your support! With your help Tiled will keep getting better.</source>
        <translation>Herzlichen Dank für Ihre Unterstützung! Mit Ihrer Hilfe wird Tiled immer besser werden.</translation>
    </message>
</context>
<context>
    <name>Tiled::Internal::PreferencesDialog</name>
    <message>
        <location filename="../src/tiled/preferencesdialog.cpp" line="-153"/>
        <location line="+150"/>
        <source>System default</source>
        <translation>Standard</translation>
    </message>
    <message>
        <location line="-6"/>
        <source>Last checked: %1</source>
        <translation>Zuletzt geprüft: %1</translation>
    </message>
</context>
<context>
    <name>Tiled::Internal::PropertiesDock</name>
    <message>
        <location filename="../src/tiled/propertiesdock.cpp" line="+313"/>
        <source>Name:</source>
        <translation>Name:</translation>
    </message>
    <message>
        <location line="+178"/>
        <source>Add Property</source>
        <translation>Eigenschaft hinzufügen</translation>
    </message>
    <message>
        <location line="-176"/>
        <location line="+178"/>
        <source>Rename Property</source>
        <translation>Eigenschaft umbenennen</translation>
    </message>
    <message numerus="yes">
        <location line="-252"/>
        <source>Paste Property/Properties</source>
        <translation>
            <numerusform>Eigenschaft einfügen</numerusform>
            <numerusform>Eigenschaften einfügen</numerusform>
        </translation>
    </message>
    <message numerus="yes">
        <location line="+50"/>
        <source>Remove Property/Properties</source>
        <translation>
            <numerusform>Eigenschaft entfernen</numerusform>
            <numerusform>Eigenschaften entfernen</numerusform>
        </translation>
    </message>
    <message>
        <location line="+65"/>
        <source>Cu&amp;t</source>
        <translation>&amp;Ausschneiden</translation>
    </message>
    <message>
        <location line="+1"/>
        <source>&amp;Copy</source>
        <translation>&amp;Kopieren</translation>
    </message>
    <message>
        <location line="+1"/>
        <source>&amp;Paste</source>
        <translation>&amp;Einfügen</translation>
    </message>
    <message>
        <location line="+2"/>
        <source>Convert To</source>
        <translation>Umwandeln in</translation>
    </message>
    <message>
        <location line="+1"/>
        <source>Rename...</source>
        <translation>Umbenennen...</translation>
    </message>
    <message>
        <location line="+1"/>
        <source>Remove</source>
        <translation>Entfernen</translation>
    </message>
    <message numerus="yes">
        <location line="+69"/>
        <source>Convert Property/Properties</source>
        <translation>
            <numerusform>Eigenschaft umwandeln</numerusform>
            <numerusform>Eigenschaften umwandeln</numerusform>
        </translation>
    </message>
    <message>
        <location line="+58"/>
        <source>Properties</source>
        <translation>Eigenschaften</translation>
    </message>
    <message>
        <location line="+3"/>
        <source>Remove Property</source>
        <translation>Eigenschaft entfernen</translation>
    </message>
</context>
<context>
    <name>Tiled::Internal::PropertyBrowser</name>
    <message>
        <location filename="../src/tiled/propertybrowser.cpp" line="+16"/>
        <source>Horizontal</source>
        <translation>Horizontal</translation>
    </message>
    <message>
        <location line="+1"/>
        <source>Vertical</source>
        <translation>Vertikal</translation>
    </message>
    <message>
        <location line="+2"/>
        <source>Top Down</source>
        <translation>Oben Unten</translation>
    </message>
    <message>
        <location line="+1"/>
        <source>Manual</source>
        <translation>Manuell</translation>
    </message>
    <message>
        <location line="-1090"/>
        <source>Columns</source>
        <translation>Spalten</translation>
    </message>
    <message>
        <location line="+10"/>
        <source>Source</source>
        <translation>Quelle</translation>
    </message>
    <message>
        <location line="+37"/>
        <source>Relative chance this tile will be picked</source>
        <translation>Relative Wahrscheinlichkeit, dass diese Kachel gewählt wird</translation>
    </message>
    <message>
        <location line="+27"/>
        <source>Wang Set</source>
        <translation type="unfinished"></translation>
    </message>
    <message>
        <location line="+347"/>
        <source>Error Reading Tileset</source>
        <translation>Fehler beim Lesen des Tilesets</translation>
    </message>
    <message>
        <location line="+295"/>
        <source>Custom Properties</source>
        <translation>Benutzerdefinierte Eigenschaften</translation>
    </message>
    <message>
        <location line="-949"/>
        <source>Map</source>
        <translation>Karte</translation>
    </message>
    <message>
        <location line="+37"/>
        <source>Tile Layer Format</source>
        <translation>Kachelebenenformat</translation>
    </message>
    <message>
        <location line="+8"/>
        <source>Tile Render Order</source>
        <translation>Kachel-Zeichenreihenfolge</translation>
    </message>
    <message>
        <location line="+5"/>
        <location line="+165"/>
        <source>Background Color</source>
        <translation>Hintergrundfarbe</translation>
    </message>
    <message>
        <location line="-133"/>
        <source>Object</source>
        <translation>Objekt</translation>
    </message>
    <message>
        <location line="+4"/>
        <location line="+45"/>
        <location line="+78"/>
        <location line="+91"/>
        <location line="+8"/>
        <location line="+21"/>
        <source>Name</source>
        <translation>Name</translation>
    </message>
    <message>
        <location line="-240"/>
        <location line="+179"/>
        <source>Type</source>
        <translation>Typ</translation>
    </message>
    <message>
        <location line="-175"/>
        <location line="+39"/>
        <source>Visible</source>
        <translation>Sichtbar</translation>
    </message>
    <message>
        <location line="-37"/>
        <location line="+1199"/>
        <source>X</source>
        <translation>X</translation>
    </message>
    <message>
        <location line="-1198"/>
        <location line="+1199"/>
        <source>Y</source>
        <translation>Y</translation>
    </message>
    <message>
        <location line="-986"/>
        <source>Edge Count</source>
        <translation type="unfinished"></translation>
    </message>
    <message>
        <location line="+1"/>
        <source>Corner Count</source>
        <translation type="unfinished"></translation>
    </message>
    <message>
        <location line="+16"/>
        <source>Wang Color</source>
        <translation type="unfinished"></translation>
    </message>
    <message>
        <location line="+40"/>
        <source>Change Infinite Property</source>
        <translation type="unfinished"></translation>
    </message>
    <message>
        <location line="+931"/>
        <source>Odd</source>
        <translation>Ungerade</translation>
    </message>
    <message>
        <location line="+1"/>
        <source>Even</source>
        <translation>Gerade</translation>
    </message>
    <message>
        <location line="-1293"/>
        <location line="+216"/>
        <source>Orientation</source>
        <translation>Orientierung</translation>
    </message>
    <message>
        <location line="-211"/>
        <location line="+92"/>
        <location line="+170"/>
        <source>Width</source>
        <translation>Breite</translation>
    </message>
    <message>
        <location line="-261"/>
        <location line="+92"/>
        <location line="+170"/>
        <source>Height</source>
        <translation>Höhe</translation>
    </message>
    <message>
        <location line="-261"/>
        <location line="+232"/>
        <source>Tile Width</source>
        <translation>Kachelbreite</translation>
    </message>
    <message>
        <location line="-231"/>
        <location line="+232"/>
        <source>Tile Height</source>
        <translation>Kachelhöhe</translation>
    </message>
    <message>
        <location line="-231"/>
        <source>Infinite</source>
        <translation>Unbegrenzt</translation>
    </message>
    <message>
        <location line="+2"/>
        <source>Tile Side Length (Hex)</source>
        <translation>Kachel-Kantenlänge (Sechseck)</translation>
    </message>
    <message>
        <location line="+5"/>
        <source>Stagger Axis</source>
        <translation>Staffelachse</translation>
    </message>
    <message>
        <location line="+8"/>
        <source>Stagger Index</source>
        <translation>Staffelindex</translation>
    </message>
    <message>
        <location line="+56"/>
        <source>Template</source>
        <translation type="unfinished"></translation>
    </message>
    <message>
        <location line="+22"/>
        <source>Rotation</source>
        <translation>Drehung</translation>
    </message>
    <message>
        <location line="+5"/>
        <source>Flipping</source>
        <translation>Spiegelung</translation>
    </message>
    <message>
        <location line="+6"/>
        <source>Text</source>
        <translation>Text</translation>
    </message>
    <message>
        <location line="+1"/>
        <source>Alignment</source>
        <translation>Ausrichtung</translation>
    </message>
    <message>
        <location line="+1"/>
        <source>Font</source>
        <translation>Schriftart</translation>
    </message>
    <message>
        <location line="+1"/>
        <source>Word Wrap</source>
        <translation>Automatischer Umbruch</translation>
    </message>
    <message>
        <location line="+12"/>
        <source>Locked</source>
        <translation type="unfinished"></translation>
    </message>
    <message>
        <location line="+3"/>
        <source>Opacity</source>
        <translation>Transparenz</translation>
    </message>
    <message>
        <location line="+5"/>
        <source>Horizontal Offset</source>
        <translation>Horizontaler Versatz</translation>
    </message>
    <message>
        <location line="+1"/>
        <source>Vertical Offset</source>
        <translation>Vertikaler Versatz</translation>
    </message>
    <message>
        <location line="+5"/>
        <source>Tile Layer</source>
        <translation>Kachelebene</translation>
    </message>
    <message>
        <location line="+7"/>
        <source>Object Layer</source>
        <translation>Objektebene</translation>
    </message>
    <message>
        <location line="-32"/>
        <location line="+35"/>
        <location line="+176"/>
        <source>Color</source>
        <translation>Farbe</translation>
    </message>
    <message>
        <location line="-171"/>
        <source>Drawing Order</source>
        <translation>Zeichenreihenfolge</translation>
    </message>
    <message>
        <location line="+10"/>
        <source>Image Layer</source>
        <translation>Bildebene</translation>
    </message>
    <message>
        <location line="+5"/>
        <location line="+62"/>
        <location line="+48"/>
        <source>Image</source>
        <translation>Bild</translation>
    </message>
    <message>
        <location line="-105"/>
        <location line="+66"/>
        <source>Transparent Color</source>
        <translation>Transparenzfarbe</translation>
    </message>
    <message>
        <location line="-59"/>
        <source>Group Layer</source>
        <translation>Gruppe</translation>
    </message>
    <message>
        <location line="+9"/>
        <source>Tileset</source>
        <translation>Tileset</translation>
    </message>
    <message>
        <location line="+3"/>
        <source>Filename</source>
        <translation>Dateiname</translation>
    </message>
    <message>
        <location line="+11"/>
        <source>Drawing Offset</source>
        <translation>Darstellungsversatz</translation>
    </message>
    <message>
        <location line="+14"/>
        <source>Grid Width</source>
        <translation>Horizontale Rasterweite</translation>
    </message>
    <message>
        <location line="+3"/>
        <source>Grid Height</source>
        <translation>Vertikale Rasterweite</translation>
    </message>
    <message>
        <location line="+17"/>
        <source>Margin</source>
        <translation>Seitenrand</translation>
    </message>
    <message>
        <location line="+1"/>
        <source>Spacing</source>
        <translation>Abstand</translation>
    </message>
    <message>
        <location line="+17"/>
        <source>Tile</source>
        <translation>Kachel</translation>
    </message>
    <message>
        <location line="-180"/>
        <location line="+46"/>
        <location line="+135"/>
        <source>ID</source>
        <translation>ID</translation>
    </message>
    <message>
        <location line="+12"/>
        <location line="+60"/>
        <source>Probability</source>
        <translation>Wahrscheinlichkeit</translation>
    </message>
    <message>
        <location line="-38"/>
        <source>Terrain</source>
        <translation>Terrain</translation>
    </message>
</context>
<context>
    <name>Tiled::Internal::SelectSameTileTool</name>
    <message>
        <location filename="../src/tiled/selectsametiletool.cpp" line="+31"/>
        <location line="+26"/>
        <source>Select Same Tile</source>
        <translation>Gleiche Kacheln auswählen</translation>
    </message>
    <message>
        <location line="-23"/>
        <location line="+24"/>
        <source>S</source>
        <translation>S</translation>
    </message>
</context>
<context>
    <name>Tiled::Internal::ShapeFillTool</name>
    <message>
        <location filename="../src/tiled/shapefilltool.cpp" line="+40"/>
        <location line="+77"/>
        <source>Shape Fill Tool</source>
        <translation type="unfinished"></translation>
    </message>
    <message>
        <location line="-74"/>
        <location line="+75"/>
        <source>P</source>
        <translation>P</translation>
    </message>
    <message>
        <location line="+2"/>
        <source>Rectangle Fill</source>
        <translation type="unfinished"></translation>
    </message>
    <message>
        <location line="+1"/>
        <source>Circle Fill</source>
        <translation type="unfinished"></translation>
    </message>
</context>
<context>
    <name>Tiled::Internal::StampActions</name>
    <message>
        <location filename="../src/tiled/stampactions.cpp" line="+48"/>
        <location line="+25"/>
        <source>Random Mode</source>
        <translation>Zufallsmodus</translation>
    </message>
    <message>
        <location line="-24"/>
        <location line="+31"/>
        <source>D</source>
        <translation>D</translation>
    </message>
    <message>
        <location line="-26"/>
        <location line="+20"/>
        <source>Wang Fill Mode</source>
        <translation type="unfinished"></translation>
    </message>
    <message>
        <location line="+1"/>
        <source>Flip Horizontally</source>
        <translation>Horizontal spiegeln</translation>
    </message>
    <message>
        <location line="+1"/>
        <source>Flip Vertically</source>
        <translation>Vertikal spiegeln</translation>
    </message>
    <message>
        <location filename="../src/tiled/abstractobjecttool.cpp" line="-125"/>
        <location filename="../src/tiled/stampactions.cpp" line="+1"/>
        <source>Rotate Left</source>
        <translation type="unfinished"></translation>
    </message>
    <message>
        <location line="+1"/>
        <location filename="../src/tiled/stampactions.cpp" line="+1"/>
        <source>Rotate Right</source>
        <translation type="unfinished"></translation>
    </message>
    <message>
        <location line="+2"/>
        <location filename="../src/tiled/stampactions.cpp" line="+3"/>
        <source>X</source>
        <translation>X</translation>
    </message>
    <message>
        <location line="+1"/>
        <location filename="../src/tiled/stampactions.cpp" line="+1"/>
        <source>Y</source>
        <translation>Y</translation>
    </message>
    <message>
        <location line="+1"/>
        <location filename="../src/tiled/stampactions.cpp" line="+1"/>
        <source>Shift+Z</source>
        <translation>Shift+Z</translation>
    </message>
    <message>
        <location line="+1"/>
        <location filename="../src/tiled/stampactions.cpp" line="+1"/>
        <source>Z</source>
        <translation>Z</translation>
    </message>
</context>
<context>
    <name>Tiled::Internal::StampBrush</name>
    <message>
        <location filename="../src/tiled/stampbrush.cpp" line="+49"/>
        <location line="+158"/>
        <source>Stamp Brush</source>
        <translation>Stempel</translation>
    </message>
    <message>
        <location line="-155"/>
        <location line="+156"/>
        <source>B</source>
        <translation>B</translation>
    </message>
</context>
<context>
    <name>Tiled::Internal::TemplatesDock</name>
    <message>
        <location filename="../src/tiled/templatesdock.cpp" line="+293"/>
        <source>Open Tileset</source>
        <translation>Tileset öffnen</translation>
    </message>
    <message>
        <location line="+4"/>
        <location line="+9"/>
        <source>%1: Couldn&apos;t find &quot;%2&quot;</source>
        <translation type="unfinished"></translation>
    </message>
    <message>
        <location line="-4"/>
        <source>Locate Tileset</source>
        <translation type="unfinished"></translation>
    </message>
    <message>
        <location line="+49"/>
        <source>Choose the Templates Folder</source>
        <translation type="unfinished"></translation>
    </message>
    <message>
        <location line="+24"/>
        <source>Templates</source>
        <translation type="unfinished"></translation>
    </message>
    <message>
        <location line="+1"/>
        <source>Choose Templates Directory</source>
        <translation type="unfinished"></translation>
    </message>
    <message>
        <location line="+27"/>
        <source>All Files (*)</source>
        <translation>Alle Dateien (*)</translation>
    </message>
    <message>
        <location line="+4"/>
        <source>Locate External Tileset</source>
        <translation>Externes Tileset lokalisieren</translation>
    </message>
    <message>
        <location line="+10"/>
        <source>Error Reading Tileset</source>
        <translation>Fehler beim Lesen des Tilesets</translation>
    </message>
</context>
<context>
    <name>Tiled::Internal::TemplatesView</name>
    <message>
        <location line="+90"/>
        <source>Select All Instances</source>
        <translation type="unfinished"></translation>
    </message>
</context>
<context>
    <name>Tiled::Internal::TerrainBrush</name>
    <message>
        <location filename="../src/tiled/terrainbrush.cpp" line="+48"/>
        <location line="+120"/>
        <source>Terrain Brush</source>
        <translation>Terrainstempel</translation>
    </message>
    <message>
        <location line="-117"/>
        <location line="+118"/>
        <source>T</source>
        <translation>T</translation>
    </message>
</context>
<context>
    <name>Tiled::Internal::TerrainDock</name>
    <message>
        <location filename="../src/tiled/terraindock.cpp" line="+338"/>
        <source>Terrains</source>
        <translation>Terrains</translation>
    </message>
    <message>
        <location line="+1"/>
        <source>Erase Terrain</source>
        <translation>Terrain radieren</translation>
    </message>
    <message>
        <location line="+2"/>
        <source>Add Terrain Type</source>
        <translation>Terraintyp hinzufügen</translation>
    </message>
    <message>
        <location line="+1"/>
        <source>Remove Terrain Type</source>
        <translation>Terraintyp entfernen</translation>
    </message>
    <message>
        <location line="+1"/>
        <source>Move Terrain Type Up</source>
        <translation type="unfinished"></translation>
    </message>
    <message>
        <location line="+1"/>
        <source>Move Terrain Type Down</source>
        <translation type="unfinished"></translation>
    </message>
</context>
<context>
    <name>Tiled::Internal::TerrainView</name>
    <message>
        <location filename="../src/tiled/terrainview.cpp" line="+112"/>
        <source>Terrain &amp;Properties...</source>
        <translation>Terrain&amp;eigenschaften...</translation>
    </message>
</context>
<context>
    <name>Tiled::Internal::TextPropertyEdit</name>
    <message>
        <location filename="../src/tiled/textpropertyedit.cpp" line="+121"/>
        <source>...</source>
        <translation>...</translation>
    </message>
</context>
<context>
    <name>Tiled::Internal::TileAnimationEditor</name>
    <message>
        <location filename="../src/tiled/tileanimationeditor.cpp" line="-58"/>
        <source>Delete Frames</source>
        <translation>Frames entfernen</translation>
    </message>
</context>
<context>
    <name>Tiled::Internal::TileCollisionDock</name>
    <message>
        <location filename="../src/tiled/tilecollisiondock.cpp" line="-32"/>
        <source>Delete</source>
        <translation>Löschen</translation>
    </message>
    <message>
        <location line="+0"/>
        <source>Cut</source>
        <translation>Ausschneiden</translation>
    </message>
</context>
<context>
    <name>Tiled::Internal::TileSelectionTool</name>
    <message>
        <location filename="../src/tiled/tileselectiontool.cpp" line="+36"/>
        <location line="+106"/>
        <source>Rectangular Select</source>
        <translation>Rechteckige Auswahl</translation>
    </message>
    <message>
        <location line="-103"/>
        <location line="+104"/>
        <source>R</source>
        <translation>R</translation>
    </message>
    <message>
        <location line="-81"/>
        <source>%1, %2 - Rectangle: (%3 x %4)</source>
        <translation>%1, %2 - Rechteck: (%3 x %4)</translation>
    </message>
</context>
<context>
    <name>Tiled::Internal::TileStampModel</name>
    <message>
        <location filename="../src/tiled/tilestampmodel.cpp" line="+78"/>
        <source>Stamp</source>
        <translation>Stempel</translation>
    </message>
    <message>
        <location line="+1"/>
        <source>Probability</source>
        <translation>Wahrscheinlichkeit</translation>
    </message>
</context>
<context>
    <name>Tiled::Internal::TileStampsDock</name>
    <message>
        <location filename="../src/tiled/tilestampsdock.cpp" line="+196"/>
        <source>Delete Stamp</source>
        <translation>Stempel löschen</translation>
    </message>
    <message>
        <location line="+10"/>
        <source>Remove Variation</source>
        <translation>Variation entfernen</translation>
    </message>
    <message>
        <location line="+71"/>
        <source>Choose the Stamps Folder</source>
        <translation>Stempel-Ordner auswählen</translation>
    </message>
    <message>
        <location line="+15"/>
        <source>Tile Stamps</source>
        <translation>Stempel</translation>
    </message>
    <message>
        <location line="+2"/>
        <source>Add New Stamp</source>
        <translation>Neuen Stempel hinzufügen</translation>
    </message>
    <message>
        <location line="+1"/>
        <source>Add Variation</source>
        <translation>Variation hinzufügen</translation>
    </message>
    <message>
        <location line="+1"/>
        <source>Duplicate Stamp</source>
        <translation>Stempel duplizieren</translation>
    </message>
    <message>
        <location line="+1"/>
        <source>Delete Selected</source>
        <translation>Ausgewählten Stempel löschen</translation>
    </message>
    <message>
        <location line="+1"/>
        <source>Set Stamps Folder</source>
        <translation>Stempel-Ordner setzen</translation>
    </message>
    <message>
        <location line="+2"/>
        <source>Filter</source>
        <translation>Filter</translation>
    </message>
</context>
<context>
    <name>Tiled::Internal::TilesetDock</name>
    <message>
        <location filename="../src/tiled/tilesetdock.cpp" line="+578"/>
        <source>Remove Tileset</source>
        <translation>Tileset entfernen</translation>
    </message>
    <message>
        <location line="+1"/>
        <source>The tileset &quot;%1&quot; is still in use by the map!</source>
        <translation>Das Tileset &quot;%1&quot; wird bereits in dieser Karte benutzt!</translation>
    </message>
    <message>
        <location line="+5"/>
        <source>Remove this tileset and all references to the tiles in this tileset?</source>
        <translation>Soll dieses Tileset und alle Referenzen darauf entfernt werden?</translation>
    </message>
    <message>
        <location line="+65"/>
        <source>Tilesets</source>
        <translation>Tilesets</translation>
    </message>
    <message>
        <location line="+1"/>
        <source>New Tileset</source>
        <translation>Neues Tileset</translation>
    </message>
    <message>
        <location line="+1"/>
        <source>&amp;Embed Tileset</source>
        <translation>Tileset &amp;Einbetten</translation>
    </message>
    <message>
        <location line="+2"/>
        <source>Edit Tile&amp;set</source>
        <translation>Tile&amp;set bearbeiten</translation>
    </message>
    <message>
        <location line="-1"/>
        <source>&amp;Export Tileset As...</source>
        <translation>&amp;Exportiere Tileset als...</translation>
    </message>
    <message>
        <location line="+2"/>
        <source>&amp;Remove Tileset</source>
        <translation>Tileset &amp;entfernen</translation>
    </message>
    <message>
        <location line="+193"/>
        <source>Error saving tileset: %1</source>
        <translation>Fehler beim Speichern des Tilesets %1</translation>
    </message>
    <message>
        <location line="-18"/>
        <location line="+17"/>
        <source>Export Tileset</source>
        <translation>Tileset exportieren</translation>
    </message>
</context>
<context>
    <name>Tiled::Internal::TilesetDocument</name>
    <message>
        <location filename="../src/tiled/tilesetdocument.cpp" line="+200"/>
        <source>untitled.tsx</source>
        <translation>Unbenannt.tsx</translation>
    </message>
</context>
<context>
    <name>Tiled::Internal::TilesetEditor</name>
    <message>
        <location filename="../src/tiled/tileseteditor.cpp" line="-406"/>
        <location line="+400"/>
        <source>Tileset</source>
        <translation>Tileset</translation>
    </message>
    <message>
        <location line="+2"/>
        <location line="+22"/>
        <location line="+31"/>
        <location line="+19"/>
        <source>Add Tiles</source>
        <translation>Kacheln hinzufügen</translation>
    </message>
    <message>
        <location line="-71"/>
        <location line="+189"/>
        <source>Remove Tiles</source>
        <translation>Kacheln entfernen</translation>
    </message>
    <message>
        <location line="-188"/>
        <source>Tile Animation Editor</source>
        <translation>Kachelanimations-Editor</translation>
    </message>
    <message>
        <location line="+49"/>
        <source>Apply this action to all tiles</source>
        <translation>Diese Aktion auf alle Kacheln anwenden</translation>
    </message>
    <message>
        <location line="+3"/>
        <source>Tile &quot;%1&quot; already exists in the tileset!</source>
        <translation>Kachel &quot;%1&quot; existiert in diesem Tileset bereits!</translation>
    </message>
    <message>
        <location line="+4"/>
        <source>Add anyway?</source>
        <translation>Trotzdem hinzufügen?</translation>
    </message>
    <message>
        <location line="+15"/>
        <source>Could not load &quot;%1&quot;!</source>
        <translation>&quot;%1&quot; konnte nicht geladen werden!</translation>
    </message>
    <message>
        <location line="+118"/>
        <source>Tiles to be removed are in use by open maps!</source>
        <translation>Zu entfernende Kacheln werden in geöffneten Dateien benutzt!</translation>
    </message>
    <message>
        <location line="+4"/>
        <source>Remove all references to these tiles?</source>
        <translation>Alle Verweise auf diese Kacheln entfernen?</translation>
    </message>
    <message>
        <location line="+82"/>
        <source>New Terrain</source>
        <translation>Neues Terrain</translation>
    </message>
    <message>
        <location line="+89"/>
        <source>New Wang Set</source>
        <translation type="unfinished"></translation>
    </message>
</context>
<context>
    <name>Tiled::Internal::TilesetParametersEdit</name>
    <message>
        <location filename="../src/tiled/tilesetparametersedit.cpp" line="+48"/>
        <source>Edit...</source>
        <translation>Bearbeiten...</translation>
    </message>
</context>
<context>
    <name>Tiled::Internal::TilesetView</name>
    <message>
        <location filename="../src/tiled/tilesetview.cpp" line="+1232"/>
        <source>Tile &amp;Properties...</source>
        <translation>Kachel&amp;eigenschaften...</translation>
    </message>
    <message>
        <location line="-22"/>
        <source>Add Terrain Type</source>
        <translation>Terraintyp hinzufügen</translation>
    </message>
    <message>
        <location line="+4"/>
        <source>Set Terrain Image</source>
        <translation>Terrainbild festlegen</translation>
    </message>
    <message>
        <location line="+9"/>
        <source>Set Wang Set Image</source>
        <translation type="unfinished"></translation>
    </message>
    <message>
        <location line="+4"/>
        <source>Set Wang Color Image</source>
        <translation type="unfinished"></translation>
    </message>
    <message>
        <location line="+15"/>
        <source>&amp;Swap Tiles</source>
        <translation>Kacheln ver&amp;tauschen</translation>
    </message>
    <message>
        <location line="+8"/>
        <source>Show &amp;Grid</source>
        <translation>&amp;Raster anzeigen</translation>
    </message>
</context>
<context>
    <name>Tiled::Internal::TmxMapFormat</name>
    <message>
        <location filename="../src/tiled/tmxmapformat.h" line="+66"/>
        <source>Tiled map files (*.tmx *.xml)</source>
        <translation>Tiled-Karten (*.tmx *.xml)</translation>
    </message>
</context>
<context>
    <name>Tiled::Internal::TsxTilesetFormat</name>
    <message>
        <location line="+28"/>
        <source>Tiled tileset files (*.tsx *.xml)</source>
        <translation type="unfinished"></translation>
    </message>
</context>
<context>
    <name>Tiled::Internal::UndoDock</name>
    <message>
        <location filename="../src/tiled/undodock.cpp" line="+69"/>
        <source>History</source>
        <translation>Protokoll</translation>
    </message>
    <message>
        <location line="+1"/>
        <source>&lt;empty&gt;</source>
        <translation>&lt;leer&gt;</translation>
    </message>
</context>
<context>
    <name>Tiled::Internal::VariantPropertyManager</name>
    <message>
        <location filename="../src/tiled/variantpropertymanager.cpp" line="+169"/>
        <source>%1, %2</source>
        <translation>%1, %2</translation>
    </message>
    <message>
        <location line="+126"/>
        <source>Horizontal</source>
        <translation>Horizontal</translation>
    </message>
    <message>
        <location line="+9"/>
        <source>Vertical</source>
        <translation>Vertikal</translation>
    </message>
    <message>
        <location line="+114"/>
        <location line="+6"/>
        <source>Left</source>
        <translation>Linksbündig</translation>
    </message>
    <message>
        <location line="-5"/>
        <location line="+12"/>
        <location line="+4"/>
        <source>Center</source>
        <translation>Zentriert</translation>
    </message>
    <message>
        <location line="-15"/>
        <source>Right</source>
        <translation>Rechtsbündig</translation>
    </message>
    <message>
        <location line="+1"/>
        <source>Justify</source>
        <translation>Blocksatz</translation>
    </message>
    <message>
        <location line="+9"/>
        <source>Top</source>
        <translation>Oben</translation>
    </message>
    <message>
        <location line="+2"/>
        <source>Bottom</source>
        <translation>Unten</translation>
    </message>
</context>
<context>
    <name>Tiled::Internal::WangBrush</name>
    <message>
        <location filename="../src/tiled/wangbrush.cpp" line="+108"/>
        <location line="+65"/>
        <source>Wang Brush</source>
        <translation type="unfinished"></translation>
    </message>
    <message>
        <location line="-62"/>
        <location line="+63"/>
        <source>G</source>
        <translation></translation>
    </message>
    <message>
        <location line="+152"/>
        <source>Missing Wang tile transition</source>
        <translation type="unfinished"></translation>
    </message>
</context>
<context>
    <name>Tiled::Internal::WangColorModel</name>
    <message>
        <location filename="../src/tiled/wangcolormodel.cpp" line="+144"/>
        <source>Edge Colors</source>
        <translation type="unfinished"></translation>
    </message>
    <message>
        <location line="+2"/>
        <source>Corner Colors</source>
        <translation type="unfinished"></translation>
    </message>
</context>
<context>
    <name>Tiled::Internal::WangColorView</name>
    <message>
        <location filename="../src/tiled/wangcolorview.cpp" line="+184"/>
        <source>Pick Custom Color</source>
        <translation type="unfinished"></translation>
    </message>
</context>
<context>
    <name>Tiled::Internal::WangDock</name>
    <message>
        <location filename="../src/tiled/wangdock.cpp" line="+227"/>
        <location line="+327"/>
        <source>Patterns</source>
        <translation type="unfinished"></translation>
    </message>
    <message>
        <location line="-326"/>
        <location line="+327"/>
        <source>Colors</source>
        <translation>Farben</translation>
    </message>
    <message>
        <location line="-10"/>
        <source>Wang Sets</source>
        <translation type="unfinished"></translation>
    </message>
    <message>
        <location line="+2"/>
        <source>Erase WangIds</source>
        <translation type="unfinished"></translation>
    </message>
    <message>
        <location line="+1"/>
        <source>Add Wang Set</source>
        <translation type="unfinished"></translation>
    </message>
    <message>
        <location line="+1"/>
        <source>Remove Wang Set</source>
        <translation type="unfinished"></translation>
    </message>
    <message>
        <location line="+1"/>
        <source>Add Edge Color</source>
        <translation type="unfinished"></translation>
    </message>
    <message>
        <location line="+1"/>
        <source>Add Corner Color</source>
        <translation type="unfinished"></translation>
    </message>
    <message>
        <location line="+1"/>
        <source>Remove Color</source>
        <translation type="unfinished"></translation>
    </message>
</context>
<context>
    <name>Tiled::Internal::WangSetView</name>
    <message>
        <location filename="../src/tiled/wangsetview.cpp" line="+105"/>
        <source>Wang Set &amp;Properties...</source>
        <translation type="unfinished"></translation>
    </message>
</context>
<context>
    <name>Tiled::Internal::XmlObjectTemplateFormat</name>
    <message>
        <location filename="../src/tiled/tmxmapformat.h" line="+27"/>
        <source>Tiled template files (*.tx)</source>
        <translation type="unfinished"></translation>
    </message>
</context>
<context>
    <name>Tiled::WorldManager</name>
    <message>
        <location filename="../src/libtiled/worldmanager.cpp" line="+109"/>
        <source>Could not open file for reading.</source>
        <translation type="unfinished"></translation>
    </message>
    <message>
        <location line="+8"/>
        <source>JSON parse error at offset %1:
%2.</source>
        <translation type="unfinished"></translation>
    </message>
</context>
<context>
    <name>TmxViewer</name>
    <message>
        <location filename="../src/tmxviewer/tmxviewer.cpp" line="+180"/>
        <source>TMX Viewer</source>
        <translation>TMX-Betrachter</translation>
    </message>
</context>
<context>
    <name>Undo Commands</name>
    <message>
        <location filename="../src/tiled/addremovelayer.cpp" line="+66"/>
        <source>Add Layer</source>
        <translation>Ebene hinzufügen</translation>
    </message>
    <message>
        <location line="+17"/>
        <source>Remove Layer</source>
        <translation>Ebene löschen</translation>
    </message>
    <message>
        <location filename="../src/tiled/addremovemapobject.cpp" line="+84"/>
        <source>Add Object</source>
        <translation>Objekt hinzufügen</translation>
    </message>
    <message>
        <location line="+11"/>
        <source>Add Objects</source>
        <translation type="unfinished"></translation>
    </message>
    <message>
        <location line="+40"/>
        <source>Remove Object</source>
        <translation>Objekt löschen</translation>
    </message>
    <message>
        <location line="+11"/>
        <source>Remove Objects</source>
        <translation type="unfinished">Objekte entfernen</translation>
    </message>
    <message>
        <location filename="../src/tiled/addremovetileset.cpp" line="+62"/>
        <source>Add Tileset</source>
        <translation>Tileset hinzufügen</translation>
    </message>
    <message>
        <location line="+16"/>
        <source>Remove Tileset</source>
        <translation>Tileset entfernen</translation>
    </message>
    <message>
        <location filename="../src/tiled/changemapobject.cpp" line="+38"/>
        <source>Change Object</source>
        <translation>Objekt ändern</translation>
    </message>
    <message>
        <location filename="../src/tiled/changeobjectgroupproperties.cpp" line="+39"/>
        <source>Change Object Layer Properties</source>
        <translation>Objektebeneneigenschaften ändern</translation>
    </message>
    <message>
        <location filename="../src/tiled/changeproperties.cpp" line="+41"/>
        <source>Change Properties</source>
        <translation>Eigenschaften ändern</translation>
    </message>
    <message>
        <location line="+3"/>
        <source>Change %1 Properties</source>
        <translation>Eigenschaften %1 ändern</translation>
    </message>
    <message>
        <location line="+42"/>
        <source>Set Property</source>
        <translation>Eigenschaft setzen</translation>
    </message>
    <message>
        <location line="+2"/>
        <source>Add Property</source>
        <translation>Eigenschaft hinzufügen</translation>
    </message>
    <message>
        <location line="+33"/>
        <source>Remove Property</source>
        <translation>Eigenschaft entfernen</translation>
    </message>
    <message>
        <location line="+22"/>
        <source>Rename Property</source>
        <translation>Eigenschaft umbenennen</translation>
    </message>
    <message>
        <location filename="../src/tiled/changeselectedarea.cpp" line="+32"/>
        <source>Change Selection</source>
        <translation>Auswahl ändern</translation>
    </message>
    <message>
        <location filename="../src/tiled/erasetiles.cpp" line="+37"/>
        <source>Erase</source>
        <translation>Löschen</translation>
    </message>
    <message>
        <location filename="../src/tiled/bucketfilltool.cpp" line="-17"/>
        <source>Fill Area</source>
        <translation>Bereich füllen</translation>
    </message>
    <message>
        <location filename="../src/tiled/movemapobject.cpp" line="+42"/>
        <location line="+14"/>
        <source>Move Object</source>
        <translation>Objekt bewegen</translation>
    </message>
    <message>
        <location filename="../src/tiled/movemapobjecttogroup.cpp" line="+42"/>
        <source>Move Object to Layer</source>
        <translation>Objekt in Ebene bewegen</translation>
    </message>
    <message>
        <location filename="../src/tiled/offsetlayer.cpp" line="+52"/>
        <source>Offset Layer</source>
        <translation>Ebene verschieben</translation>
    </message>
    <message>
        <location filename="../src/tiled/painttilelayer.cpp" line="+69"/>
        <source>Paint</source>
        <translation>Malen</translation>
    </message>
    <message>
        <location filename="../src/tiled/renamelayer.cpp" line="+40"/>
        <source>Rename Layer</source>
        <translation>Ebene umbenennen</translation>
    </message>
    <message>
        <location filename="../src/tiled/resizetilelayer.cpp" line="+38"/>
        <source>Resize Layer</source>
        <translation>Ebenengröße ändern</translation>
    </message>
    <message>
        <location filename="../src/tiled/resizemap.cpp" line="+34"/>
        <source>Resize Map</source>
        <translation>Kartengröße ändern</translation>
    </message>
    <message>
        <location filename="../src/tiled/resizemapobject.cpp" line="+41"/>
        <location line="+13"/>
        <source>Resize Object</source>
        <translation>Objektgröße ändern</translation>
    </message>
    <message>
        <location filename="../src/tiled/tilesetchanges.cpp" line="+34"/>
        <source>Change Tileset Name</source>
        <translation>Tilesetnamen ändern</translation>
    </message>
    <message>
        <location line="+20"/>
        <source>Change Drawing Offset</source>
        <translation>Darstellungsversatz ändern</translation>
    </message>
    <message>
        <location line="+48"/>
        <source>Edit Tileset</source>
        <translation>Tileset bearbeiten</translation>
    </message>
    <message>
        <location line="+36"/>
        <source>Change Columns</source>
        <translation>Spalten ändern</translation>
    </message>
    <message>
        <location line="+59"/>
        <source>Change Grid Size</source>
        <translation>Rastergröße ändern</translation>
    </message>
    <message>
        <location filename="../src/tiled/movelayer.cpp" line="+42"/>
        <source>Lower Layer</source>
        <translation>Ebene absenken</translation>
    </message>
    <message>
        <location line="+1"/>
        <source>Raise Layer</source>
        <translation>Ebene anheben</translation>
    </message>
    <message>
        <location filename="../src/tiled/changeimagelayerproperties.cpp" line="+39"/>
        <source>Change Image Layer Properties</source>
        <translation>Bildebeneneigenschaften ändern</translation>
    </message>
    <message>
        <location filename="../src/tiled/changepolygon.cpp" line="+42"/>
        <location line="+13"/>
        <source>Change Polygon</source>
        <translation>Polygon ändern</translation>
    </message>
    <message>
        <location line="+19"/>
        <source>Toggle Polygon/Polyline</source>
        <translation type="unfinished"></translation>
    </message>
    <message>
        <location line="+20"/>
        <source>Split Polyline</source>
        <translation type="unfinished"></translation>
    </message>
    <message>
        <location filename="../src/tiled/addremoveterrain.cpp" line="+67"/>
        <source>Add Terrain</source>
        <translation>Terrain hinzufügen</translation>
    </message>
    <message>
        <location line="+9"/>
        <source>Remove Terrain</source>
        <translation>Terrain löschen</translation>
    </message>
    <message>
        <location filename="../src/tiled/changetileterrain.cpp" line="+139"/>
        <source>Change Tile Terrain</source>
        <translation>Kachelterrain ändern</translation>
    </message>
    <message>
        <location filename="../src/tiled/tileseteditor.cpp" line="-885"/>
        <source>Change Terrain Image</source>
        <translation>Terrainbild ändern</translation>
    </message>
    <message>
        <location filename="../src/tiled/changelayer.cpp" line="+41"/>
        <source>Show Layer</source>
        <translation>Ebene anzeigen</translation>
    </message>
    <message>
        <location line="+3"/>
        <source>Hide Layer</source>
        <translation>Ebene verstecken</translation>
    </message>
    <message>
        <location line="+19"/>
        <source>Lock Layer</source>
        <translation type="unfinished"></translation>
    </message>
    <message>
        <location line="+3"/>
        <source>Unlock Layer</source>
        <translation type="unfinished"></translation>
    </message>
    <message>
        <location line="+20"/>
        <source>Change Layer Opacity</source>
        <translation>Ebenentransparenz ändern</translation>
    </message>
    <message>
        <location line="+31"/>
        <source>Change Layer Offset</source>
        <translation>Ebenenversatz ändern</translation>
    </message>
    <message>
        <location filename="../src/tiled/changemapobject.cpp" line="+12"/>
        <source>Show Object</source>
        <translation>Objekt anzeigen</translation>
    </message>
    <message>
        <location line="+2"/>
        <source>Hide Object</source>
        <translation>Objekt verstecken</translation>
    </message>
    <message numerus="yes">
        <location line="+59"/>
        <source>Change %n Object/s Tile</source>
        <translation>
            <numerusform>Kachel dieses Objekts ändern</numerusform>
            <numerusform>Kachel dieser Objekte ändern</numerusform>
        </translation>
    </message>
    <message numerus="yes">
        <location line="+65"/>
        <source>Detach %n Template Instance(s)</source>
        <translation type="unfinished">
            <numerusform></numerusform>
            <numerusform></numerusform>
        </translation>
    </message>
    <message numerus="yes">
        <location line="+39"/>
        <source>Reset %n Instances</source>
        <translation type="unfinished">
            <numerusform></numerusform>
            <numerusform></numerusform>
        </translation>
    </message>
    <message numerus="yes">
        <location line="+46"/>
        <source>Replace %n Object(s) With Template</source>
        <translation type="unfinished">
            <numerusform></numerusform>
            <numerusform></numerusform>
        </translation>
    </message>
    <message>
        <location filename="../src/tiled/renameterrain.cpp" line="+36"/>
        <source>Change Terrain Name</source>
        <translation>Terrainnamen ändern</translation>
    </message>
    <message>
        <location filename="../src/tiled/addremovetiles.cpp" line="+63"/>
        <source>Add Tiles</source>
        <translation>Kacheln hinzufügen</translation>
    </message>
    <message>
        <location line="+8"/>
        <location filename="../src/tiled/tileseteditor.cpp" line="+645"/>
        <source>Remove Tiles</source>
        <translation>Kacheln entfernen</translation>
    </message>
    <message>
        <location filename="../src/tiled/changeimagelayerposition.cpp" line="+36"/>
        <source>Change Image Layer Position</source>
        <translation>Bildebenenposition verändern</translation>
    </message>
    <message>
        <location filename="../src/tiled/changemapobjectsorder.cpp" line="+46"/>
        <location filename="../src/tiled/raiselowerhelper.cpp" line="+69"/>
        <source>Raise Object</source>
        <translation>Objekt anheben</translation>
    </message>
    <message>
        <location line="+2"/>
        <location filename="../src/tiled/raiselowerhelper.cpp" line="+29"/>
        <source>Lower Object</source>
        <translation>Objekt absenken</translation>
    </message>
    <message>
        <location filename="../src/tiled/changetileanimation.cpp" line="+35"/>
        <source>Change Tile Animation</source>
        <translation>Kachelanimation bearbeiten</translation>
    </message>
    <message>
        <location filename="../src/tiled/changetileobjectgroup.cpp" line="+36"/>
        <source>Change Tile Collision</source>
        <translation>Kachelkollision bearbeiten</translation>
    </message>
    <message>
        <location filename="../src/tiled/raiselowerhelper.cpp" line="+43"/>
        <source>Raise Object To Top</source>
        <translation>Objekt nach ganz oben anheben</translation>
    </message>
    <message>
        <location line="+37"/>
        <source>Lower Object To Bottom</source>
        <translation>Objekt nach ganz unten absenken</translation>
    </message>
    <message>
        <location filename="../src/tiled/rotatemapobject.cpp" line="+41"/>
        <location line="+13"/>
        <source>Rotate Object</source>
        <translation>Objekt drehen</translation>
    </message>
    <message>
        <location filename="../src/tiled/changemapproperty.cpp" line="+42"/>
        <source>Change Tile Width</source>
        <translation>Kachelbreite ändern</translation>
    </message>
    <message>
        <location line="+4"/>
        <source>Change Tile Height</source>
        <translation>Kachelhöhe ändern</translation>
    </message>
    <message>
        <location line="+4"/>
        <source>Change Infinite Property</source>
        <translation type="unfinished"></translation>
    </message>
    <message>
        <location line="+4"/>
        <source>Change Hex Side Length</source>
        <translation>Sechseck-Kantenlänge ändern</translation>
    </message>
    <message>
        <location line="+10"/>
        <location filename="../src/tiled/tilesetchanges.cpp" line="-40"/>
        <source>Change Background Color</source>
        <translation>Hintergrundfarbe ändern</translation>
    </message>
    <message>
        <location line="+10"/>
        <source>Change Stagger Axis</source>
        <translation>Staffelachse ändern</translation>
    </message>
    <message>
        <location line="+10"/>
        <source>Change Stagger Index</source>
        <translation>Staffelindex ändern</translation>
    </message>
    <message>
        <location line="+10"/>
        <location filename="../src/tiled/tilesetchanges.cpp" line="+20"/>
        <source>Change Orientation</source>
        <translation>Orientierung ändern</translation>
    </message>
    <message>
        <location line="+10"/>
        <source>Change Render Order</source>
        <translation>Zeichenreihenfolge ändern</translation>
    </message>
    <message>
        <location line="+10"/>
        <source>Change Layer Data Format</source>
        <translation>Ebenen-Datenformat ändern</translation>
    </message>
    <message>
        <location filename="../src/tiled/swaptiles.cpp" line="+37"/>
        <source>Swap Tiles</source>
        <translation>Kacheln vertauschen</translation>
    </message>
    <message>
        <location filename="../src/tiled/changetileprobability.cpp" line="+41"/>
        <location line="+14"/>
        <source>Change Tile Probability</source>
        <translation>Kachel Wahrscheinlichkeit bearbeiten</translation>
    </message>
    <message>
        <location filename="../src/tiled/adjusttileindexes.cpp" line="-139"/>
        <location line="+92"/>
        <source>Adjust Tile Indexes</source>
        <translation>Kachelindizes anpassen</translation>
    </message>
    <message>
        <location filename="../src/tiled/changetileimagesource.cpp" line="+40"/>
        <source>Change Tile Image</source>
        <translation>Kachelbild ändern</translation>
    </message>
    <message>
        <location filename="../src/tiled/replacetileset.cpp" line="+34"/>
        <source>Replace Tileset</source>
        <translation>Tileset ersetzen</translation>
    </message>
    <message numerus="yes">
        <location filename="../src/tiled/flipmapobjects.cpp" line="+40"/>
        <location filename="../src/tiled/propertybrowser.cpp" line="+197"/>
        <source>Flip %n Object(s)</source>
        <translation>
            <numerusform>%n Objekt umdrehen</numerusform>
            <numerusform>%n Objekte umdrehen</numerusform>
        </translation>
    </message>
    <message>
        <location filename="../src/tiled/changetile.cpp" line="+34"/>
        <source>Change Tile Type</source>
        <translation>Kacheltyp ändern</translation>
    </message>
    <message>
        <location filename="../src/tiled/tilesetdocument.cpp" line="-153"/>
        <source>Reload Tileset</source>
        <translation>Tileset neu laden</translation>
    </message>
    <message>
        <location filename="../src/tiled/addremovewangset.cpp" line="+65"/>
        <source>Add Wang Set</source>
        <translation type="unfinished"></translation>
    </message>
    <message>
        <location line="+8"/>
        <source>Remove Wang Set</source>
        <translation type="unfinished"></translation>
    </message>
    <message>
        <location filename="../src/tiled/changetilewangid.cpp" line="+36"/>
        <location line="+12"/>
        <location line="+14"/>
        <source>Change Tile WangId</source>
        <translation type="unfinished"></translation>
    </message>
    <message>
        <location filename="../src/tiled/changewangsetdata.cpp" line="+38"/>
        <source>Change Wang Set edge count</source>
        <translation type="unfinished"></translation>
    </message>
    <message>
        <location line="+66"/>
        <source>Change Wang Set corner count</source>
        <translation type="unfinished"></translation>
    </message>
    <message>
        <location line="+63"/>
        <source>Remove Wang Color</source>
        <translation type="unfinished"></translation>
    </message>
    <message>
        <location line="+90"/>
        <source>Set Wang Set Image</source>
        <translation type="unfinished"></translation>
    </message>
    <message>
        <location filename="../src/tiled/moveterrain.cpp" line="+61"/>
        <source>Move Terrain Up</source>
        <translation type="unfinished"></translation>
    </message>
    <message>
        <location line="+6"/>
        <source>Move Terrain Down</source>
        <translation type="unfinished"></translation>
    </message>
    <message>
        <location filename="../src/tiled/renamewangset.cpp" line="+35"/>
        <source>Change Wang Set Name</source>
        <translation type="unfinished"></translation>
    </message>
    <message>
        <location filename="../src/tiled/replacetemplate.cpp" line="+35"/>
        <source>Replace Template</source>
        <translation type="unfinished"></translation>
    </message>
    <message>
        <location filename="../src/tiled/shapefilltool.cpp" line="-20"/>
        <source>Shape Fill</source>
        <translation type="unfinished"></translation>
    </message>
    <message numerus="yes">
        <location filename="../src/tiled/mapdocument.cpp" line="-683"/>
        <source>Raise %n Layer(s)</source>
        <translation type="unfinished">
            <numerusform></numerusform>
            <numerusform></numerusform>
        </translation>
    </message>
    <message numerus="yes">
        <location line="+27"/>
        <source>Lower %n Layer(s)</source>
        <translation type="unfinished">
            <numerusform></numerusform>
            <numerusform></numerusform>
        </translation>
    </message>
</context>
<context>
    <name>Utils</name>
    <message>
        <location filename="../src/tiled/utils.cpp" line="+43"/>
        <source>Image files</source>
        <translation>Bilddateien</translation>
    </message>
    <message>
        <location line="+223"/>
        <source>Copy File Path</source>
        <translation>Dateipfad kopieren</translation>
    </message>
    <message>
        <location line="+6"/>
        <source>Open Containing Folder...</source>
        <translation>Übergeordneten Ordner öffnen...</translation>
    </message>
</context>
<context>
    <name>main</name>
    <message>
        <location filename="../src/tmxrasterizer/main.cpp" line="+52"/>
        <source>Renders a Tiled map (TMX format) to an image.</source>
        <translation type="unfinished"></translation>
    </message>
    <message>
        <location line="+5"/>
        <source>The scale of the output image (default: 1).</source>
        <translation type="unfinished"></translation>
    </message>
    <message>
        <location line="+1"/>
        <source>scale</source>
        <translation type="unfinished"></translation>
    </message>
    <message>
        <location line="+2"/>
        <source>The requested size in pixels at which a tile is rendered (overrides the --scale option).</source>
        <translation type="unfinished"></translation>
    </message>
    <message>
        <location line="+1"/>
        <location line="+3"/>
        <source>size</source>
        <translation type="unfinished"></translation>
    </message>
    <message>
        <location line="-1"/>
        <source>The output image fits within a SIZE x SIZE square (overrides the --scale and --tilesize options).</source>
        <translation type="unfinished"></translation>
    </message>
    <message>
        <location line="+3"/>
        <source>Antialias edges of primitives.</source>
        <translation type="unfinished"></translation>
    </message>
    <message>
        <location line="+2"/>
        <source>Use nearest neighbour instead of smooth blending of pixels.</source>
        <translation type="unfinished"></translation>
    </message>
    <message>
        <location line="+2"/>
        <source>Ignore all layer visibility flags in the map file, and render all layers in the output (default is to omit invisible layers).</source>
        <translation type="unfinished"></translation>
    </message>
    <message>
        <location line="+2"/>
        <source>Specifies a layer to omit from the output image. Can be repeated to hide multiple layers.</source>
        <translation type="unfinished"></translation>
    </message>
    <message>
        <location line="+1"/>
        <source>name</source>
        <translation type="unfinished"></translation>
    </message>
    <message>
        <location line="+2"/>
        <source>Map file to render.</source>
        <translation type="unfinished"></translation>
    </message>
    <message>
        <location line="+1"/>
        <source>Image file to output.</source>
        <translation type="unfinished"></translation>
    </message>
    <message>
        <location line="+23"/>
        <source>Invalid size specified: &quot;%1&quot;</source>
        <translation type="unfinished"></translation>
    </message>
    <message>
        <location line="+9"/>
        <source>Invalid tile size specified: &quot;%1&quot;</source>
        <translation type="unfinished"></translation>
    </message>
    <message>
        <location line="+9"/>
        <source>Invalid scale specified: &quot;%1&quot;</source>
        <translation type="unfinished"></translation>
    </message>
    <message>
        <location filename="../src/tmxviewer/main.cpp" line="+57"/>
        <source>Displays a Tiled map (TMX format).</source>
        <translation type="unfinished"></translation>
    </message>
    <message>
        <location line="+3"/>
        <source>Map file to display.</source>
        <translation type="unfinished"></translation>
    </message>
</context>
</TS><|MERGE_RESOLUTION|>--- conflicted
+++ resolved
@@ -495,13 +495,8 @@
     </message>
     <message>
         <location line="+14"/>
-<<<<<<< HEAD
         <source>JSON template files (*.json)</source>
-        <translation type="unfinished"></translation>
-=======
-        <source>Json template files (*.json)</source>
-        <translation>Json Vorlagendateien (*.json)</translation>
->>>>>>> e5ba4c98
+        <translation>JSON Vorlagendateien (*.json)</translation>
     </message>
 </context>
 <context>
