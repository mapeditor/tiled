--- conflicted
+++ resolved
@@ -37,6 +37,7 @@
 
 ObjectTypes Object::mObjectTypes;
 PropertyTypes Object::mPropertyTypes;
+
 Object::~Object()
 {}
 
@@ -170,7 +171,6 @@
     mObjectTypes = objectTypes;
 }
 
-<<<<<<< HEAD
 Properties Object::objectTypeProperties(const QString &name)
 {
     for (const ObjectType &t : mObjectTypes) {
@@ -179,6 +179,24 @@
     }
 
     return {};
+}
+
+void Object::setPropertyTypes(const PropertyTypes &propertyTypes)
+{
+    mPropertyTypes = propertyTypes;
+}
+
+/**
+ * Returns a pointer to the PropertyType matching the given \a typeId, or
+ * nullptr if it can't be found.
+ */
+const PropertyType *Object::propertyType(int typeId)
+{
+    for (const PropertyType &propertyType : Object::propertyTypes()) {
+        if (propertyType.id == typeId)
+            return &propertyType;
+    }
+    return nullptr;
 }
 
 QSet<QString> Object::commonComponents(const QList<Object *> &objects,
@@ -211,24 +229,6 @@
     }
 
     return componentNames;
-=======
-void Object::setPropertyTypes(const PropertyTypes &propertyTypes)
-{
-    mPropertyTypes = propertyTypes;
-}
-
-/**
- * Returns a pointer to the PropertyType matching the given \a typeId, or
- * nullptr if it can't be found.
- */
-const PropertyType *Object::propertyType(int typeId)
-{
-    for (const PropertyType &propertyType : Object::propertyTypes()) {
-        if (propertyType.id == typeId)
-            return &propertyType;
-    }
-    return nullptr;
->>>>>>> 4cdcdb1a
 }
 
 } // namespace Tiled