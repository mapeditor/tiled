--- conflicted
+++ resolved
@@ -263,11 +263,7 @@
     int mExpectedRowCount;
     int mNextTileId;
     QMap<int, Tile*> mTiles;
-<<<<<<< HEAD
     QList<int> mSortedTileIds;
-    QList<Terrain*> mTerrainTypes;
-=======
->>>>>>> c9bacd41
     QList<WangSet*> mWangSets;
     LoadingStatus mStatus;
     QColor mBackgroundColor;
