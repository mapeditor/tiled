--- conflicted
+++ resolved
@@ -232,14 +232,9 @@
 
     CellRenderer renderer(painter);
 
-<<<<<<< HEAD
     Map::RenderOrder renderOrder = map()->renderOrder();
 
-=======
-    int renderOrder = map()->renderOrder();
-
     //FIXME: adjust to reflect comments for pull request
->>>>>>> 5f1b2dc2
     int j,i = 0;
     switch (renderOrder) {
       case Map::RightDown:
