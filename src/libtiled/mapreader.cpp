/*
 * mapreader.cpp
 * Copyright 2008-2014, Thorbjørn Lindeijer <thorbjorn@lindeijer.nl>
 * Copyright 2010, Jeff Bland <jksb@member.fsf.org>
 * Copyright 2010, Dennis Honeyman <arcticuno@gmail.com>
 *
 * This file is part of libtiled.
 *
 * Redistribution and use in source and binary forms, with or without
 * modification, are permitted provided that the following conditions are met:
 *
 *    1. Redistributions of source code must retain the above copyright notice,
 *       this list of conditions and the following disclaimer.
 *
 *    2. Redistributions in binary form must reproduce the above copyright
 *       notice, this list of conditions and the following disclaimer in the
 *       documentation and/or other materials provided with the distribution.
 *
 * THIS SOFTWARE IS PROVIDED BY THE CONTRIBUTORS ``AS IS'' AND ANY EXPRESS OR
 * IMPLIED WARRANTIES, INCLUDING, BUT NOT LIMITED TO, THE IMPLIED WARRANTIES OF
 * MERCHANTABILITY AND FITNESS FOR A PARTICULAR PURPOSE ARE DISCLAIMED. IN NO
 * EVENT SHALL THE CONTRIBUTORS BE LIABLE FOR ANY DIRECT, INDIRECT, INCIDENTAL,
 * SPECIAL, EXEMPLARY, OR CONSEQUENTIAL DAMAGES (INCLUDING, BUT NOT LIMITED TO,
 * PROCUREMENT OF SUBSTITUTE GOODS OR SERVICES; LOSS OF USE, DATA, OR PROFITS;
 * OR BUSINESS INTERRUPTION) HOWEVER CAUSED AND ON ANY THEORY OF LIABILITY,
 * WHETHER IN CONTRACT, STRICT LIABILITY, OR TORT (INCLUDING NEGLIGENCE OR
 * OTHERWISE) ARISING IN ANY WAY OUT OF THE USE OF THIS SOFTWARE, EVEN IF
 * ADVISED OF THE POSSIBILITY OF SUCH DAMAGE.
 */

#include "mapreader.h"

#include "compression.h"
#include "gidmapper.h"
#include "imagelayer.h"
#include "objectgroup.h"
#include "map.h"
#include "mapobject.h"
#include "tile.h"
#include "tilelayer.h"
#include "tilesetformat.h"
#include "terrain.h"

#include <QCoreApplication>
#include <QDebug>
#include <QDir>
#include <QFileInfo>
#include <QVector>
#include <QXmlStreamReader>

using namespace Tiled;
using namespace Tiled::Internal;

namespace Tiled {
namespace Internal {

	QString mTilesetSourceFiles[MAX_TILESET_SOURCE_FILES];
	int mNumTilesetSourceFiles;

class MapReaderPrivate
{
    Q_DECLARE_TR_FUNCTIONS(MapReader)

    friend class Tiled::MapReader;

public:
    MapReaderPrivate(MapReader *mapReader):
        p(mapReader),
        mMap(0),
        mReadingExternalTileset(false)
    {}

    Map *readMap(QIODevice *device, const QString &path);
    SharedTileset readTileset(QIODevice *device, const QString &path);

    bool openFile(QFile *file);

    QString errorString() const;

private:
    void readUnknownElement();

    Map *readMap();

    SharedTileset readTileset();
    void readTilesetTile(SharedTileset &tileset);
    void readTilesetImage(SharedTileset &tileset);
    void readTilesetTerrainTypes(SharedTileset &tileset);
    QImage readImage();

    TileLayer *readLayer();
    void readLayerData(TileLayer *tileLayer);
    void decodeBinaryLayerData(TileLayer *tileLayer,
                               const QByteArray &data,
                               Map::LayerDataFormat format);
    void decodeCSVLayerData(TileLayer *tileLayer, const QString &text);

    /**
     * Returns the cell for the given global tile ID. Errors are raised with
     * the QXmlStreamReader.
     *
     * @param gid the global tile ID
     * @return the cell data associated with the given global tile ID, or an
     *         empty cell if not found
     */
    Cell cellForGid(unsigned gid);

    ImageLayer *readImageLayer();
    void readImageLayerImage(ImageLayer *imageLayer);

    ObjectGroup *readObjectGroup();
    MapObject *readObject();
    QPolygonF readPolygon();
    QVector<Frame> readAnimationFrames();

    Properties readProperties();
    void readProperty(Properties *properties);

    MapReader *p;

    QString mError;
    QString mPath;
    Map *mMap;
    GidMapper mGidMapper;
    bool mReadingExternalTileset;

    QXmlStreamReader xml;
};

} // namespace Internal
} // namespace Tiled

Map *MapReaderPrivate::readMap(QIODevice *device, const QString &path)
{
    mError.clear();
    mPath = path;
    Map *map = 0;

    xml.setDevice(device);

    if (xml.readNextStartElement() && xml.name() == QLatin1String("map")) {
        map = readMap();
    } else {
        xml.raiseError(tr("Not a map file."));
    }

    mGidMapper.clear();
    return map;
}

SharedTileset MapReaderPrivate::readTileset(QIODevice *device, const QString &path)
{
    mError.clear();
    mPath = path;
    SharedTileset tileset;
    mReadingExternalTileset = true;

    xml.setDevice(device);

    if (xml.readNextStartElement() && xml.name() == QLatin1String("tileset"))
        tileset = readTileset();
    else
        xml.raiseError(tr("Not a tileset file."));

    mReadingExternalTileset = false;
    return tileset;
}

QString MapReaderPrivate::errorString() const
{
    if (!mError.isEmpty()) {
        return mError;
    } else {
        return tr("%3\n\nLine %1, column %2")
                .arg(xml.lineNumber())
                .arg(xml.columnNumber())
                .arg(xml.errorString());
    }
}

bool MapReaderPrivate::openFile(QFile *file)
{
    if (!file->exists()) {
        mError = tr("File not found: %1").arg(file->fileName());
        return false;
    } else if (!file->open(QFile::ReadOnly | QFile::Text)) {
        mError = tr("Unable to read file: %1").arg(file->fileName());
        return false;
    }

    return true;
}

void MapReaderPrivate::readUnknownElement()
{
    qDebug().nospace() << "Unknown element (fixme): " << xml.name()
                       << " at line " << xml.lineNumber()
                       << ", column " << xml.columnNumber();
    xml.skipCurrentElement();
}

Map *MapReaderPrivate::readMap()
{
    Q_ASSERT(xml.isStartElement() && xml.name() == QLatin1String("map"));

	mNumTilesetSourceFiles = 0;

    const QXmlStreamAttributes atts = xml.attributes();
    const int mapWidth =
            atts.value(QLatin1String("width")).toString().toInt();
    const int mapHeight =
            atts.value(QLatin1String("height")).toString().toInt();
    const int tileWidth =
            atts.value(QLatin1String("tilewidth")).toString().toInt();
    const int tileHeight =
            atts.value(QLatin1String("tileheight")).toString().toInt();
    const int hexSideLength =
            atts.value(QLatin1String("hexsidelength")).toString().toInt();

    const QString orientationString =
            atts.value(QLatin1String("orientation")).toString();
    const Map::Orientation orientation =
            orientationFromString(orientationString);

    if (orientation == Map::Unknown) {
        xml.raiseError(tr("Unsupported map orientation: \"%1\"")
                       .arg(orientationString));
    }

    const QString staggerAxisString =
            atts.value(QLatin1String("staggeraxis")).toString();
    const Map::StaggerAxis staggerAxis =
            staggerAxisFromString(staggerAxisString);

    const QString staggerIndexString =
            atts.value(QLatin1String("staggerindex")).toString();
    const Map::StaggerIndex staggerIndex =
            staggerIndexFromString(staggerIndexString);

    const QString renderOrderString =
            atts.value(QLatin1String("renderorder")).toString();
    const Map::RenderOrder renderOrder =
            renderOrderFromString(renderOrderString);

    const int nextObjectId =
            atts.value(QLatin1String("nextobjectid")).toString().toInt();

    mMap = new Map(orientation, mapWidth, mapHeight, tileWidth, tileHeight);
    mMap->setHexSideLength(hexSideLength);
    mMap->setStaggerAxis(staggerAxis);
    mMap->setStaggerIndex(staggerIndex);
    mMap->setRenderOrder(renderOrder);
    if (nextObjectId)
        mMap->setNextObjectId(nextObjectId);

    QStringRef bgColorString = atts.value(QLatin1String("backgroundcolor"));
    if (!bgColorString.isEmpty())
        mMap->setBackgroundColor(QColor(bgColorString.toString()));

    while (xml.readNextStartElement()) {
        if (xml.name() == QLatin1String("properties"))
            mMap->mergeProperties(readProperties());
        else if (xml.name() == QLatin1String("tileset"))
            mMap->addTileset(readTileset());
        else if (xml.name() == QLatin1String("layer"))
            mMap->addLayer(readLayer());
        else if (xml.name() == QLatin1String("objectgroup"))
            mMap->addLayer(readObjectGroup());
        else if (xml.name() == QLatin1String("imagelayer"))
            mMap->addLayer(readImageLayer());
        else
            readUnknownElement();
    }

    // Clean up in case of error
    if (xml.hasError()) {
        delete mMap;
        mMap = 0;
    }

    return mMap;
}

SharedTileset MapReaderPrivate::readTileset()
{
    Q_ASSERT(xml.isStartElement() && xml.name() == QLatin1String("tileset"));

    const QXmlStreamAttributes atts = xml.attributes();
    const QString source = atts.value(QLatin1String("source")).toString();
    const unsigned firstGid =
            atts.value(QLatin1String("firstgid")).toString().toUInt();

    SharedTileset tileset;

    if (source.isEmpty()) { // Not an external tileset
        const QString name =
                atts.value(QLatin1String("name")).toString();
        const int tileWidth =
                atts.value(QLatin1String("tilewidth")).toString().toInt();
        const int tileHeight =
                atts.value(QLatin1String("tileheight")).toString().toInt();
        const int tileSpacing =
                atts.value(QLatin1String("spacing")).toString().toInt();
        const int margin =
                atts.value(QLatin1String("margin")).toString().toInt();

        if (tileWidth < 0 || tileHeight < 0
            || (firstGid == 0 && !mReadingExternalTileset)) {
            xml.raiseError(tr("Invalid tileset parameters for tileset"
                              " '%1'").arg(name));
        } else {
            tileset = Tileset::create(name, tileWidth, tileHeight,
                                      tileSpacing, margin);

            while (xml.readNextStartElement()) {
                if (xml.name() == QLatin1String("tile")) {
                    readTilesetTile(tileset);
                } else if (xml.name() == QLatin1String("tileoffset")) {
                    const QXmlStreamAttributes oa = xml.attributes();
                    int x = oa.value(QLatin1String("x")).toString().toInt();
                    int y = oa.value(QLatin1String("y")).toString().toInt();
                    tileset->setTileOffset(QPoint(x, y));
                    xml.skipCurrentElement();
                } else if (xml.name() == QLatin1String("properties")) {
                    tileset->mergeProperties(readProperties());
                } else if (xml.name() == QLatin1String("image")) {
                    if (tileWidth == 0 || tileHeight == 0) {
                        xml.raiseError(tr("Invalid tileset parameters for tileset"
                                          " '%1'").arg(name));
                        tileset.clear();
                        break;
                    } else {
                        readTilesetImage(tileset);
                    }
                } else if (xml.name() == QLatin1String("terraintypes")) {
                    readTilesetTerrainTypes(tileset);
                } else {
                    readUnknownElement();
                }
            }
        }
    } else { // External tileset
        const QString absoluteSource = p->resolveReference(source, mPath);
        QString error;
        tileset = p->readExternalTileset(absoluteSource, &error);

        if (!tileset) {
            xml.raiseError(tr("Error while loading tileset '%1': %2")
                           .arg(absoluteSource, error));
        }

        xml.skipCurrentElement();
    }

    if (tileset && !mReadingExternalTileset)
        mGidMapper.insert(firstGid, tileset.data());

    return tileset;
}

void MapReaderPrivate::readTilesetTile(SharedTileset &tileset)
{
    Q_ASSERT(xml.isStartElement() && xml.name() == QLatin1String("tile"));

    const QXmlStreamAttributes atts = xml.attributes();
    const int id = atts.value(QLatin1String("id")).toString().toInt();

    if (id < 0) {
        xml.raiseError(tr("Invalid tile ID: %1").arg(id));
        return;
    }

    const bool hasImage = !tileset->imageSource().isEmpty();
    if (hasImage && id >= tileset->tileCount()) {
        xml.raiseError(tr("Tile ID does not exist in tileset image: %1").arg(id));
        return;
    }

    if (id > tileset->tileCount()) {
        xml.raiseError(tr("Invalid (nonconsecutive) tile ID: %1").arg(id));
        return;
    }

    // For tilesets without image source, consecutive tile IDs are allowed (for
    // tiles with individual images)
    if (id == tileset->tileCount())
        tileset->addTile(QPixmap());

    Tile *tile = tileset->tileAt(id);

    // Read tile quadrant terrain ids
    QString terrain = atts.value(QLatin1String("terrain")).toString();
    if (!terrain.isEmpty()) {
        QStringList quadrants = terrain.split(QLatin1String(","));
        if (quadrants.size() == 4) {
            for (int i = 0; i < 4; ++i) {
                int t = quadrants[i].isEmpty() ? -1 : quadrants[i].toInt();
                tile->setCornerTerrainId(i, t);
            }
        }
    }

    // Read tile probability
    QStringRef probability = atts.value(QLatin1String("probability"));
    if (!probability.isEmpty())
        tile->setProbability(probability.toString().toFloat());

    while (xml.readNextStartElement()) {
        if (xml.name() == QLatin1String("properties")) {
            tile->mergeProperties(readProperties());
        } else if (xml.name() == QLatin1String("image")) {
            QString source = xml.attributes().value(QLatin1String("source")).toString();
            if (!source.isEmpty())
                source = p->resolveReference(source, mPath);
            tileset->setTileImage(id, QPixmap::fromImage(readImage()), source);
        } else if (xml.name() == QLatin1String("objectgroup")) {
            tile->setObjectGroup(readObjectGroup());
        } else if (xml.name() == QLatin1String("animation")) {
            tile->setFrames(readAnimationFrames());
        } else {
            readUnknownElement();
        }
    }

    // Temporary code to support TMW-style animation frame properties
    if (!tile->isAnimated() && tile->hasProperty(QLatin1String("animation-frame0"))) {
        QVector<Frame> frames;

        for (int i = 0; ; i++) {
            QString frameName = QLatin1String("animation-frame") + QString::number(i);
            QString delayName = QLatin1String("animation-delay") + QString::number(i);

            if (tile->hasProperty(frameName) && tile->hasProperty(delayName)) {
                Frame frame;
                frame.tileId = tile->property(frameName).toInt();
                frame.duration = tile->property(delayName).toInt() * 10;
                frames.append(frame);
            } else {
                break;
            }
        }

        tile->setFrames(frames);
    }
}

void MapReaderPrivate::readTilesetImage(SharedTileset &tileset)
{
    Q_ASSERT(xml.isStartElement() && xml.name() == QLatin1String("image"));

    const QXmlStreamAttributes atts = xml.attributes();
    QString source = atts.value(QLatin1String("source")).toString();
    QString trans = atts.value(QLatin1String("trans")).toString();

    if (!trans.isEmpty()) {
        if (!trans.startsWith(QLatin1Char('#')))
            trans.prepend(QLatin1Char('#'));
        tileset->setTransparentColor(QColor(trans));
    }

    if (!source.isEmpty())
        source = p->resolveReference(source, mPath);

    // Set the width that the tileset had when the map was saved
    const int width = atts.value(QLatin1String("width")).toString().toInt();
    mGidMapper.setTilesetWidth(tileset.data(), width);

    if (!tileset->loadFromImage(readImage(), source))
        xml.raiseError(tr("Error loading tileset image:\n'%1'").arg(source));
}

QImage MapReaderPrivate::readImage()
{
    Q_ASSERT(xml.isStartElement() && xml.name() == QLatin1String("image"));

    const QXmlStreamAttributes atts = xml.attributes();
    QString source = atts.value(QLatin1String("source")).toString();
    QString format = atts.value(QLatin1String("format")).toString();

    if (source.isEmpty()) {
        while (xml.readNextStartElement()) {
            if (xml.name() == QLatin1String("data")) {
                const QXmlStreamAttributes atts = xml.attributes();
                QString encoding = atts.value(QLatin1String("encoding"))
                    .toString();
                QByteArray data = xml.readElementText().toLatin1();
                if (encoding == QLatin1String("base64")) {
                    data = QByteArray::fromBase64(data);
                }
                xml.skipCurrentElement();
                return QImage::fromData(data, format.toLatin1());
            } else {
                readUnknownElement();
            }
        }
    } else {
        xml.skipCurrentElement();

        source = p->resolveReference(source, mPath);
		QImage image = p->readExternalImage(source);
		mTilesetSourceFiles[mNumTilesetSourceFiles] = source;
		mNumTilesetSourceFiles++;
        if (image.isNull())
            xml.raiseError(tr("Error loading image:\n'%1'").arg(source));
        return image;
    }
    return QImage();
}

void MapReaderPrivate::readTilesetTerrainTypes(SharedTileset &tileset)
{
    Q_ASSERT(xml.isStartElement() && xml.name() == QLatin1String("terraintypes"));

    while (xml.readNextStartElement()) {
        if (xml.name() == QLatin1String("terrain")) {
            const QXmlStreamAttributes atts = xml.attributes();
            QString name = atts.value(QLatin1String("name")).toString();
            int tile = atts.value(QLatin1String("tile")).toString().toInt();

            Terrain *terrain = tileset->addTerrain(name, tile);

            while (xml.readNextStartElement()) {
                if (xml.name() == QLatin1String("properties"))
                    terrain->mergeProperties(readProperties());
                else
                    readUnknownElement();
            }
        } else {
            readUnknownElement();
        }
    }
}

static void readLayerAttributes(Layer *layer,
                                const QXmlStreamAttributes &atts)
{
    const QStringRef opacityRef = atts.value(QLatin1String("opacity"));
    const QStringRef visibleRef = atts.value(QLatin1String("visible"));

    bool ok;
    const float opacity = opacityRef.toString().toFloat(&ok);
    if (ok)
        layer->setOpacity(opacity);

    const int visible = visibleRef.toString().toInt(&ok);
    if (ok)
        layer->setVisible(visible);
}

TileLayer *MapReaderPrivate::readLayer()
{
    Q_ASSERT(xml.isStartElement() && xml.name() == QLatin1String("layer"));

    const QXmlStreamAttributes atts = xml.attributes();
    const QString name = atts.value(QLatin1String("name")).toString();
    const int x = atts.value(QLatin1String("x")).toString().toInt();
    const int y = atts.value(QLatin1String("y")).toString().toInt();
    const int width = atts.value(QLatin1String("width")).toString().toInt();
    const int height = atts.value(QLatin1String("height")).toString().toInt();

    TileLayer *tileLayer = new TileLayer(name, x, y, width, height);
    readLayerAttributes(tileLayer, atts);

    while (xml.readNextStartElement()) {
        if (xml.name() == QLatin1String("properties"))
            tileLayer->mergeProperties(readProperties());
        else if (xml.name() == QLatin1String("data"))
            readLayerData(tileLayer);
        else
            readUnknownElement();
    }

    return tileLayer;
}

void MapReaderPrivate::readLayerData(TileLayer *tileLayer)
{
    Q_ASSERT(xml.isStartElement() && xml.name() == QLatin1String("data"));

    const QXmlStreamAttributes atts = xml.attributes();
    QStringRef encoding = atts.value(QLatin1String("encoding"));
    QStringRef compression = atts.value(QLatin1String("compression"));

    Map::LayerDataFormat layerDataFormat;
    if (encoding.isEmpty()) {
        layerDataFormat = Map::XML;
    } else if (encoding == QLatin1String("csv")) {
        layerDataFormat = Map::CSV;
    } else if (encoding == QLatin1String("base64")) {
        if (compression.isEmpty()) {
            layerDataFormat = Map::Base64;
        } else if (compression == QLatin1String("gzip")) {
            layerDataFormat = Map::Base64Gzip;
        } else if (compression == QLatin1String("zlib")) {
            layerDataFormat = Map::Base64Zlib;
        } else {
            xml.raiseError(tr("Compression method '%1' not supported")
                           .arg(compression.toString()));
            return;
        }
    } else {
        xml.raiseError(tr("Unknown encoding: %1").arg(encoding.toString()));
        return;
    }
    mMap->setLayerDataFormat(layerDataFormat);

    int x = 0;
    int y = 0;

    while (xml.readNext() != QXmlStreamReader::Invalid) {
        if (xml.isEndElement()) {
            break;
        } else if (xml.isStartElement()) {
            if (xml.name() == QLatin1String("tile")) {
                if (y >= tileLayer->height()) {
                    xml.raiseError(tr("Too many <tile> elements"));
                    continue;
                }

                const QXmlStreamAttributes atts = xml.attributes();
                unsigned gid = atts.value(QLatin1String("gid")).toString().toUInt();
                tileLayer->setCell(x, y, cellForGid(gid));

                x++;
                if (x >= tileLayer->width()) {
                    x = 0;
                    y++;
                }

                xml.skipCurrentElement();
            } else {
                readUnknownElement();
            }
        } else if (xml.isCharacters() && !xml.isWhitespace()) {
            if (encoding == QLatin1String("base64")) {
                decodeBinaryLayerData(tileLayer,
                                      xml.text().toLatin1(),
                                      layerDataFormat);
            } else if (encoding == QLatin1String("csv")) {
                decodeCSVLayerData(tileLayer, xml.text().toString());
            }
        }
    }
}

void MapReaderPrivate::decodeBinaryLayerData(TileLayer *tileLayer,
                                             const QByteArray &data,
                                             Map::LayerDataFormat format)
{
    GidMapper::DecodeError error = mGidMapper.decodeLayerData(*tileLayer, data, format);

    switch (error) {
    case GidMapper::CorruptLayerData:
        xml.raiseError(tr("Corrupt layer data for layer '%1'").arg(tileLayer->name()));
        return;
    case GidMapper::TileButNoTilesets:
        xml.raiseError(tr("Tile used but no tilesets specified"));
        return;
    case GidMapper::InvalidTile:
        xml.raiseError(tr("Invalid tile: %1").arg(mGidMapper.invalidTile()));
        return;
    case GidMapper::NoError:
        break;
    }
}

void MapReaderPrivate::decodeCSVLayerData(TileLayer *tileLayer, const QString &text)
{
    QString trimText = text.trimmed();
    QStringList tiles = trimText.split(QLatin1Char(','));

    if (tiles.length() != tileLayer->width() * tileLayer->height()) {
        xml.raiseError(tr("Corrupt layer data for layer '%1'")
                       .arg(tileLayer->name()));
        return;
    }

    for (int y = 0; y < tileLayer->height(); y++) {
        for (int x = 0; x < tileLayer->width(); x++) {
            bool conversionOk;
            const unsigned gid = tiles.at(y * tileLayer->width() + x)
                    .toUInt(&conversionOk);
            if (!conversionOk) {
                xml.raiseError(
                        tr("Unable to parse tile at (%1,%2) on layer '%3'")
                               .arg(x + 1).arg(y + 1).arg(tileLayer->name()));
                return;
            }
            tileLayer->setCell(x, y, cellForGid(gid));
        }
    }
}

Cell MapReaderPrivate::cellForGid(unsigned gid)
{
    bool ok;
    const Cell result = mGidMapper.gidToCell(gid, ok);

    if (!ok) {
        if (mGidMapper.isEmpty())
            xml.raiseError(tr("Tile used but no tilesets specified"));
        else
            xml.raiseError(tr("Invalid tile: %1").arg(gid));
    }

    return result;
}

ObjectGroup *MapReaderPrivate::readObjectGroup()
{
    Q_ASSERT(xml.isStartElement() && xml.name() == QLatin1String("objectgroup"));

    const QXmlStreamAttributes atts = xml.attributes();
    const QString name = atts.value(QLatin1String("name")).toString();
    const int x = atts.value(QLatin1String("x")).toString().toInt();
    const int y = atts.value(QLatin1String("y")).toString().toInt();
    const int width = atts.value(QLatin1String("width")).toString().toInt();
    const int height = atts.value(QLatin1String("height")).toString().toInt();

    ObjectGroup *objectGroup = new ObjectGroup(name, x, y, width, height);
    readLayerAttributes(objectGroup, atts);

    const QString color = atts.value(QLatin1String("color")).toString();
    if (!color.isEmpty())
        objectGroup->setColor(color);

    if (atts.hasAttribute(QLatin1String("draworder"))) {
        QString value = atts.value(QLatin1String("draworder")).toString();
        ObjectGroup::DrawOrder drawOrder = drawOrderFromString(value);
        if (drawOrder == ObjectGroup::UnknownOrder) {
            delete objectGroup;
            xml.raiseError(tr("Invalid draw order: %1").arg(value));
            return 0;
        }
        objectGroup->setDrawOrder(drawOrder);
    }

    while (xml.readNextStartElement()) {
        if (xml.name() == QLatin1String("object"))
            objectGroup->addObject(readObject());
        else if (xml.name() == QLatin1String("properties"))
            objectGroup->mergeProperties(readProperties());
        else
            readUnknownElement();
    }

    return objectGroup;
}

ImageLayer *MapReaderPrivate::readImageLayer()
{
    Q_ASSERT(xml.isStartElement() && xml.name() == QLatin1String("imagelayer"));

    const QXmlStreamAttributes atts = xml.attributes();
    const QString name = atts.value(QLatin1String("name")).toString();
    const int x = atts.value(QLatin1String("x")).toString().toInt();
    const int y = atts.value(QLatin1String("y")).toString().toInt();
    const int width = atts.value(QLatin1String("width")).toString().toInt();
    const int height = atts.value(QLatin1String("height")).toString().toInt();

    ImageLayer *imageLayer = new ImageLayer(name, x, y, width, height);
    readLayerAttributes(imageLayer, atts);

    while (xml.readNextStartElement()) {
        if (xml.name() == QLatin1String("image"))
            readImageLayerImage(imageLayer);
        else if (xml.name() == QLatin1String("properties"))
            imageLayer->mergeProperties(readProperties());
        else
            readUnknownElement();
    }

    return imageLayer;
}

void MapReaderPrivate::readImageLayerImage(ImageLayer *imageLayer)
{
    Q_ASSERT(xml.isStartElement() && xml.name() == QLatin1String("image"));

    const QXmlStreamAttributes atts = xml.attributes();
    QString source = atts.value(QLatin1String("source")).toString();
    QString trans = atts.value(QLatin1String("trans")).toString();

    if (!trans.isEmpty()) {
        if (!trans.startsWith(QLatin1Char('#')))
            trans.prepend(QLatin1Char('#'));
        imageLayer->setTransparentColor(QColor(trans));
    }

    source = p->resolveReference(source, mPath);

    const QImage imageLayerImage = p->readExternalImage(source);
    if (!imageLayer->loadFromImage(imageLayerImage, source))
        xml.raiseError(tr("Error loading image layer image:\n'%1'").arg(source));

    xml.skipCurrentElement();
}

MapObject *MapReaderPrivate::readObject()
{
    Q_ASSERT(xml.isStartElement() && xml.name() == QLatin1String("object"));

    const QXmlStreamAttributes atts = xml.attributes();
    const int id = atts.value(QLatin1String("id")).toString().toInt();
    const QString name = atts.value(QLatin1String("name")).toString();
    const unsigned gid = atts.value(QLatin1String("gid")).toString().toUInt();
    const qreal x = atts.value(QLatin1String("x")).toString().toDouble();
    const qreal y = atts.value(QLatin1String("y")).toString().toDouble();
    const qreal width = atts.value(QLatin1String("width")).toString().toDouble();
    const qreal height = atts.value(QLatin1String("height")).toString().toDouble();
    const QString type = atts.value(QLatin1String("type")).toString();
    const QStringRef visibleRef = atts.value(QLatin1String("visible"));

    const QPointF pos(x, y);
    const QSizeF size(width, height);

    MapObject *object = new MapObject(name, type, pos, size);
    object->setId(id);

    bool ok;
    const qreal rotation = atts.value(QLatin1String("rotation")).toString().toDouble(&ok);
    if (ok)
        object->setRotation(rotation);

    if (gid) {
        object->setCell(cellForGid(gid));

        if (!object->cell().isEmpty()) {
            const QSizeF &tileSize = object->cell().tile->size();
            if (width == 0)
                object->setWidth(tileSize.width());
            if (height == 0)
                object->setHeight(tileSize.height());
        }
    }

    const int visible = visibleRef.toString().toInt(&ok);
    if (ok)
        object->setVisible(visible);

    while (xml.readNextStartElement()) {
        if (xml.name() == QLatin1String("properties")) {
            object->mergeProperties(readProperties());
        } else if (xml.name() == QLatin1String("polygon")) {
            object->setPolygon(readPolygon());
            object->setShape(MapObject::Polygon);
        } else if (xml.name() == QLatin1String("polyline")) {
            object->setPolygon(readPolygon());
            object->setShape(MapObject::Polyline);
        } else if (xml.name() == QLatin1String("ellipse")) {
            xml.skipCurrentElement();
            object->setShape(MapObject::Ellipse);
        } else {
            readUnknownElement();
        }
    }

    return object;
}

QPolygonF MapReaderPrivate::readPolygon()
{
    Q_ASSERT(xml.isStartElement() && (xml.name() == QLatin1String("polygon") ||
                                      xml.name() == QLatin1String("polyline")));

    const QXmlStreamAttributes atts = xml.attributes();
    const QString points = atts.value(QLatin1String("points")).toString();
    const QStringList pointsList = points.split(QLatin1Char(' '),
                                                QString::SkipEmptyParts);

    QPolygonF polygon;
    bool ok = true;

    foreach (const QString &point, pointsList) {
        const int commaPos = point.indexOf(QLatin1Char(','));
        if (commaPos == -1) {
            ok = false;
            break;
        }

        const qreal x = point.left(commaPos).toDouble(&ok);
        if (!ok)
            break;
        const qreal y = point.mid(commaPos + 1).toDouble(&ok);
        if (!ok)
            break;

        polygon.append(QPointF(x, y));
    }

    if (!ok)
        xml.raiseError(tr("Invalid points data for polygon"));

    xml.skipCurrentElement();
    return polygon;
}

QVector<Frame> MapReaderPrivate::readAnimationFrames()
{
    Q_ASSERT(xml.isStartElement() && xml.name() == QLatin1String("animation"));

    QVector<Frame> frames;

    while (xml.readNextStartElement()) {
        if (xml.name() == QLatin1String("frame")) {
            const QXmlStreamAttributes atts = xml.attributes();

            Frame frame;
            frame.tileId = atts.value(QLatin1String("tileid")).toString().toInt();
            frame.duration = atts.value(QLatin1String("duration")).toString().toInt();
            frames.append(frame);

            xml.skipCurrentElement();
        } else {
            readUnknownElement();
        }
    }

    return frames;
}

Properties MapReaderPrivate::readProperties()
{
    Q_ASSERT(xml.isStartElement() && xml.name() == QLatin1String("properties"));

    Properties properties;

    while (xml.readNextStartElement()) {
        if (xml.name() == QLatin1String("property"))
            readProperty(&properties);
        else
            readUnknownElement();
    }

    return properties;
}

void MapReaderPrivate::readProperty(Properties *properties)
{
    Q_ASSERT(xml.isStartElement() && xml.name() == QLatin1String("property"));

    const QXmlStreamAttributes atts = xml.attributes();
    QString propertyName = atts.value(QLatin1String("name")).toString();
    QString propertyValue = atts.value(QLatin1String("value")).toString();

    while (xml.readNext() != QXmlStreamReader::Invalid) {
        if (xml.isEndElement()) {
            break;
        } else if (xml.isCharacters() && !xml.isWhitespace()) {
            if (propertyValue.isEmpty())
                propertyValue = xml.text().toString();
        } else if (xml.isStartElement()) {
            readUnknownElement();
        }
    }

    properties->insert(propertyName, propertyValue);
}


MapReader::MapReader()
    : d(new MapReaderPrivate(this))
{
}

MapReader::~MapReader()
{
    delete d;
}

Map *MapReader::readMap(QIODevice *device, const QString &path)
{
	mNumTilesetSourceFiles = 0;

	return d->readMap(device, path);
}

Map *MapReader::readMap(const QString &fileName)
{
    QFile file(fileName);
    if (!d->openFile(&file))
        return 0;

    return readMap(&file, QFileInfo(fileName).absolutePath());
}

SharedTileset MapReader::readTileset(QIODevice *device, const QString &path)
{
    return d->readTileset(device, path);
}

SharedTileset MapReader::readTileset(const QString &fileName)
{
    QFile file(fileName);
    if (!d->openFile(&file))
        return SharedTileset();

    SharedTileset tileset = readTileset(&file, QFileInfo(fileName).absolutePath());
    if (tileset)
        tileset->setFileName(fileName);

    return tileset;
}

QString MapReader::errorString() const
{
    return d->errorString();
}

QString MapReader::resolveReference(const QString &reference,
                                    const QString &mapPath)
{
    if (QDir::isRelativePath(reference))
        return mapPath + QLatin1Char('/') + reference;
    else
        return reference;
}

QImage MapReader::readExternalImage(const QString &source)
{
    return QImage(source);
}

SharedTileset MapReader::readExternalTileset(const QString &source,
                                             QString *error)
{
<<<<<<< HEAD
    MapReader reader;

    SharedTileset tileset = reader.readTileset(source);
    if (!tileset)
        *error = reader.errorString();

    return tileset;
}

int MapReader::GetNumTilesetSourceFiles()
{
	return mNumTilesetSourceFiles;
}

QString* MapReader::GetTilesetSourceFiles()
{
	return mTilesetSourceFiles;
=======
    return Tiled::readTileset(source, error);
>>>>>>> a416e599
}<|MERGE_RESOLUTION|>--- conflicted
+++ resolved
@@ -1024,14 +1024,7 @@
 SharedTileset MapReader::readExternalTileset(const QString &source,
                                              QString *error)
 {
-<<<<<<< HEAD
-    MapReader reader;
-
-    SharedTileset tileset = reader.readTileset(source);
-    if (!tileset)
-        *error = reader.errorString();
-
-    return tileset;
+    return Tiled::readTileset(source, error);
 }
 
 int MapReader::GetNumTilesetSourceFiles()
@@ -1042,7 +1035,4 @@
 QString* MapReader::GetTilesetSourceFiles()
 {
 	return mTilesetSourceFiles;
-=======
-    return Tiled::readTileset(source, error);
->>>>>>> a416e599
 }