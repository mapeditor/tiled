--- conflicted
+++ resolved
@@ -83,11 +83,7 @@
     };
 
     /**
-<<<<<<< HEAD
      * The render order in which tiles are rendered on screen.
-=======
-     * The different order in which tiles are rendered on screen.
->>>>>>> 5f1b2dc2
      */
     enum RenderOrder {
       RightDown  = 0,
