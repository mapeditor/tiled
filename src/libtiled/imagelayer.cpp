/*
 * imagelayer.cpp
 * Copyright 2011, Gregory Nickonov <gregory@nickonov.ru>
 * Copyright 2012, Alexander Kuhrt <alex@qrt.de>
 *
 * This file is part of libtiled.
 *
 * Redistribution and use in source and binary forms, with or without
 * modification, are permitted provided that the following conditions are met:
 *
 *    1. Redistributions of source code must retain the above copyright notice,
 *       this list of conditions and the following disclaimer.
 *
 *    2. Redistributions in binary form must reproduce the above copyright
 *       notice, this list of conditions and the following disclaimer in the
 *       documentation and/or other materials provided with the distribution.
 *
 * THIS SOFTWARE IS PROVIDED BY THE CONTRIBUTORS ``AS IS'' AND ANY EXPRESS OR
 * IMPLIED WARRANTIES, INCLUDING, BUT NOT LIMITED TO, THE IMPLIED WARRANTIES OF
 * MERCHANTABILITY AND FITNESS FOR A PARTICULAR PURPOSE ARE DISCLAIMED. IN NO
 * EVENT SHALL THE CONTRIBUTORS BE LIABLE FOR ANY DIRECT, INDIRECT, INCIDENTAL,
 * SPECIAL, EXEMPLARY, OR CONSEQUENTIAL DAMAGES (INCLUDING, BUT NOT LIMITED TO,
 * PROCUREMENT OF SUBSTITUTE GOODS OR SERVICES; LOSS OF USE, DATA, OR PROFITS;
 * OR BUSINESS INTERRUPTION) HOWEVER CAUSED AND ON ANY THEORY OF LIABILITY,
 * WHETHER IN CONTRACT, STRICT LIABILITY, OR TORT (INCLUDING NEGLIGENCE OR
 * OTHERWISE) ARISING IN ANY WAY OUT OF THE USE OF THIS SOFTWARE, EVEN IF
 * ADVISED OF THE POSSIBILITY OF SUCH DAMAGE.
 */

#include "imagelayer.h"

#include "imagecache.h"
#include "map.h"

#include <QBitmap>

using namespace Tiled;

ImageLayer::ImageLayer(const QString &name, int x, int y):
    Layer(ImageLayerType, name, x, y)
{
}

ImageLayer::~ImageLayer()
{
}

void ImageLayer::resetImage()
{
    mImage = QPixmap();
    mImageSource.clear();
}

bool ImageLayer::loadFromImage(const QPixmap &image, const QUrl &source)
{
    mImageSource = source;
    mImage = image;

    if (image.isNull())
        return false;

    if (mTransparentColor.isValid()) {
        const QBitmap mask = image.createMaskFromColor(mTransparentColor.rgb());
        mImage.setMask(mask);
    }

    return true;
}

/**
 * Exists only because the Python plugin interface does not handle QUrl (would
 * be nice to add this). Assumes \a source is a local file when it would
 * otherwise be a relative URL (without scheme).
 */
bool ImageLayer::loadFromImage(const QImage &image, const QString &source)
{
    const QUrl url(source);
    return loadFromImage(QPixmap::fromImage(image), url.isRelative() ? QUrl::fromLocalFile(source)
                                                                     : url);
}

bool ImageLayer::loadFromImage(const QUrl &url)
{
<<<<<<< HEAD
    return loadFromImage(ImageCache::loadImage(Tiled::urlToLocalFileOrQrc(url)), url);
=======
    return loadFromImage(ImageCache::loadPixmap(url.toLocalFile()), url);
}

bool ImageLayer::loadFromImage(const ImageReference &image)
{
    setTransparentColor(image.transparentColor);
    return loadFromImage(image.create(), image.source);
>>>>>>> 34a97919
}

bool ImageLayer::isEmpty() const
{
    return mImage.isNull();
}

ImageLayer *ImageLayer::clone() const
{
    return initializeClone(new ImageLayer(mName, mX, mY));
}

ImageLayer *ImageLayer::initializeClone(ImageLayer *clone) const
{
    Layer::initializeClone(clone);

    clone->mImageSource = mImageSource;
    clone->mTransparentColor = mTransparentColor;
    clone->mImage = mImage;

    return clone;
}
<|MERGE_RESOLUTION|>--- conflicted
+++ resolved
@@ -81,17 +81,13 @@
 
 bool ImageLayer::loadFromImage(const QUrl &url)
 {
-<<<<<<< HEAD
-    return loadFromImage(ImageCache::loadImage(Tiled::urlToLocalFileOrQrc(url)), url);
-=======
-    return loadFromImage(ImageCache::loadPixmap(url.toLocalFile()), url);
+    return loadFromImage(ImageCache::loadPixmap(Tiled::urlToLocalFileOrQrc(url)), url);
 }
 
 bool ImageLayer::loadFromImage(const ImageReference &image)
 {
     setTransparentColor(image.transparentColor);
     return loadFromImage(image.create(), image.source);
->>>>>>> 34a97919
 }
 
 bool ImageLayer::isEmpty() const
