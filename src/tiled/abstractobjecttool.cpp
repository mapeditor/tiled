--- conflicted
+++ resolved
@@ -187,14 +187,10 @@
     const QPointF tilePosF = mapDocument()->renderer()->screenToTileCoords(offsetPos);
     const int x = qFloor(tilePosF.x());
     const int y = qFloor(tilePosF.y());
-<<<<<<< HEAD
-    setStatusInfo(QString(QLatin1String("%1, %2 (%3, %4)")).arg(x)
-                                                           .arg(InvertYAxisHelper(mapDocument()).tileY(y))
-                                                           .arg(pixelPos.x())
-                                                           .arg(InvertYAxisHelper(mapDocument()).pixelY(pixelPos.y())));
-=======
-    setStatusInfo(QStringLiteral("%1, %2 (%3, %4)").arg(x).arg(y).arg(pixelPos.x()).arg(pixelPos.y()));
->>>>>>> 95c1d8a1
+    setStatusInfo(QStringLiteral("%1, %2 (%3, %4)").arg(x)
+                                                   .arg(InvertYAxisHelper(mapDocument()).tileY(y))
+                                                   .arg(pixelPos.x())
+                                                   .arg(InvertYAxisHelper(mapDocument()).pixelY(pixelPos.y())));
 }
 
 void AbstractObjectTool::mousePressed(QGraphicsSceneMouseEvent *event)
