--- conflicted
+++ resolved
@@ -82,7 +82,6 @@
     case Qt::Key_PageDown:  lower(); return;
     case Qt::Key_Home:      raiseToTop(); return;
     case Qt::Key_End:       lowerToBottom(); return;
-<<<<<<< HEAD
     case Qt::Key_Alt: {
         auto objectList = listOfObjectItemsAt(mCurrMouseScenePosition);
 
@@ -95,12 +94,11 @@
 
         mSelectedRotationIndex = (mSelectedRotationIndex + 1) % objectList.size();
         return;
-=======
+	}
     case Qt::Key_D:
         if (event->modifiers() & Qt::ControlModifier) {
             duplicateObjects();
             return;
->>>>>>> c2c9cc60
         }
     }
 
