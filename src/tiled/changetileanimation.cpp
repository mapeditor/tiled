--- conflicted
+++ resolved
@@ -20,12 +20,8 @@
 
 #include "changetileanimation.h"
 
-<<<<<<< HEAD
 #include "tilesetdocument.h"
-=======
-#include "mapdocument.h"
 #include "tilesetmanager.h"
->>>>>>> 3d6e9251
 
 #include <QCoreApplication>
 
@@ -37,14 +33,9 @@
                                          const QVector<Frame> &frames,
                                          QUndoCommand *parent)
     : QUndoCommand(QCoreApplication::translate(
-<<<<<<< HEAD
-                       "Undo Commands", "Change Tile Animation"))
-    , mTilesetDocument(document)
-=======
                        "Undo Commands", "Change Tile Animation"),
                    parent)
-    , mMapDocument(mapDocument)
->>>>>>> 3d6e9251
+    , mTilesetDocument(document)
     , mTile(tile)
     , mFrames(frames)
 {
@@ -56,12 +47,8 @@
     mTile->setFrames(mFrames);
     mFrames = frames;
 
-<<<<<<< HEAD
+    TilesetManager::instance()->resetTileAnimations();
     emit mTilesetDocument->tileAnimationChanged(mTile);
-=======
-    TilesetManager::instance()->resetTileAnimations();
-    mMapDocument->emitTileAnimationChanged(mTile);
->>>>>>> 3d6e9251
 }
 
 } // namespace Internal
