/*
 * preferencesdialog.cpp
 * Copyright 2009-2010, Thorbjørn Lindeijer <thorbjorn@lindeijer.nl>
 *
 * This file is part of Tiled.
 *
 * This program is free software; you can redistribute it and/or modify it
 * under the terms of the GNU General Public License as published by the Free
 * Software Foundation; either version 2 of the License, or (at your option)
 * any later version.
 *
 * This program is distributed in the hope that it will be useful, but WITHOUT
 * ANY WARRANTY; without even the implied warranty of MERCHANTABILITY or
 * FITNESS FOR A PARTICULAR PURPOSE.  See the GNU General Public License for
 * more details.
 *
 * You should have received a copy of the GNU General Public License along with
 * this program. If not, see <http://www.gnu.org/licenses/>.
 */

#include "preferencesdialog.h"
#include "ui_preferencesdialog.h"

#include "abstractobjecttool.h"
#include "editor.h"
#include "languagemanager.h"
#include "mapobjectitem.h"
#include "mapview.h"
#include "pluginlistmodel.h"
#include "preferences.h"
#include "scriptmanager.h"
#ifdef TILED_SENTRY
#include "sentryhelper.h"
#endif

#include <QDesktopServices>
#include <QSortFilterProxyModel>

using namespace Tiled;

PreferencesDialog::PreferencesDialog(QWidget *parent)
    : QDialog(parent)
    , mUi(new ::Ui::PreferencesDialog)
    , mLanguages(LanguageManager::instance()->availableLanguages())
{
    mUi->setupUi(this);

#if defined(QT_NO_OPENGL)
    mUi->openGL->setEnabled(false);
#else
    mUi->openGL->setEnabled(true);
#endif

    for (const QString &name : std::as_const(mLanguages)) {
        QLocale locale(name);
        QString string = QStringLiteral("%1 (%2)")
            .arg(QLocale::languageToString(locale.language()),
                 QLocale::countryToString(locale.country()));
        mUi->languageCombo->addItem(string, name);
    }

    mUi->languageCombo->model()->sort(0);
    mUi->languageCombo->insertItem(0, tr("System default"));

    mUi->styleCombo->addItems({ QApplication::translate("PreferencesDialog", "Native"),
                                QApplication::translate("PreferencesDialog", "Tiled Fusion") });

    mUi->styleCombo->setItemData(0, Preferences::SystemDefaultStyle);
    mUi->styleCombo->setItemData(1, Preferences::TiledStyle);

    mUi->objectSelectionBehaviorCombo->addItems({ tr("Select From Any Layer"),
                                                  tr("Prefer Selected Layers"),
                                                  tr("Selected Layers Only") });

    auto *pluginListModel = new PluginListModel(this);
    auto *pluginProxyModel = new QSortFilterProxyModel(this);
    pluginProxyModel->setSortLocaleAware(true);
    pluginProxyModel->setSortCaseSensitivity(Qt::CaseInsensitive);
    pluginProxyModel->setSourceModel(pluginListModel);
    pluginProxyModel->sort(0);

    mUi->pluginList->setModel(pluginProxyModel);

    fromPreferences();

    auto *preferences = Preferences::instance();

    connect(mUi->reloadTilesetImages, &QCheckBox::toggled,
            preferences, &Preferences::setReloadTilesetsOnChanged);
    connect(mUi->restoreSession, &QCheckBox::toggled,
            preferences, &Preferences::setRestoreSessionOnStartup);
    connect(mUi->safeSaving, &QCheckBox::toggled,
            preferences, &Preferences::setSafeSavingEnabled);
    connect(mUi->exportOnSave, &QCheckBox::toggled,
            preferences, &Preferences::setExportOnSave);

    connect(mUi->embedTilesets, &QCheckBox::toggled, preferences, [preferences] (bool value) {
        preferences->setExportOption(Preferences::EmbedTilesets, value);
    });
    connect(mUi->detachTemplateInstances, &QCheckBox::toggled, preferences, [preferences] (bool value) {
        preferences->setExportOption(Preferences::DetachTemplateInstances, value);
    });
    connect(mUi->resolveObjectTypesAndProperties, &QCheckBox::toggled, preferences, [preferences] (bool value) {
        preferences->setExportOption(Preferences::ResolveObjectTypesAndProperties, value);
    });
    connect(mUi->minimizeOutput, &QCheckBox::toggled, preferences, [preferences] (bool value) {
        preferences->setExportOption(Preferences::ExportMinimized, value);
    });

#ifdef TILED_SENTRY
    connect(mUi->sendCrashReports, &QCheckBox::toggled, [] (bool value) {
        Sentry::instance()->setUserConsent(value ? Sentry::ConsentGiven : Sentry::ConsentRevoked);
    });
    mUi->crashReportingLabel->setOpenExternalLinks(true);
    mUi->crashReportingAndUpdates->setTitle(tr("Updates and Crash Reporting"));
#else
    mUi->sendCrashReports->setVisible(false);
    mUi->crashReportingLabel->setVisible(false);
#endif

    connect(mUi->languageCombo, static_cast<void(QComboBox::*)(int)>(&QComboBox::currentIndexChanged),
            this, &PreferencesDialog::languageSelected);
    connect(mUi->gridColor, &ColorButton::colorChanged,
            preferences, &Preferences::setGridColor);
    connect(mUi->backgroundFadeColor, &ColorButton::colorChanged,
            preferences, &Preferences::setBackgroundFadeColor);
    connect(mUi->gridFine, static_cast<void(QSpinBox::*)(int)>(&QSpinBox::valueChanged),
            preferences, &Preferences::setGridFine);
    connect(mUi->gridMajorX, static_cast<void(QSpinBox::*)(int)>(&QSpinBox::valueChanged),
            preferences, &Preferences::setGridMajorX);
    connect(mUi->gridMajorY, static_cast<void(QSpinBox::*)(int)>(&QSpinBox::valueChanged),
            preferences, &Preferences::setGridMajorY);
    connect(mUi->objectLineWidth, static_cast<void(QDoubleSpinBox::*)(double)>(&QDoubleSpinBox::valueChanged),
            preferences, &Preferences::setObjectLineWidth);
    connect(mUi->preciseTileObjectSelection, &QCheckBox::toggled,
            this, [] (bool checked) { MapObjectItem::preciseTileObjectSelection = checked; });
    connect(mUi->openGL, &QCheckBox::toggled,
            preferences, &Preferences::setUseOpenGL);
    connect(mUi->wheelZoomsByDefault, &QCheckBox::toggled,
            preferences, &Preferences::setWheelZoomsByDefault);
<<<<<<< HEAD
    connect(mUi->invertYAxis, &QCheckBox::toggled,
            preferences, &Preferences::setInvertYAxis);
=======
    connect(mUi->autoScrolling, &QCheckBox::toggled,
            this, [] (bool checked) { MapView::ourAutoScrollingEnabled = checked; });
    connect(mUi->smoothScrolling, &QCheckBox::toggled,
            this, [] (bool checked) { MapView::ourSmoothScrollingEnabled = checked; });
    connect(mUi->duplicateAddsCopy, &QCheckBox::toggled,
            this, [] (bool checked) { Editor::duplicateAddsCopy = checked; });
>>>>>>> 95c1d8a1

    connect(mUi->styleCombo, static_cast<void(QComboBox::*)(int)>(&QComboBox::currentIndexChanged),
            this, &PreferencesDialog::styleComboChanged);
    connect(mUi->objectSelectionBehaviorCombo, static_cast<void(QComboBox::*)(int)>(&QComboBox::currentIndexChanged),
            this, [] (int index) { AbstractObjectTool::ourSelectionBehavior = static_cast<AbstractObjectTool::SelectionBehavior>(index); });
    connect(mUi->baseColor, &ColorButton::colorChanged,
            preferences, &Preferences::setBaseColor);
    connect(mUi->selectionColor, &ColorButton::colorChanged,
            preferences, &Preferences::setSelectionColor);

    connect(mUi->fontGroupBox, &QGroupBox::toggled,
            preferences, &Preferences::setUseCustomFont);
    connect(mUi->fontComboBox, &QFontComboBox::currentFontChanged,
            preferences, &Preferences::setCustomFont);
    connect(mUi->fontSize, static_cast<void(QSpinBox::*)(int)>(&QSpinBox::valueChanged),
            this, [=] (int size) {
        QFont font = mUi->fontComboBox->currentFont();
        font.setPointSize(size);
        mUi->fontComboBox->setCurrentFont(font);
    });

    connect(mUi->displayNewsCheckBox, &QCheckBox::toggled,
            preferences, &Preferences::setDisplayNews);
    connect(mUi->displayNewVersionCheckBox, &QCheckBox::toggled,
            preferences, &Preferences::setCheckForUpdates);

    connect(pluginListModel, &PluginListModel::setPluginEnabled,
            preferences, &Preferences::setPluginEnabled);

    const QString &extensionsPath = ScriptManager::instance().extensionsPath();
    mUi->extensionsPathEdit->setText(extensionsPath);
    mUi->openExtensionsPathButton->setEnabled(!extensionsPath.isEmpty());
    connect(mUi->openExtensionsPathButton, &QPushButton::clicked, this, [=] {
        QDesktopServices::openUrl(QUrl::fromLocalFile(extensionsPath));
    });

    resize(sizeHint());
}

PreferencesDialog::~PreferencesDialog()
{
    delete mUi;
}

void PreferencesDialog::changeEvent(QEvent *e)
{
    QDialog::changeEvent(e);
    switch (e->type()) {
    case QEvent::LanguageChange: {
            mUi->retranslateUi(this);
            retranslateUi();
        }
        break;
    default:
        break;
    }
}

void PreferencesDialog::languageSelected(int index)
{
    const QString language = mUi->languageCombo->itemData(index).toString();
    Preferences *prefs = Preferences::instance();
    prefs->setLanguage(language);
}

void PreferencesDialog::fromPreferences()
{
    const Preferences *prefs = Preferences::instance();

    // General
    mUi->reloadTilesetImages->setChecked(prefs->reloadTilesetsOnChange());
    mUi->restoreSession->setChecked(prefs->restoreSessionOnStartup());
    mUi->safeSaving->setChecked(prefs->safeSavingEnabled());
    mUi->exportOnSave->setChecked(prefs->exportOnSave());

    mUi->embedTilesets->setChecked(prefs->exportOption(Preferences::EmbedTilesets));
    mUi->detachTemplateInstances->setChecked(prefs->exportOption(Preferences::DetachTemplateInstances));
    mUi->resolveObjectTypesAndProperties->setChecked(prefs->exportOption(Preferences::ResolveObjectTypesAndProperties));
    mUi->minimizeOutput->setChecked(prefs->exportOption(Preferences::ExportMinimized));

#ifdef TILED_SENTRY
    mUi->sendCrashReports->setChecked(Sentry::instance()->userConsent() == Sentry::ConsentGiven);
#endif

    // Interface
    mUi->preciseTileObjectSelection->setChecked(MapObjectItem::preciseTileObjectSelection);
    if (mUi->openGL->isEnabled())
        mUi->openGL->setChecked(prefs->useOpenGL());
    mUi->wheelZoomsByDefault->setChecked(prefs->wheelZoomsByDefault());
<<<<<<< HEAD
    mUi->invertYAxis->setChecked(prefs->invertYAxis());
=======
    mUi->autoScrolling->setChecked(MapView::ourAutoScrollingEnabled);
    mUi->smoothScrolling->setChecked(MapView::ourSmoothScrollingEnabled);
    mUi->duplicateAddsCopy->setChecked(Editor::duplicateAddsCopy);

    const QFont customFont = prefs->customFont();
    mUi->fontGroupBox->setChecked(prefs->useCustomFont());
    mUi->fontComboBox->setCurrentFont(customFont);
    mUi->fontSize->setValue(customFont.pointSize());
>>>>>>> 95c1d8a1

    // Not found (-1) ends up at index 0, system default
    int languageIndex = mUi->languageCombo->findData(prefs->language());
    if (languageIndex == -1)
        languageIndex = 0;
    mUi->languageCombo->setCurrentIndex(languageIndex);
    mUi->gridColor->setColor(prefs->gridColor());
    mUi->backgroundFadeColor->setColor(prefs->backgroundFadeColor());
    mUi->gridFine->setValue(prefs->gridFine());
    mUi->gridMajorX->setValue(prefs->gridMajor().width());
    mUi->gridMajorY->setValue(prefs->gridMajor().height());
    mUi->objectLineWidth->setValue(prefs->objectLineWidth());

    // Updates
    mUi->displayNewsCheckBox->setChecked(prefs->displayNews());
    mUi->displayNewVersionCheckBox->setChecked(prefs->checkForUpdates());

    // Theme
    int styleComboIndex = mUi->styleCombo->findData(prefs->applicationStyle());
    if (styleComboIndex == -1)
        styleComboIndex = 1;

    mUi->styleCombo->setCurrentIndex(styleComboIndex);
    mUi->objectSelectionBehaviorCombo->setCurrentIndex(AbstractObjectTool::ourSelectionBehavior);
    mUi->baseColor->setColor(prefs->baseColor());
    mUi->selectionColor->setColor(prefs->selectionColor());
    bool systemStyle = prefs->applicationStyle() == Preferences::SystemDefaultStyle;
    mUi->baseColor->setEnabled(!systemStyle);
    mUi->baseColorLabel->setEnabled(!systemStyle);
    mUi->selectionColor->setEnabled(!systemStyle);
    mUi->selectionColorLabel->setEnabled(!systemStyle);
}

void PreferencesDialog::retranslateUi()
{
    mUi->languageCombo->setItemText(0, tr("System default"));

    mUi->styleCombo->setItemText(0, QApplication::translate("PreferencesDialog", "Native"));
    mUi->styleCombo->setItemText(1, QApplication::translate("PreferencesDialog", "Tiled Fusion"));

    mUi->objectSelectionBehaviorCombo->setItemText(0, tr("Select From Any Layer"));
    mUi->objectSelectionBehaviorCombo->setItemText(1, tr("Prefer Selected Layers"));
    mUi->objectSelectionBehaviorCombo->setItemText(3, tr("Selected Layers Only"));
}

void PreferencesDialog::styleComboChanged()
{
    Preferences *prefs = Preferences::instance();
    int style = mUi->styleCombo->currentData().toInt();

    prefs->setApplicationStyle(static_cast<Preferences::ApplicationStyle>(style));

    bool systemStyle = prefs->applicationStyle() == Preferences::SystemDefaultStyle;
    mUi->baseColor->setEnabled(!systemStyle);
    mUi->baseColorLabel->setEnabled(!systemStyle);
    mUi->selectionColor->setEnabled(!systemStyle);
    mUi->selectionColorLabel->setEnabled(!systemStyle);
}

#include "moc_preferencesdialog.cpp"<|MERGE_RESOLUTION|>--- conflicted
+++ resolved
@@ -138,17 +138,12 @@
             preferences, &Preferences::setUseOpenGL);
     connect(mUi->wheelZoomsByDefault, &QCheckBox::toggled,
             preferences, &Preferences::setWheelZoomsByDefault);
-<<<<<<< HEAD
-    connect(mUi->invertYAxis, &QCheckBox::toggled,
-            preferences, &Preferences::setInvertYAxis);
-=======
     connect(mUi->autoScrolling, &QCheckBox::toggled,
             this, [] (bool checked) { MapView::ourAutoScrollingEnabled = checked; });
     connect(mUi->smoothScrolling, &QCheckBox::toggled,
             this, [] (bool checked) { MapView::ourSmoothScrollingEnabled = checked; });
     connect(mUi->duplicateAddsCopy, &QCheckBox::toggled,
             this, [] (bool checked) { Editor::duplicateAddsCopy = checked; });
->>>>>>> 95c1d8a1
 
     connect(mUi->styleCombo, static_cast<void(QComboBox::*)(int)>(&QComboBox::currentIndexChanged),
             this, &PreferencesDialog::styleComboChanged);
@@ -238,9 +233,6 @@
     if (mUi->openGL->isEnabled())
         mUi->openGL->setChecked(prefs->useOpenGL());
     mUi->wheelZoomsByDefault->setChecked(prefs->wheelZoomsByDefault());
-<<<<<<< HEAD
-    mUi->invertYAxis->setChecked(prefs->invertYAxis());
-=======
     mUi->autoScrolling->setChecked(MapView::ourAutoScrollingEnabled);
     mUi->smoothScrolling->setChecked(MapView::ourSmoothScrollingEnabled);
     mUi->duplicateAddsCopy->setChecked(Editor::duplicateAddsCopy);
@@ -249,7 +241,6 @@
     mUi->fontGroupBox->setChecked(prefs->useCustomFont());
     mUi->fontComboBox->setCurrentFont(customFont);
     mUi->fontSize->setValue(customFont.pointSize());
->>>>>>> 95c1d8a1
 
     // Not found (-1) ends up at index 0, system default
     int languageIndex = mUi->languageCombo->findData(prefs->language());
