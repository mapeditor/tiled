/*
 * mapdocument.cpp
 * Copyright 2008-2014, Thorbjørn Lindeijer <thorbjorn@lindeijer.nl>
 * Copyright 2009, Jeff Bland <jeff@teamphobic.com>
 *
 * This file is part of Tiled.
 *
 * This program is free software; you can redistribute it and/or modify it
 * under the terms of the GNU General Public License as published by the Free
 * Software Foundation; either version 2 of the License, or (at your option)
 * any later version.
 *
 * This program is distributed in the hope that it will be useful, but WITHOUT
 * ANY WARRANTY; without even the implied warranty of MERCHANTABILITY or
 * FITNESS FOR A PARTICULAR PURPOSE.  See the GNU General Public License for
 * more details.
 *
 * You should have received a copy of the GNU General Public License along with
 * this program. If not, see <http://www.gnu.org/licenses/>.
 */

#include "mapdocument.h"

#include "addremovelayer.h"
#include "addremovemapobject.h"
#include "addremovetileset.h"
#include "changemapobjectsorder.h"
#include "changeproperties.h"
#include "changeselectedarea.h"
#include "containerhelpers.h"
#include "documentmanager.h"
#include "flipmapobjects.h"
#include "hexagonalrenderer.h"
#include "imagelayer.h"
#include "isometricrenderer.h"
#include "layermodel.h"
#include "mapobjectmodel.h"
#include "map.h"
#include "mapobject.h"
#include "movelayer.h"
#include "movemapobject.h"
#include "movemapobjecttogroup.h"
#include "objectgroup.h"
#include "offsetlayer.h"
#include "orthogonalrenderer.h"
#include "painttilelayer.h"
<<<<<<< HEAD
=======
#include "pluginmanager.h"
#include "rangeset.h"
>>>>>>> a71eeabf
#include "resizemap.h"
#include "resizetilelayer.h"
#include "rotatemapobject.h"
#include "staggeredrenderer.h"
#include "terrain.h"
#include "terrainmodel.h"
#include "tile.h"
#include "tilelayer.h"
#include "tilesetdocument.h"
#include "tilesetmanager.h"
#include "tmxmapformat.h"

#include <QFileInfo>
#include <QRect>
#include <QUndoStack>

using namespace Tiled;
using namespace Tiled::Internal;

MapDocument::MapDocument(Map *map, const QString &fileName)
    : Document(MapDocumentType, fileName)
    , mMap(map)
    , mLayerModel(new LayerModel(this))
    , mRenderer(nullptr)
    , mMapObjectModel(new MapObjectModel(this))
    , mTerrainModel(new TerrainModel(this, this))
{
    mCurrentObject = map;

    createRenderer();

    mCurrentLayerIndex = (map->layerCount() == 0) ? -1 : 0;
    mLayerModel->setMapDocument(this);

    // Forward signals emitted from the layer model
    connect(mLayerModel, &LayerModel::layerAdded,
            this, &MapDocument::onLayerAdded);
    connect(mLayerModel, &LayerModel::layerAboutToBeRemoved,
            this, &MapDocument::onLayerAboutToBeRemoved);
    connect(mLayerModel, &LayerModel::layerRemoved,
            this, &MapDocument::onLayerRemoved);
    connect(mLayerModel, &LayerModel::layerChanged,
            this, &MapDocument::layerChanged);

    // Forward signals emitted from the map object model
    mMapObjectModel->setMapDocument(this);
    connect(mMapObjectModel, SIGNAL(objectsAdded(QList<MapObject*>)),
            SIGNAL(objectsAdded(QList<MapObject*>)));
    connect(mMapObjectModel, SIGNAL(objectsChanged(QList<MapObject*>)),
            SIGNAL(objectsChanged(QList<MapObject*>)));
    connect(mMapObjectModel, SIGNAL(objectsTypeChanged(QList<MapObject*>)),
            SIGNAL(objectsTypeChanged(QList<MapObject*>)));
    connect(mMapObjectModel, SIGNAL(objectsRemoved(QList<MapObject*>)),
            SLOT(onObjectsRemoved(QList<MapObject*>)));

    connect(mMapObjectModel, SIGNAL(rowsInserted(QModelIndex,int,int)),
            SLOT(onMapObjectModelRowsInserted(QModelIndex,int,int)));
    connect(mMapObjectModel, SIGNAL(rowsRemoved(QModelIndex,int,int)),
            SLOT(onMapObjectModelRowsInsertedOrRemoved(QModelIndex,int,int)));
    connect(mMapObjectModel, SIGNAL(rowsMoved(QModelIndex,int,int,QModelIndex,int)),
            SLOT(onObjectsMoved(QModelIndex,int,int,QModelIndex,int)));

    // Register tileset references
    TilesetManager *tilesetManager = TilesetManager::instance();
    tilesetManager->addReferences(mMap->tilesets());
}

MapDocument::~MapDocument()
{
    // Unregister tileset references
    TilesetManager *tilesetManager = TilesetManager::instance();
    tilesetManager->removeReferences(mMap->tilesets());

    delete mRenderer;
    delete mMap;
}

bool MapDocument::save(const QString &fileName, QString *error)
{
    MapFormat *mapFormat = mWriterFormat;

    TmxMapFormat tmxMapFormat;
    if (!mapFormat)
        mapFormat = &tmxMapFormat;

    if (!mapFormat->write(map(), fileName)) {
        if (error)
            *error = mapFormat->errorString();
        return false;
    }

    undoStack()->setClean();
    setFileName(fileName);
    mLastSaved = QFileInfo(fileName).lastModified();

    // Mark TilesetDocuments for embedded tilesets as saved
    auto documentManager = DocumentManager::instance();
    for (const SharedTileset &tileset : mMap->tilesets()) {
        if (TilesetDocument *tilesetDocument = documentManager->findTilesetDocument(tileset))
            if (tilesetDocument->isEmbedded())
                tilesetDocument->setClean();
    }

    emit saved();
    return true;
}

MapDocument *MapDocument::load(const QString &fileName,
                               MapFormat *format,
                               QString *error)
{
    Map *map = format->read(fileName);

    if (!map) {
        if (error)
            *error = format->errorString();;
        return nullptr;
    }

    MapDocument *document = new MapDocument(map, fileName);
    document->setReaderFormat(format);
    if (format->hasCapabilities(MapFormat::Write))
        document->setWriterFormat(format);

    return document;
}

MapFormat *MapDocument::readerFormat() const
{
    return mReaderFormat;
}

void MapDocument::setReaderFormat(MapFormat *format)
{
    mReaderFormat = format;
}

FileFormat *MapDocument::writerFormat() const
{
    return mWriterFormat;
}

void MapDocument::setWriterFormat(MapFormat *format)
{
    mWriterFormat = format;
}

MapFormat *MapDocument::exportFormat() const
{
    return mExportFormat;
}

void MapDocument::setExportFormat(MapFormat *format)
{
    mExportFormat = format;
}

/**
 * Returns the name with which to display this map. It is the file name without
 * its path, or 'untitled.tmx' when the map has no file name.
 */
QString MapDocument::displayName() const
{
    QString displayName = QFileInfo(mFileName).fileName();
    if (displayName.isEmpty())
        displayName = tr("untitled.tmx");

    return displayName;
}

void MapDocument::setCurrentLayerIndex(int index)
{
    Q_ASSERT(index >= -1 && index < mMap->layerCount());

    const bool changed = mCurrentLayerIndex != index;
    mCurrentLayerIndex = index;

    /* This function always sends the following signal, even if the index
     * didn't actually change. This is because the selected index in the layer
     * table view might be out of date anyway, and would otherwise not be
     * properly updated.
     *
     * This problem happens due to the selection model not sending signals
     * about changes to its current index when it is due to insertion/removal
     * of other items. The selected item doesn't change in that case, but our
     * layer index does.
     */
    emit currentLayerIndexChanged(mCurrentLayerIndex);

    if (changed && mCurrentLayerIndex != -1)
        setCurrentObject(currentLayer());
}

Layer *MapDocument::currentLayer() const
{
    if (mCurrentLayerIndex == -1)
        return nullptr;

    return mMap->layerAt(mCurrentLayerIndex);
}

/**
 * Custom intersects check necessary because QRectF::intersects wants a
 * non-empty area of overlap, but we should also consider overlap with empty
 * area as intersection.
 *
 * Results for rectangles with negative size are undefined.
 */
static bool intersects(const QRectF &a, const QRectF &b)
{
    return a.right() >= b.left() &&
            a.bottom() >= b.top() &&
            a.left() <= b.right() &&
            a.top() <= b.bottom();
}

static bool visibleIn(const QRectF &area, MapObject *object,
                      MapRenderer *renderer)
{
    QRectF boundingRect = renderer->boundingRect(object);

    if (object->rotation() != 0) {
        // Rotate around object position
        QPointF pos = renderer->pixelToScreenCoords(object->position());
        boundingRect.translate(-pos);

        QTransform transform;
        transform.rotate(object->rotation());
        boundingRect = transform.mapRect(boundingRect);

        boundingRect.translate(pos);
    }

    return intersects(area, boundingRect);
}

void MapDocument::resizeMap(const QSize &size, const QPoint &offset, bool removeObjects)
{
    const QRegion movedSelection = mSelectedArea.translated(offset);
    const QRect newArea = QRect(-offset, size);
    const QRectF visibleArea = mRenderer->boundingRect(newArea);

    const QPointF origin = mRenderer->tileToPixelCoords(QPointF());
    const QPointF newOrigin = mRenderer->tileToPixelCoords(-offset);
    const QPointF pixelOffset = origin - newOrigin;

    // Resize the map and each layer
    mUndoStack->beginMacro(tr("Resize Map"));
    for (int i = 0; i < mMap->layerCount(); ++i) {
        Layer *layer = mMap->layerAt(i);

        switch (layer->layerType()) {
        case Layer::TileLayerType: {
            TileLayer *tileLayer = static_cast<TileLayer*>(layer);
            mUndoStack->push(new ResizeTileLayer(this, tileLayer, size, offset));
            break;
        }
        case Layer::ObjectGroupType: {
            ObjectGroup *objectGroup = static_cast<ObjectGroup*>(layer);

            // Remove objects that will fall outside of the map
            if (removeObjects) {
                for (MapObject *o : objectGroup->objects()) {
                    if (!visibleIn(visibleArea, o, mRenderer)) {
                        mUndoStack->push(new RemoveMapObject(this, o));
                    } else {
                        QPointF oldPos = o->position();
                        QPointF newPos = oldPos + pixelOffset;
                        mUndoStack->push(new MoveMapObject(this, o, newPos, oldPos));
                    }
                }
            }
            break;
        }
        case Layer::ImageLayerType:
            // Currently not adjusted when resizing the map
            break;
        }
    }

    mUndoStack->push(new ResizeMap(this, size));
    mUndoStack->push(new ChangeSelectedArea(this, movedSelection));
    mUndoStack->endMacro();

    // TODO: Handle layers that don't match the map size correctly
}

void MapDocument::offsetMap(const QList<int> &layerIndexes,
                            const QPoint &offset,
                            const QRect &bounds,
                            bool wrapX, bool wrapY)
{
    if (layerIndexes.empty())
        return;

    if (layerIndexes.size() == 1) {
        mUndoStack->push(new OffsetLayer(this, layerIndexes.first(), offset,
                                         bounds, wrapX, wrapY));
    } else {
        mUndoStack->beginMacro(tr("Offset Map"));
        for (const int layerIndex : layerIndexes) {
            mUndoStack->push(new OffsetLayer(this, layerIndex, offset,
                                             bounds, wrapX, wrapY));
        }
        mUndoStack->endMacro();
    }
}

/**
 * Flips the selected objects in the given \a direction.
 */
void MapDocument::flipSelectedObjects(FlipDirection direction)
{
    if (mSelectedObjects.isEmpty())
        return;

    mUndoStack->push(new FlipMapObjects(this, mSelectedObjects, direction));
}

/**
 * Rotates the selected objects.
 */
void MapDocument::rotateSelectedObjects(RotateDirection direction)
{
    if (mSelectedObjects.isEmpty())
        return;

    mUndoStack->beginMacro(tr("Rotate %n Object(s)", "",
                              mSelectedObjects.size()));

    // TODO: Rotate them properly as a group
    const auto &selectedObjects = mSelectedObjects;
    for (MapObject *mapObject : selectedObjects) {
        const qreal oldRotation = mapObject->rotation();
        qreal newRotation = oldRotation;

        if (direction == RotateLeft) {
            newRotation -= 90;
            if (newRotation < -180)
                newRotation += 360;
        } else {
            newRotation += 90;
            if (newRotation > 180)
                newRotation -= 360;
        }

        mUndoStack->push(new RotateMapObject(this, mapObject,
                                             newRotation, oldRotation));
    }
    mUndoStack->endMacro();
}

/**
 * Adds a layer of the given type to the top of the layer stack. After adding
 * the new layer, emits editLayerNameRequested().
 */
Layer *MapDocument::addLayer(Layer::TypeFlag layerType)
{
    Layer *layer = nullptr;
    QString name;

    switch (layerType) {
    case Layer::TileLayerType:
        name = tr("Tile Layer %1").arg(mMap->tileLayerCount() + 1);
        layer = new TileLayer(name, 0, 0, mMap->width(), mMap->height());
        break;
    case Layer::ObjectGroupType:
        name = tr("Object Layer %1").arg(mMap->objectGroupCount() + 1);
        layer = new ObjectGroup(name, 0, 0, mMap->width(), mMap->height());
        break;
    case Layer::ImageLayerType:
        name = tr("Image Layer %1").arg(mMap->imageLayerCount() + 1);
        layer = new ImageLayer(name, 0, 0, mMap->width(), mMap->height());
        break;
    }
    Q_ASSERT(layer);

    const int index = mMap->layerCount();
    mUndoStack->push(new AddLayer(this, index, layer));
    setCurrentLayerIndex(index);

    emit editLayerNameRequested();

    return layer;
}

/**
 * Duplicates the currently selected layer.
 */
void MapDocument::duplicateLayer()
{
    if (mCurrentLayerIndex == -1)
        return;

    Layer *duplicate = mMap->layerAt(mCurrentLayerIndex)->clone();
    duplicate->setName(tr("Copy of %1").arg(duplicate->name()));

    if (duplicate->layerType() == Layer::ObjectGroupType)
        static_cast<ObjectGroup*>(duplicate)->resetObjectIds();

    const int index = mCurrentLayerIndex + 1;
    QUndoCommand *cmd = new AddLayer(this, index, duplicate);
    cmd->setText(tr("Duplicate Layer"));
    mUndoStack->push(cmd);
    setCurrentLayerIndex(index);
}

/**
 * Merges the currently selected layer with the layer below. This only works
 * when the layers can be merged.
 *
 * \see Layer::canMergeWith
 */
void MapDocument::mergeLayerDown()
{
    if (mCurrentLayerIndex < 1)
        return;

    Layer *upperLayer = mMap->layerAt(mCurrentLayerIndex);
    Layer *lowerLayer = mMap->layerAt(mCurrentLayerIndex - 1);

    if (!lowerLayer->canMergeWith(upperLayer))
        return;

    Layer *merged = lowerLayer->mergedWith(upperLayer);

    mUndoStack->beginMacro(tr("Merge Layer Down"));
    mUndoStack->push(new AddLayer(this, mCurrentLayerIndex - 1, merged));
    mUndoStack->push(new RemoveLayer(this, mCurrentLayerIndex));
    mUndoStack->push(new RemoveLayer(this, mCurrentLayerIndex));
    mUndoStack->endMacro();
}

/**
 * Moves the given layer up. Does nothing when no valid layer index is
 * given.
 */
void MapDocument::moveLayerUp(int index)
{
    if (index < 0 || index >= mMap->layerCount() - 1)
        return;

    mUndoStack->push(new MoveLayer(this, index, MoveLayer::Up));
}

/**
 * Moves the given layer down. Does nothing when no valid layer index is
 * given.
 */
void MapDocument::moveLayerDown(int index)
{
    if (index < 1 || index >= mMap->layerCount())
        return;

    mUndoStack->push(new MoveLayer(this, index, MoveLayer::Down));
}

/**
 * Removes the given layer.
 */
void MapDocument::removeLayer(int index)
{
    if (index < 0 || index >= mMap->layerCount())
        return;

    mUndoStack->push(new RemoveLayer(this, index));
}

/**
  * Show or hide all other layers except the layer at the given index.
  * If any other layer is visible then all layers will be hidden, otherwise
  * the layers will be shown.
  */
void MapDocument::toggleOtherLayers(int index)
{
    mLayerModel->toggleOtherLayers(index);
}

/**
 * Adds a tileset to this map at the given \a index. Emits the appropriate
 * signal.
 */
void MapDocument::insertTileset(int index, const SharedTileset &tileset)
{
    emit tilesetAboutToBeAdded(index);
    mMap->insertTileset(index, tileset);
    TilesetManager *tilesetManager = TilesetManager::instance();
    tilesetManager->addReference(tileset);
    emit tilesetAdded(index, tileset.data());
}

/**
 * Removes the tileset at the given \a index from this map. Emits the
 * appropriate signal.
 *
 * \warning Does not make sure that any references to tiles in the removed
 *          tileset are cleared.
 */
void MapDocument::removeTilesetAt(int index)
{
    emit tilesetAboutToBeRemoved(index);

    SharedTileset tileset = mMap->tilesets().at(index);
    mMap->removeTilesetAt(index);
    emit tilesetRemoved(tileset.data());

    TilesetManager *tilesetManager = TilesetManager::instance();
    tilesetManager->removeReference(tileset);
}

/**
 * Replaces the tileset at the given \a index with the new \a tileset. Replaces
 * all tiles from the replaced tileset with tiles from the new tileset.
 *
 * @return The replaced tileset.
 */
SharedTileset MapDocument::replaceTileset(int index, const SharedTileset &tileset)
{
    SharedTileset oldTileset = mMap->tilesetAt(index);

    bool added = mMap->replaceTileset(oldTileset, tileset);

    TilesetManager *tilesetManager = TilesetManager::instance();
    if (added)
        tilesetManager->addReference(tileset);
    tilesetManager->removeReference(oldTileset);

    if (added)
        emit tilesetReplaced(index, tileset.data(), oldTileset.data());
    else
        emit tilesetRemoved(oldTileset.data());

    return oldTileset;
}

void MapDocument::setSelectedArea(const QRegion &selection)
{
    if (mSelectedArea != selection) {
        const QRegion oldSelectedArea = mSelectedArea;
        mSelectedArea = selection;
        emit selectedAreaChanged(mSelectedArea, oldSelectedArea);
    }
}

void MapDocument::setSelectedObjects(const QList<MapObject *> &selectedObjects)
{
    mSelectedObjects = selectedObjects;
    emit selectedObjectsChanged();

    if (selectedObjects.size() == 1)
        setCurrentObject(selectedObjects.first());
}

QList<Object*> MapDocument::currentObjects() const
{
    if (mCurrentObject && mCurrentObject->typeId() == Object::MapObjectType && !mSelectedObjects.isEmpty()) {
        QList<Object*> objects;
        for (MapObject *mapObj : mSelectedObjects)
            objects.append(mapObj);
        return objects;
    }

    return Document::currentObjects();
}

/**
 * Makes sure the all tilesets which are used at the given \a map will be
 * present in the map document.
 *
 * To reach the aim, all similar tilesets will be replaced by the version
 * in the current map document and all missing tilesets will be added to
 * the current map document.
 *
 * \warning This method assumes that the tilesets in \a map are managed by
 *          the TilesetManager!
 */
void MapDocument::unifyTilesets(Map *map)
{
    QList<QUndoCommand*> undoCommands;
    const QVector<SharedTileset> &existingTilesets = mMap->tilesets();
    QVector<SharedTileset> addedTilesets;
    TilesetManager *tilesetManager = TilesetManager::instance();

    // Iterate over a copy because map->replaceTileset may invalidate iterator
    const QVector<SharedTileset> tilesets = map->tilesets();
    for (const SharedTileset &tileset : tilesets) {
        if (existingTilesets.contains(tileset))
            continue;

        SharedTileset replacement = tileset->findSimilarTileset(existingTilesets);
        if (!replacement && !addedTilesets.contains(replacement)) {
            undoCommands.append(new AddTileset(this, tileset));
            addedTilesets.append(replacement);
            continue;
        }

        // Merge the tile properties
        for (Tile *replacementTile : replacement->tiles()) {
            if (Tile *originalTile = tileset->findTile(replacementTile->id())) {
                Properties properties = replacementTile->properties();
                properties.merge(originalTile->properties());
                undoCommands.append(new ChangeProperties(this,
                                                         tr("Tile"),
                                                         replacementTile,
                                                         properties));
            }
        }

        if (map->replaceTileset(tileset, replacement))
            tilesetManager->addReference(replacement);
        tilesetManager->removeReference(tileset);
    }

    if (!undoCommands.isEmpty()) {
        mUndoStack->beginMacro(tr("Tileset Changes"));
        const auto &commands = undoCommands;
        for (QUndoCommand *command : commands)
            mUndoStack->push(command);
        mUndoStack->endMacro();
    }
}

/**
 * Replaces tilesets in \a map by similar tilesets in this map when possible,
 * and adds tilesets to \a missingTilesets whenever there is a tileset without
 * replacement in this map.
 *
 * \warning This method assumes that the tilesets in \a map are managed by
 *          the TilesetManager!
 */
void MapDocument::unifyTilesets(Map *map, QVector<SharedTileset> &missingTilesets)
{
    const QVector<SharedTileset> &existingTilesets = mMap->tilesets();
    TilesetManager *tilesetManager = TilesetManager::instance();

    // Iterate over a copy because map->replaceTileset may invalidate iterator
    const QVector<SharedTileset> tilesets = map->tilesets();
    for (const SharedTileset &tileset : tilesets) {
        // tileset already added
        if (existingTilesets.contains(tileset))
            continue;

        SharedTileset replacement = tileset->findSimilarTileset(existingTilesets);

        // tileset not present and no replacement tileset found
        if (!replacement) {
            if (!missingTilesets.contains(tileset))
                missingTilesets.append(tileset);
            continue;
        }

        // replacement tileset found, change given map
        if (map->replaceTileset(tileset, replacement))
            tilesetManager->addReference(replacement);
        tilesetManager->removeReference(tileset);
    }
}

/**
 * Before forwarding the signal, the objects are removed from the list of
 * selected objects, triggering a selectedObjectsChanged signal when
 * appropriate.
 */
void MapDocument::onObjectsRemoved(const QList<MapObject*> &objects)
{
    deselectObjects(objects);
    emit objectsRemoved(objects);
}

void MapDocument::onMapObjectModelRowsInserted(const QModelIndex &parent,
                                               int first, int last)
{
    ObjectGroup *objectGroup = mMapObjectModel->toObjectGroup(parent);
    if (!objectGroup) // we're not dealing with insertion of objects
        return;

    emit objectsInserted(objectGroup, first, last);
    onMapObjectModelRowsInsertedOrRemoved(parent, first, last);
}

void MapDocument::onMapObjectModelRowsInsertedOrRemoved(const QModelIndex &parent,
                                                        int first, int last)
{
    Q_UNUSED(first)

    ObjectGroup *objectGroup = mMapObjectModel->toObjectGroup(parent);
    if (!objectGroup)
        return;

    // Inserting or removing objects changes the index of any that come after
    const int lastIndex = objectGroup->objectCount() - 1;
    if (last < lastIndex)
        emit objectsIndexChanged(objectGroup, last + 1, lastIndex);
}

void MapDocument::onObjectsMoved(const QModelIndex &parent, int start, int end,
                                 const QModelIndex &destination, int row)
{
    if (parent != destination)
        return;

    ObjectGroup *objectGroup = mMapObjectModel->toObjectGroup(parent);

    // Determine the full range over which object indexes changed
    const int first = qMin(start, row);
    const int last = qMax(end, row - 1);

    emit objectsIndexChanged(objectGroup, first, last);
}

void MapDocument::onLayerAdded(int index)
{
    emit layerAdded(index);

    // Select the first layer that gets added to the map
    if (mMap->layerCount() == 1)
        setCurrentLayerIndex(0);
}

void MapDocument::onLayerAboutToBeRemoved(int index)
{
    Layer *layer = mMap->layerAt(index);
    if (layer == mCurrentObject)
        setCurrentObject(nullptr);

    // Deselect any objects on this layer when necessary
    if (ObjectGroup *og = dynamic_cast<ObjectGroup*>(layer))
        deselectObjects(og->objects());
    emit layerAboutToBeRemoved(index);
}

void MapDocument::onLayerRemoved(int index)
{
    // Bring the current layer index to safety
    bool currentLayerAffected = index <= mCurrentLayerIndex;
    if (currentLayerAffected)
        mCurrentLayerIndex = mCurrentLayerIndex - 1;

    emit layerRemoved(index);

    // Emitted after the layerRemoved signal so that the MapScene has a chance
    // of synchronizing before adapting to the newly selected index
    if (currentLayerAffected)
        emit currentLayerIndexChanged(mCurrentLayerIndex);
}

void MapDocument::deselectObjects(const QList<MapObject *> &objects)
{
    // Unset the current object when it was part of this list of objects
    if (mCurrentObject && mCurrentObject->typeId() == Object::MapObjectType)
        if (objects.contains(static_cast<MapObject*>(mCurrentObject)))
            setCurrentObject(nullptr);

    int removedCount = 0;
    for (MapObject *object : objects)
        removedCount += mSelectedObjects.removeAll(object);

    if (removedCount > 0)
        emit selectedObjectsChanged();
}

void MapDocument::duplicateObjects(const QList<MapObject *> &objects)
{
    if (objects.isEmpty())
        return;

    mUndoStack->beginMacro(tr("Duplicate %n Object(s)", "", objects.size()));

    QList<MapObject*> clones;
    for (const MapObject *mapObject : objects) {
        MapObject *clone = mapObject->clone();
        clone->resetId();
        clones.append(clone);
        mUndoStack->push(new AddMapObject(this,
                                          mapObject->objectGroup(),
                                          clone));
    }

    mUndoStack->endMacro();
    setSelectedObjects(clones);
}

void MapDocument::removeObjects(const QList<MapObject *> &objects)
{
    if (objects.isEmpty())
        return;

    mUndoStack->beginMacro(tr("Remove %n Object(s)", "", objects.size()));
    for (MapObject *mapObject : objects)
        mUndoStack->push(new RemoveMapObject(this, mapObject));
    mUndoStack->endMacro();
}

void MapDocument::moveObjectsToGroup(const QList<MapObject *> &objects,
                                     ObjectGroup *objectGroup)
{
    if (objects.isEmpty())
        return;

    mUndoStack->beginMacro(tr("Move %n Object(s) to Layer", "",
                              objects.size()));

    for (MapObject *mapObject : objects) {
        if (mapObject->objectGroup() == objectGroup)
            continue;

        mUndoStack->push(new MoveMapObjectToGroup(this,
                                                  mapObject,
                                                  objectGroup));
    }
    mUndoStack->endMacro();
}

<<<<<<< HEAD
=======
typedef QMap<ObjectGroup*, RangeSet<int>>           Ranges;
typedef QMapIterator<ObjectGroup*, RangeSet<int>>   RangesIterator;

static Ranges computeRanges(const QList<MapObject *> &objects)
{
    Ranges ranges;

    for (MapObject *object : objects) {
        ObjectGroup *group = object->objectGroup();
        auto &set = ranges[group];
        set.insert(group->objects().indexOf(object));
    }

    return ranges;
}

void MapDocument::moveObjectsUp(const QList<MapObject *> &objects)
{
    if (objects.isEmpty())
        return;

    const auto ranges = computeRanges(objects);

    QScopedPointer<QUndoCommand> command(new QUndoCommand(tr("Move %n Object(s) Up",
                                                             "", objects.size())));

    RangesIterator rangesIterator(ranges);
    while (rangesIterator.hasNext()) {
        rangesIterator.next();

        ObjectGroup *group = rangesIterator.key();
        const RangeSet<int> &rangeSet = rangesIterator.value();

        const RangeSet<int>::Range it_begin = rangeSet.begin();
        RangeSet<int>::Range it = rangeSet.end();
        Q_ASSERT(it != it_begin);

        do {
            --it;

            int from = it.first();
            int count = it.length();
            int to = from + count + 1;

            if (to <= group->objectCount())
                new ChangeMapObjectsOrder(this, group, from, to, count, command.data());

        } while (it != it_begin);
    }

    if (command->childCount() > 0)
        mUndoStack->push(command.take());
}

void MapDocument::moveObjectsDown(const QList<MapObject *> &objects)
{
    if (objects.isEmpty())
        return;

    QScopedPointer<QUndoCommand> command(new QUndoCommand(tr("Move %n Object(s) Down",
                                                             "", objects.size())));

    RangesIterator rangesIterator(computeRanges(objects));
    while (rangesIterator.hasNext()) {
        rangesIterator.next();

        ObjectGroup *group = rangesIterator.key();
        const RangeSet<int> &rangeSet = rangesIterator.value();

        RangeSet<int>::Range it = rangeSet.begin();
        const RangeSet<int>::Range it_end = rangeSet.end();

        for (; it != it_end; ++it) {
            int from = it.first();

            if (from > 0) {
                int to = from - 1;
                int count = it.length();

                new ChangeMapObjectsOrder(this, group, from, to, count, command.data());
            }
        }
    }

    if (command->childCount() > 0)
        mUndoStack->push(command.take());
}

void MapDocument::setProperty(Object *object,
                              const QString &name,
                              const QVariant &value)
{
    const bool hadProperty = object->hasProperty(name);

    object->setProperty(name, value);

    if (hadProperty)
        emit propertyChanged(object, name);
    else
        emit propertyAdded(object, name);
}

void MapDocument::setProperties(Object *object, const Properties &properties)
{
    object->setProperties(properties);
    emit propertiesChanged(object);
}

void MapDocument::removeProperty(Object *object, const QString &name)
{
    object->removeProperty(name);
    emit propertyRemoved(object, name);
}

>>>>>>> a71eeabf
void MapDocument::createRenderer()
{
    if (mRenderer)
        delete mRenderer;

    switch (mMap->orientation()) {
    case Map::Isometric:
        mRenderer = new IsometricRenderer(mMap);
        break;
    case Map::Staggered:
        mRenderer = new StaggeredRenderer(mMap);
        break;
    case Map::Hexagonal:
        mRenderer = new HexagonalRenderer(mMap);
        break;
    default:
        mRenderer = new OrthogonalRenderer(mMap);
        break;
    }
}<|MERGE_RESOLUTION|>--- conflicted
+++ resolved
@@ -44,11 +44,7 @@
 #include "offsetlayer.h"
 #include "orthogonalrenderer.h"
 #include "painttilelayer.h"
-<<<<<<< HEAD
-=======
-#include "pluginmanager.h"
 #include "rangeset.h"
->>>>>>> a71eeabf
 #include "resizemap.h"
 #include "resizetilelayer.h"
 #include "rotatemapobject.h"
@@ -862,8 +858,6 @@
     mUndoStack->endMacro();
 }
 
-<<<<<<< HEAD
-=======
 typedef QMap<ObjectGroup*, RangeSet<int>>           Ranges;
 typedef QMapIterator<ObjectGroup*, RangeSet<int>>   RangesIterator;
 
@@ -952,33 +946,6 @@
         mUndoStack->push(command.take());
 }
 
-void MapDocument::setProperty(Object *object,
-                              const QString &name,
-                              const QVariant &value)
-{
-    const bool hadProperty = object->hasProperty(name);
-
-    object->setProperty(name, value);
-
-    if (hadProperty)
-        emit propertyChanged(object, name);
-    else
-        emit propertyAdded(object, name);
-}
-
-void MapDocument::setProperties(Object *object, const Properties &properties)
-{
-    object->setProperties(properties);
-    emit propertiesChanged(object);
-}
-
-void MapDocument::removeProperty(Object *object, const QString &name)
-{
-    object->removeProperty(name);
-    emit propertyRemoved(object, name);
-}
-
->>>>>>> a71eeabf
 void MapDocument::createRenderer()
 {
     if (mRenderer)
