--- conflicted
+++ resolved
@@ -58,65 +58,10 @@
 }
 
 Preferences::Preferences()
-<<<<<<< HEAD
-    : mSettings(new QSettings(this))
-{
-    // Retrieve storage settings
-    mSettings->beginGroup(QLatin1String("Storage"));
-    mLayerDataFormat = static_cast<Map::LayerDataFormat>
-            (intValue("LayerDataFormat", Map::CSV));
-    mMapRenderOrder = static_cast<Map::RenderOrder>
-            (intValue("MapRenderOrder", Map::RightDown));
-    mDtdEnabled = boolValue("DtdEnabled");
-    mSafeSavingEnabled = boolValue("SafeSavingEnabled", true);
-    mReloadTilesetsOnChange = boolValue("ReloadTilesets", true);
-    mStampsDirectory = stringValue("StampsDirectory");
-    mTemplatesDirectory = stringValue("TemplatesDirectory");
-    mObjectTypesFile = stringValue("ObjectTypesFile");
-    mSettings->endGroup();
-
-    mSettings->beginGroup(QLatin1String("Export"));
-    setExportOption(EmbedTilesets, boolValue("EmbedTilesets", false));
-    setExportOption(DetachTemplateInstances, boolValue("DetachTemplateInstances", false));
-    setExportOption(ResolveObjectTypesAndProperties, boolValue("ResolveObjectTypesAndProperties", false));
-    mSettings->endGroup();
-
-    SaveFile::setSafeSavingEnabled(mSafeSavingEnabled);
-
-    // Retrieve interface settings
-    mSettings->beginGroup(QLatin1String("Interface"));
-    mShowGrid = boolValue("ShowGrid", true);
-    mShowTileObjectOutlines = boolValue("ShowTileObjectOutlines");
-    mShowTileAnimations = boolValue("ShowTileAnimations", true);
-    mSnapToGrid = boolValue("SnapToGrid");
-    mSnapToFineGrid = boolValue("SnapToFineGrid");
-    mSnapToPixels = boolValue("SnapToPixels");
-    mGridColor = colorValue("GridColor", Qt::black);
-    mGridFine = intValue("GridFine", 4);
-    mObjectLineWidth = realValue("ObjectLineWidth", 2);
-    mHighlightCurrentLayer = boolValue("HighlightCurrentLayer");
-    mHighlightHoveredObject = boolValue("HighlightHoveredObject", true);
-    mShowTilesetGrid = boolValue("ShowTilesetGrid", true);
-    mLanguage = stringValue("Language");
-    mUseOpenGL = boolValue("OpenGL");
-    mWheelZoomsByDefault = boolValue("WheelZoomsByDefault");
-    mInvertYAxis = boolValue("InvertYAxis");
-    mObjectLabelVisibility = static_cast<ObjectLabelVisiblity>
-            (intValue("ObjectLabelVisibility", AllObjectLabels));
-    mLabelForHoveredObject = boolValue("LabelForHoveredObject", false);
-#if defined(Q_OS_MAC)
-    mApplicationStyle = static_cast<ApplicationStyle>
-            (intValue("ApplicationStyle", SystemDefaultStyle));
-#else
-    mApplicationStyle = static_cast<ApplicationStyle>
-            (intValue("ApplicationStyle", TiledStyle));
-#endif
-=======
     : QSettings()
 {
     initialize();
 }
->>>>>>> 95c1d8a1
 
 /**
  * Uses the given settings file in INI format. This constructor is used for
@@ -806,51 +751,7 @@
 
 void Preferences::setWheelZoomsByDefault(bool mode)
 {
-<<<<<<< HEAD
-    if (mWheelZoomsByDefault == mode)
-        return;
-
-    mWheelZoomsByDefault = mode;
-    mSettings->setValue(QLatin1String("Interface/WheelZoomsByDefault"), mode);
-}
-
-void Preferences::setInvertYAxis(bool enabled)
-{
-    if (mInvertYAxis == enabled)
-        return;
-
-    mInvertYAxis = enabled;
-    mSettings->setValue(QLatin1String("Interface/InvertYAxis"), enabled);
-
-    emit invertYAxisChanged();
-}
-
-bool Preferences::boolValue(const char *key, bool defaultValue) const
-{
-    return mSettings->value(QLatin1String(key), defaultValue).toBool();
-}
-
-QColor Preferences::colorValue(const char *key, const QColor &def) const
-{
-    const QString name = mSettings->value(QLatin1String(key),
-                                          def.name()).toString();
-    if (!QColor::isValidColor(name))
-        return QColor();
-
-    return QColor(name);
-}
-
-QString Preferences::stringValue(const char *key, const QString &def) const
-{
-    return mSettings->value(QLatin1String(key), def).toString();
-}
-
-int Preferences::intValue(const char *key, int defaultValue) const
-{
-    return mSettings->value(QLatin1String(key), defaultValue).toInt();
-=======
     setValue(QLatin1String("Interface/WheelZoomsByDefault"), mode);
->>>>>>> 95c1d8a1
 }
 
 QString Preferences::homeLocation()
