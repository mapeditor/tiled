--- conflicted
+++ resolved
@@ -145,11 +145,6 @@
         ColorCountProperty,
         WangColorProbabilityProperty,
         WangSetTypeProperty,
-<<<<<<< HEAD
-        CustomProperty,
-        ComponentProperty,
-=======
->>>>>>> 4cdcdb1a
         InfiniteProperty,
         TemplateProperty,
         CompressionLevelProperty,
@@ -210,18 +205,13 @@
     void updateCustomProperties();
     void updateCustomPropertyColor(const QString &name);
 
-<<<<<<< HEAD
     void addComponents();
     void updateComponents();
 
     void onComponentPropertyChanged(Object *object, const QString &componentName, const QString &propertyName, const QVariant &value);
 
-    QVariant toDisplayValue(const QVariant &value) const;
-    QVariant fromDisplayValue(const QVariant &value) const;
-=======
     QVariant toDisplayValue(QVariant value) const;
     QVariant fromDisplayValue(QtProperty *property, QVariant value) const;
->>>>>>> 4cdcdb1a
 
     void retranslateUi();
 
@@ -243,13 +233,9 @@
 
     QHash<QtProperty *, PropertyId> mPropertyToId;
     QHash<PropertyId, QtVariantProperty *> mIdToProperty;
-<<<<<<< HEAD
 
     // maps property name to property value
-    QHash<QString, QtVariantProperty *> mNameToProperty;
-=======
     CustomPropertiesHelper mCustomPropertiesHelper;
->>>>>>> 4cdcdb1a
 
     // components
 
