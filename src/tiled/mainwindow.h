/*
 * mainwindow.h
 * Copyright 2008-2015, Thorbjørn Lindeijer <thorbjorn@lindeijer.nl>
 * Copyright 2008, Roderic Morris <roderic@ccs.neu.edu>
 * Copyright 2009-2010, Jeff Bland <jksb@member.fsf.org>
 * Copyright 2010-2011, Stefan Beller <stefanbeller@googlemail.com>
 *
 * This file is part of Tiled.
 *
 * This program is free software; you can redistribute it and/or modify it
 * under the terms of the GNU General Public License as published by the Free
 * Software Foundation; either version 2 of the License, or (at your option)
 * any later version.
 *
 * This program is distributed in the hope that it will be useful, but WITHOUT
 * ANY WARRANTY; without even the implied warranty of MERCHANTABILITY or
 * FITNESS FOR A PARTICULAR PURPOSE.  See the GNU General Public License for
 * more details.
 *
 * You should have received a copy of the GNU General Public License along with
 * this program. If not, see <http://www.gnu.org/licenses/>.
 */

#pragma once

#include "contentbrowserdock.h"
#include "document.h"
#include "preferences.h"
#include "preferencesdialog.h"
#include "project.h"
#include "session.h"
#include "tilededitor_global.h"

#include <QMainWindow>
#include <QPointer>
#include <QSessionManager>

class QComboBox;
class QLabel;
class QToolButton;

namespace Ui {
class MainWindow;
}

namespace Tiled {

class FileFormat;
class TileLayer;

class AutomappingManager;
class ConsoleDock;
class DocumentManager;
class Editor;
class IssuesDock;
class LocatorSource;
class LocatorWidget;
class MapDocument;
class MapDocumentActionHandler;
class MapEditor;
class MapScene;
class MapView;
class PropertyTypesEditor;
class ProjectDock;
class ProjectModel;
class TilesetDocument;
class TilesetEditor;
class WorldDocument;
class Zoomable;

/**
 * The main editor window.
 *
 * Represents the main user interface, including the menu bar. It keeps track
 * of the current file and is also the entry point of all menu actions.
 */
class TILED_EDITOR_EXPORT MainWindow : public QMainWindow
{
    Q_OBJECT

public:
    MainWindow(QWidget *parent = nullptr, Qt::WindowFlags flags = {});
    ~MainWindow() override;

    void commitData(QSessionManager &manager);

    void initializeSession();

    /**
     * Opens the given file. When opened successfully, the file is added to the
     * list of recent files.
     *
     * When a \a format is given, it is used to open the file. Otherwise, a
     * format is searched using MapFormat::supportsFile.
     *
     * @return whether the file was successfully opened
     */
    bool openFile(const QString &fileName, FileFormat *fileFormat = nullptr);

    bool addRecentProjectsActions(QMenu *menu) const;

    static MainWindow *instance();
    static MainWindow *maybeInstance();

protected:
    bool event(QEvent *event) override;

    void closeEvent(QCloseEvent *event) override;
    void changeEvent(QEvent *event) override;

    void dragEnterEvent(QDragEnterEvent *) override;
    void dropEvent(QDropEvent *) override;

    void resizeEvent(QResizeEvent *) override;

private slots:
    void onRunClient();
<<<<<<< HEAD
    void exportAsJson();
=======
    void onCreateEntity();
>>>>>>> f35dc1d1

private:
    void newMap();
    void openFileDialog();
    void openFileInProject();
    void searchActions();
    void showLocatorWidget(LocatorSource *source);
    bool saveFile();
    bool saveFileAs();
    void saveAll();
    void export_(); // 'export' is a reserved word
    bool exportDocument(Document *document);
    void exportAs();
    void exportAsImage();
    void reload();
    void closeFile();
    bool closeAllFiles();

    bool openProjectFile(const QString &fileName);
    void newProject();
    bool closeProject();
    bool switchProject(std::unique_ptr<Project> project);
    void restoreSession();
    void projectProperties();

    void cut();
    void copy();
    void paste();
    void pasteInPlace();
    void delete_();
    void openPreferences();
    void openCrashReporterPopup();
    void openProjectExtensionsPopup();

    void showPopup(QWidget *widget);
    void updatePopupGeometry(QSize size);

    void labelVisibilityActionTriggered(QAction *action);
    void zoomIn();
    void zoomOut();
    void zoomNormal();
    void fitInView();
    void setFullScreen(bool fullScreen);
    void toggleClearView(bool clearView);
    void setLayoutLocked(bool locked);
    void resetToDefaultLayout();

    bool newTileset(const QString &path = QString());
    void reloadTilesetImages();
    void addExternalTileset();
    void addAutomappingRulesTileset();
    void resizeMap();
    void offsetMap();
    void editMapProperties();

    void editTilesetProperties();

    void editWorldProperties();

    void updateWindowTitle();
    void updateActions();
    void updateZoomable();
    void updateZoomActions();
    void openDocumentation();
    void openForum();
    void showDonationPopup();
    void aboutTiled();
    void openRecentFile();
    void reopenClosedFile();
    void openRecentProject();

    void documentChanged(Document *document);
    void documentSaved(Document *document);
    void closeDocument(int index);

    void currentEditorChanged(Editor *editor);

    void reloadError(const QString &error);
    void autoMappingError(bool automatic);
    void autoMappingWarning(bool automatic);

    void onPropertyTypesEditorClosed();
    void ensureHasBorderInFullScreen();

    /**
      * Asks the user whether the given \a mapDocument should be saved, when
      * necessary. If it needs to ask, also makes sure that it is the current
      * document.
      *
      * @return <code>true</code> when any unsaved data is either discarded or
      *         saved, <code>false</code> when the user cancelled or saving
      *         failed.
      */
    bool confirmSave(Document *document);

    /**
      * Checks all maps for changes, if so, ask if to save these changes.
      *
      * @return <code>true</code> when any unsaved data is either discarded or
      *         saved, <code>false</code> when the user cancelled or saving
      *         failed.
      */
    bool confirmAllSave();

    bool confirmSaveWorld(WorldDocument *worldDocument);

    void writeSettings();
    void readSettings();
    void restoreLayout();

    void updateRecentFilesMenu();
    void updateRecentProjectsMenu();
    void updateViewsAndToolbarsMenu();

    void retranslateUi();

    void exportMapAs(MapDocument *mapDocument);
    void exportTilesetAs(TilesetDocument *tilesetDocument);

    QList<QDockWidget*> allDockWidgets() const;
    QList<QToolBar*> allToolBars() const;

    Ui::MainWindow *mUi;
    Document *mDocument = nullptr;
    Zoomable *mZoomable = nullptr;
    MapDocumentActionHandler *mActionHandler;
    ConsoleDock *mConsoleDock;
    ProjectDock *mProjectDock;
    IssuesDock *mIssuesDock;
    ContentBrowserDock *mContentBrowserDock = nullptr;
    PropertyTypesEditor *mPropertyTypesEditor;
    QPointer<LocatorWidget> mLocatorWidget;
    QPointer<QWidget> mPopupWidget;
    double mPopupWidgetShowProgress = 1.0;

    QAction *mRecentFiles[Preferences::MaxRecentFiles];

    QMenu *mLayerMenu;
    QMenu *mNewLayerMenu;
    QMenu *mGroupLayerMenu;
    QMenu *mViewsAndToolbarsMenu;
    QAction *mViewsAndToolbarsAction;
    QAction *mShowPropertyTypesEditor;
    QAction *mResetToDefaultLayout;
    QAction *mLockLayout;

    void setupQuickStamps();

    AutomappingManager *mAutomappingManager;
    DocumentManager *mDocumentManager;
    MapEditor *mMapEditor;
    TilesetEditor *mTilesetEditor;
    QList<QWidget*> mEditorStatusBarWidgets;
    QToolButton *mNewsButton;

    QPointer<PreferencesDialog> mPreferencesDialog;

    QMap<QMainWindow*, QByteArray> mMainWindowStates;
    bool mHasRestoredLayout = false;

    SessionOption<QStringList> mLoadedWorlds { "loadedWorlds" };

    static MainWindow *mInstance;
};

inline MainWindow *MainWindow::instance()
{
    Q_ASSERT(mInstance);
    return mInstance;
}

inline MainWindow *MainWindow::maybeInstance()
{
    return mInstance;
}

} // namespace Tiled<|MERGE_RESOLUTION|>--- conflicted
+++ resolved
@@ -115,11 +115,8 @@
 
 private slots:
     void onRunClient();
-<<<<<<< HEAD
     void exportAsJson();
-=======
     void onCreateEntity();
->>>>>>> f35dc1d1
 
 private:
     void newMap();
