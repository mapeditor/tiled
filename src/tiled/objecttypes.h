--- conflicted
+++ resolved
@@ -38,16 +38,10 @@
 {
     ObjectType() : color(Qt::gray) {}
 
-<<<<<<< HEAD
     ObjectType(QString name,
-               const QColor &color)
-        : name(std::move(name))
-=======
-    ObjectType(const QString &name,
                const QColor &color,
                const Properties& properties)
-        : name(name)
->>>>>>> 79bd3ad5
+        : name(std::move(name))
         , color(color)
         , defaultProperties(properties)
     {}
