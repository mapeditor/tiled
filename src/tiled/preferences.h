--- conflicted
+++ resolved
@@ -172,15 +172,8 @@
 
     bool wheelZoomsByDefault() const;
 
-<<<<<<< HEAD
     bool invertYAxis() const;
 
-    /**
-     * Provides access to the QSettings instance to allow storing/retrieving
-     * arbitrary values. The naming style for groups and keys is CamelCase.
-     */
-    QSettings *settings() const { return mSettings; }
-=======
     template <typename T>
     T get(const char *key, const T &defaultValue = T()) const
     { return value(QLatin1String(key), defaultValue).template value<T>(); }
@@ -192,7 +185,6 @@
     static QString startupProject();
     static void setStartupProject(const QString &filePath);
     static void setStartupSession(const QString &filePath);
->>>>>>> a56b5a25
 
 public slots:
     void setShowGrid(bool showGrid);
@@ -271,17 +263,7 @@
 
     bool mPortable = false;
 
-<<<<<<< HEAD
-    QDate mFirstRun;
-    QDate mPatreonDialogTime;
-    int mRunCount;
-    bool mIsPatron;
-    bool mCheckForUpdates;
-    bool mWheelZoomsByDefault;
-    bool mInvertYAxis;
-=======
     QString mObjectTypesFile;
->>>>>>> a56b5a25
 
     static Preferences *mInstance;
     static QString mStartupProject;
@@ -321,11 +303,6 @@
     Preferences::instance()->setValue(QLatin1String(mKey), value);
 }
 
-inline bool Preferences::invertYAxis() const
-{
-    return mInvertYAxis;
-}
-
 } // namespace Tiled
 
 Q_DECLARE_OPERATORS_FOR_FLAGS(Tiled::Preferences::ExportOptions)