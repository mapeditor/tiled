--- conflicted
+++ resolved
@@ -172,15 +172,6 @@
 
     bool wheelZoomsByDefault() const;
 
-<<<<<<< HEAD
-    bool invertYAxis() const;
-
-    /**
-     * Provides access to the QSettings instance to allow storing/retrieving
-     * arbitrary values. The naming style for groups and keys is CamelCase.
-     */
-    QSettings *settings() const { return mSettings; }
-=======
     template <typename T>
     T get(const char *key, const T &defaultValue = T()) const
     { return value(QLatin1String(key), defaultValue).template value<T>(); }
@@ -192,7 +183,6 @@
     static QString startupProject();
     static void setStartupProject(const QString &filePath);
     static void setStartupSession(const QString &filePath);
->>>>>>> 95c1d8a1
 
 public slots:
     void setShowGrid(bool showGrid);
@@ -271,17 +261,7 @@
 
     bool mPortable = false;
 
-<<<<<<< HEAD
-    QDate mFirstRun;
-    QDate mPatreonDialogTime;
-    int mRunCount;
-    bool mIsPatron;
-    bool mCheckForUpdates;
-    bool mWheelZoomsByDefault;
-    bool mInvertYAxis;
-=======
     QString mObjectTypesFile;
->>>>>>> 95c1d8a1
 
     static Preferences *mInstance;
     static QString mStartupProject;
