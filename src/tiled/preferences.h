/*
 * preferences.h
 * Copyright 2009-2011, Thorbjørn Lindeijer <thorbjorn@lindeijer.nl>
 * Copyright 2016, Mamed Ibrahimov <ibramlab@gmail.com>
 *
 * This file is part of Tiled.
 *
 * This program is free software; you can redistribute it and/or modify it
 * under the terms of the GNU General Public License as published by the Free
 * Software Foundation; either version 2 of the License, or (at your option)
 * any later version.
 *
 * This program is distributed in the hope that it will be useful, but WITHOUT
 * ANY WARRANTY; without even the implied warranty of MERCHANTABILITY or
 * FITNESS FOR A PARTICULAR PURPOSE.  See the GNU General Public License for
 * more details.
 *
 * You should have received a copy of the GNU General Public License along with
 * this program. If not, see <http://www.gnu.org/licenses/>.
 */

#pragma once

#include <QColor>
#include <QDate>
#include <QObject>

#include "map.h"
#include "objecttypes.h"

class QSettings;

namespace Tiled {

/**
 * This class holds user preferences and provides a convenient interface to
 * access them.
 */
class Preferences : public QObject
{
    Q_OBJECT

public:
    static Preferences *instance();
    static void deleteInstance();

    bool showGrid() const { return mShowGrid; }
    bool showTileObjectOutlines() const { return mShowTileObjectOutlines; }
    bool showTileAnimations() const { return mShowTileAnimations; }
    bool snapToGrid() const { return mSnapToGrid; }
    bool snapToFineGrid() const { return mSnapToFineGrid; }
    bool snapToPixels() const { return mSnapToPixels; }
    QColor gridColor() const { return mGridColor; }
    int gridFine() const { return mGridFine; }
    qreal objectLineWidth() const { return mObjectLineWidth; }

    bool highlightCurrentLayer() const { return mHighlightCurrentLayer; }
    bool highlightHoveredObject() const;
    bool showTilesetGrid() const { return mShowTilesetGrid; }

    enum ObjectLabelVisiblity {
        NoObjectLabels,
        SelectedObjectLabels,
        AllObjectLabels
    };

    ObjectLabelVisiblity objectLabelVisibility() const;
    void setObjectLabelVisibility(ObjectLabelVisiblity visiblity);

    bool labelForHoveredObject() const;
    void setLabelForHoveredObject(bool enabled);

    enum ApplicationStyle {
        SystemDefaultStyle,
        FusionStyle,
        TiledStyle
    };

    ApplicationStyle applicationStyle() const;
    void setApplicationStyle(ApplicationStyle style);

    QColor baseColor() const;
    void setBaseColor(const QColor &color);

    QColor selectionColor() const;
    void setSelectionColor(const QColor &color);

    Map::LayerDataFormat layerDataFormat() const;
    void setLayerDataFormat(Map::LayerDataFormat layerDataFormat);

    Map::RenderOrder mapRenderOrder() const;
    void setMapRenderOrder(Map::RenderOrder mapRenderOrder);

    bool dtdEnabled() const;
    void setDtdEnabled(bool enabled);

    bool safeSavingEnabled() const;
    void setSafeSavingEnabled(bool enabled);

    enum ExportOption {
        EmbedTilesets                   = 0x1,
        DetachTemplateInstances         = 0x2,
        ResolveObjectTypesAndProperties = 0x4
    };
    Q_DECLARE_FLAGS(ExportOptions, ExportOption)

    ExportOptions exportOptions() const;
    void setExportOption(ExportOption option, bool value);
    bool exportOption(ExportOption option) const;

    QString language() const;
    void setLanguage(const QString &language);

    bool reloadTilesetsOnChange() const;
    void setReloadTilesetsOnChanged(bool value);

    bool useOpenGL() const { return mUseOpenGL; }
    void setUseOpenGL(bool useOpenGL);

    void setObjectTypes(const ObjectTypes &objectTypes);

    enum FileType {
        ObjectTypesFile,
        ObjectTemplateFile,
        ImageFile,
        ExportedFile,
        ExternalTileset,
        WorldFile
    };

    QString lastPath(FileType fileType) const;
    void setLastPath(FileType fileType, const QString &path);

    bool automappingDrawing() const { return mAutoMapDrawing; }

    QString mapsDirectory() const;
    void setMapsDirectory(const QString &path);

    QString stampsDirectory() const;
    void setStampsDirectory(const QString &stampsDirectory);

    QString templatesDirectory() const;
    void setTemplatesDirectory(const QString &path);

    QString objectTypesFile() const;
    void setObjectTypesFile(const QString &filePath);

    QDate firstRun() const;
    int runCount() const;

    bool isPatron() const;
    void setPatron(bool isPatron);

    bool shouldShowPatreonDialog() const;
    void setPatreonDialogReminder(const QDate &date);

    enum { MaxRecentFiles = 8 };
    QStringList recentFiles() const;
    QString fileDialogStartLocation() const;
    void addRecentFile(const QString &fileName);

    bool openLastFilesOnStartup() const;

    bool checkForUpdates() const;
    void setCheckForUpdates(bool on);

    bool wheelZoomsByDefault() const;

    bool invertYAxis() const;

    /**
     * Provides access to the QSettings instance to allow storing/retrieving
     * arbitrary values. The naming style for groups and keys is CamelCase.
     */
    QSettings *settings() const { return mSettings; }

public slots:
    void setShowGrid(bool showGrid);
    void setShowTileObjectOutlines(bool enabled);
    void setShowTileAnimations(bool enabled);
    void setSnapToGrid(bool snapToGrid);
    void setSnapToFineGrid(bool snapToFineGrid);
    void setSnapToPixels(bool snapToPixels);
    void setGridColor(QColor gridColor);
    void setGridFine(int gridFine);
    void setObjectLineWidth(qreal lineWidth);
    void setHighlightCurrentLayer(bool highlight);
    void setHighlightHoveredObject(bool highlight);
    void setShowTilesetGrid(bool showTilesetGrid);
    void setAutomappingDrawing(bool enabled);
    void setOpenLastFilesOnStartup(bool load);
    void setPluginEnabled(const QString &fileName, bool enabled);
    void setWheelZoomsByDefault(bool mode);
    void setInvertYAxis(bool enabled);

    void clearRecentFiles();

signals:
    void showGridChanged(bool showGrid);
    void showTileObjectOutlinesChanged(bool enabled);
    void showTileAnimationsChanged(bool enabled);
    void snapToGridChanged(bool snapToGrid);
    void snapToFineGridChanged(bool snapToFineGrid);
    void snapToPixelsChanged(bool snapToPixels);
    void gridColorChanged(QColor gridColor);
    void gridFineChanged(int gridFine);
    void objectLineWidthChanged(qreal lineWidth);
    void highlightCurrentLayerChanged(bool highlight);
    void highlightHoveredObjectChanged(bool highlight);
    void showTilesetGridChanged(bool showTilesetGrid);
    void objectLabelVisibilityChanged(ObjectLabelVisiblity);
    void labelForHoveredObjectChanged(bool enabled);

    void applicationStyleChanged(ApplicationStyle);
    void baseColorChanged(const QColor &baseColor);
    void selectionColorChanged(const QColor &selectionColor);

    void useOpenGLChanged(bool useOpenGL);

    void languageChanged();

    void objectTypesChanged();

    void mapsDirectoryChanged();
    void stampsDirectoryChanged(const QString &stampsDirectory);
    void templatesDirectoryChanged(const QString &templatesDirectory);

    void isPatronChanged();

    void recentFilesChanged();

    void checkForUpdatesChanged();

    void invertYAxisChanged();

private:
    Preferences();
    ~Preferences() override;

    bool boolValue(const char *key, bool def = false) const;
    QColor colorValue(const char *key, const QColor &def = QColor()) const;
    QString stringValue(const char *key, const QString &def = QString()) const;
    int intValue(const char *key, int defaultValue) const;
    qreal realValue(const char *key, qreal defaultValue) const;

    QSettings *mSettings;

    bool mShowGrid;
    bool mShowTileObjectOutlines;
    bool mShowTileAnimations;
    bool mSnapToGrid;
    bool mSnapToFineGrid;
    bool mSnapToPixels;
    QColor mGridColor;
    int mGridFine;
    qreal mObjectLineWidth;
    bool mHighlightCurrentLayer;
    bool mHighlightHoveredObject;
    bool mShowTilesetGrid;
    bool mOpenLastFilesOnStartup;
    ObjectLabelVisiblity mObjectLabelVisibility;
    bool mLabelForHoveredObject;
    ApplicationStyle mApplicationStyle;
    QColor mBaseColor;
    QColor mSelectionColor;

    Map::LayerDataFormat mLayerDataFormat;
    Map::RenderOrder mMapRenderOrder;
    bool mDtdEnabled;
    bool mSafeSavingEnabled;
    ExportOptions mExportOptions;
    QString mLanguage;
    bool mReloadTilesetsOnChange;
    bool mUseOpenGL;

    bool mAutoMapDrawing;

    QString mMapsDirectory;
    QString mStampsDirectory;
    QString mTemplatesDirectory;
    QString mObjectTypesFile;

    QDate mFirstRun;
    QDate mPatreonDialogTime;
    int mRunCount;
    bool mIsPatron;
    bool mCheckForUpdates;
    bool mWheelZoomsByDefault;
    bool mInvertYAxis;

    static Preferences *mInstance;
};


inline Preferences::ApplicationStyle Preferences::applicationStyle() const
{
    return mApplicationStyle;
}

inline QColor Preferences::baseColor() const
{
    return mBaseColor;
}

inline QColor Preferences::selectionColor() const
{
    return mSelectionColor;
}

inline Map::LayerDataFormat Preferences::layerDataFormat() const
{
    return mLayerDataFormat;
}

inline Map::RenderOrder Preferences::mapRenderOrder() const
{
    return mMapRenderOrder;
}

inline bool Preferences::dtdEnabled() const
{
    return mDtdEnabled;
}

inline bool Preferences::safeSavingEnabled() const
{
    return mSafeSavingEnabled;
}

inline Preferences::ExportOptions Preferences::exportOptions() const
{
    return mExportOptions;
}

inline bool Preferences::exportOption(ExportOption option) const
{
    return mExportOptions.testFlag(option);
}

inline QString Preferences::language() const
{
    return mLanguage;
}

inline bool Preferences::reloadTilesetsOnChange() const
{
    return mReloadTilesetsOnChange;
}

inline QString Preferences::mapsDirectory() const
{
    return mMapsDirectory;
}

inline bool Preferences::highlightHoveredObject() const
{
    return mHighlightHoveredObject;
}

inline Preferences::ObjectLabelVisiblity Preferences::objectLabelVisibility() const
{
    return mObjectLabelVisibility;
}

inline bool Preferences::labelForHoveredObject() const
{
    return mLabelForHoveredObject;
}

inline QDate Preferences::firstRun() const
{
    return mFirstRun;
}

inline int Preferences::runCount() const
{
    return mRunCount;
}

inline bool Preferences::isPatron() const
{
    return mIsPatron;
}

inline bool Preferences::checkForUpdates() const
{
    return mCheckForUpdates;
}

inline bool Preferences::openLastFilesOnStartup() const
{
    return mOpenLastFilesOnStartup;
}

inline bool Preferences::wheelZoomsByDefault() const
{
    return mWheelZoomsByDefault;
}

<<<<<<< HEAD
inline bool Preferences::invertYAxis() const
{
    return mInvertYAxis;
}

} // namespace Internal
=======
>>>>>>> 167f526c
} // namespace Tiled

Q_DECLARE_OPERATORS_FOR_FLAGS(Tiled::Preferences::ExportOptions)<|MERGE_RESOLUTION|>--- conflicted
+++ resolved
@@ -397,15 +397,11 @@
     return mWheelZoomsByDefault;
 }
 
-<<<<<<< HEAD
 inline bool Preferences::invertYAxis() const
 {
     return mInvertYAxis;
 }
 
-} // namespace Internal
-=======
->>>>>>> 167f526c
 } // namespace Tiled
 
 Q_DECLARE_OPERATORS_FOR_FLAGS(Tiled::Preferences::ExportOptions)