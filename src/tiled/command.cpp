/*
 * command.cpp
 * Copyright 2011, Jeff Bland <jksb@member.fsf.org>
 *
 * This file is part of Tiled.
 *
 * This program is free software; you can redistribute it and/or modify it
 * under the terms of the GNU General Public License as published by the Free
 * Software Foundation; either version 2 of the License, or (at your option)
 * any later version.
 *
 * This program is distributed in the hope that it will be useful, but WITHOUT
 * ANY WARRANTY; without even the implied warranty of MERCHANTABILITY or
 * FITNESS FOR A PARTICULAR PURPOSE.  See the GNU General Public License for
 * more details.
 *
 * You should have received a copy of the GNU General Public License along with
 * this program. If not, see <http://www.gnu.org/licenses/>.
 */

#include "command.h"

#include "documentmanager.h"
#include "mapdocument.h"
#include "mapobject.h"

#include <QDir>
#include <QMessageBox>
#include <QSettings>

using namespace Tiled;
using namespace Tiled::Internal;

QString Command::finalCommand() const
{
    QString finalCommand = command;

    // Perform variable replacement
<<<<<<< HEAD
    Document *document = DocumentManager::instance()->currentDocument();
    if (document) {
        const QString fileName = document->fileName();
=======
    if (MapDocument *mapDocument = DocumentManager::instance()->currentDocument()) {
        const QString fileName = mapDocument->fileName();
>>>>>>> c2dea496

        finalCommand.replace(QLatin1String("%mapfile"),
                             QString(QLatin1String("\"%1\"")).arg(fileName));

<<<<<<< HEAD
        finalCommand.replace(QLatin1String("%file"),
                             QString(QLatin1String("\"%1\"")).arg(fileName));

        // todo: consider moving currentObject up into Document
        /*
        MapObject *currentObject = dynamic_cast<MapObject *>(document->currentObject());
        if (currentObject) {
=======
        if (const Layer *layer = mapDocument->currentLayer()) {
            finalCommand.replace(QLatin1String("%layername"),
                                 QString(QLatin1String("\"%1\"")).arg(layer->name()));
        }

        if (MapObject *currentObject = dynamic_cast<MapObject *>(mapDocument->currentObject())) {
>>>>>>> c2dea496
            finalCommand.replace(QLatin1String("%objecttype"),
                                 QString(QLatin1String("\"%1\"")).arg(currentObject->type()));
            finalCommand.replace(QLatin1String("%objectid"),
                                 QString(QLatin1String("\"%1\"")).arg(currentObject->id()));
        }
        */
    }

    return finalCommand;
}

void Command::execute(bool inTerminal) const
{
    // Save if save option is unset or true
    QSettings settings;
    QVariant variant = settings.value(QLatin1String("saveBeforeExecute"), true);
    if (variant.toBool()) {
        // todo: Move the 'save' function up into Document
//        Document *document = DocumentManager::instance()->currentDocument();
//        if (document)
//            document->save();
    }

    // Start the process
    new CommandProcess(*this, inTerminal);
}

QVariant Command::toQVariant() const
{
    QHash<QString, QVariant> hash;
    hash[QLatin1String("Enabled")] = isEnabled;
    hash[QLatin1String("Name")] = name;
    hash[QLatin1String("Command")] = command;
    return hash;
}

Command Command::fromQVariant(const QVariant &variant)
{
    const QHash<QString, QVariant> hash = variant.toHash();

    const QString namePref = QLatin1String("Name");
    const QString commandPref = QLatin1String("Command");
    const QString enablePref = QLatin1String("Enabled");

    Command command;
    if (hash.contains(enablePref))
        command.isEnabled = hash[enablePref].toBool();
    if (hash.contains(namePref))
        command.name = hash[namePref].toString();
    if (hash.contains(commandPref))
        command.command = hash[commandPref].toString();

    return command;
}

CommandProcess::CommandProcess(const Command &command, bool inTerminal)
    : QProcess(DocumentManager::instance())
    , mName(command.name)
    , mFinalCommand(command.finalCommand())
#ifdef Q_OS_MAC
    , mFile(QDir::tempPath() + QLatin1String("/tiledXXXXXX.command"))
#endif
{
    // Give an error if the command is empty or just whitespace
    if (mFinalCommand.trimmed().isEmpty()) {
        handleError(QProcess::FailedToStart);
        return;
    }

    // Modify the command to run in a terminal
    if (inTerminal) {
#ifdef Q_OS_LINUX
        static bool hasGnomeTerminal = QProcess::execute(
                                    QLatin1String("which gnome-terminal")) == 0;

        if (hasGnomeTerminal)
            mFinalCommand = QLatin1String("gnome-terminal -x ") + mFinalCommand;
        else
            mFinalCommand = QLatin1String("xterm -e ") + mFinalCommand;
#elif defined(Q_OS_MAC)
        // The only way I know to launch a Terminal with a command on mac is
        // to make a .command file and open it. The client command invoke the
        // executable directly (rather than using open) in order to get std
        // output in the terminal. Otherwise, you can use the Console
        // application to see the output.

        // Create and write the command to a .command file

        if (!mFile.open()) {
            handleError(tr("Unable to create/open %1").arg(mFile.fileName()));
            return;
        }
        mFile.write(mFinalCommand.toLocal8Bit());
        mFile.close();

        // Add execute permission to the file
        int chmodRet = QProcess::execute(QString(QLatin1String(
                                     "chmod +x \"%1\"")).arg(mFile.fileName()));
        if (chmodRet != 0) {
            handleError(tr("Unable to add executable permissions to %1")
                                                        .arg(mFile.fileName()));
            return;
        }

        // Use open command to launch the command in the terminal
        // -W makes it not return immediately
        // -n makes it open a new instance of terminal if it is open already
        mFinalCommand = QString(QLatin1String("open -W -n \"%1\""))
                                                         .arg(mFile.fileName());
#endif
    }

    connect(this, SIGNAL(error(QProcess::ProcessError)),
            SLOT(handleError(QProcess::ProcessError)));

    connect(this, SIGNAL(finished(int)), SLOT(deleteLater()));

    start(mFinalCommand);
}

void CommandProcess::handleError(QProcess::ProcessError error)
{
    QString errorStr;
    switch (error) {
    case QProcess::FailedToStart:
        errorStr = tr("The command failed to start.");
        break;
    case QProcess::Crashed:
        errorStr = tr("The command crashed.");
        break;
    case QProcess::Timedout:
        errorStr = tr("The command timed out.");
        break;
    default:
        errorStr = tr("An unknown error occurred.");
    }

    handleError(errorStr);
}

void CommandProcess::handleError(const QString &error)
{
    QString title = tr("Error Executing %1").arg(mName);

    QString message = error + QLatin1String("\n\n") + mFinalCommand;

    QWidget *parent = DocumentManager::instance()->widget();
    QMessageBox::warning(parent, title, message);

    // Make sure this object gets deleted if the process failed to start
    deleteLater();
}<|MERGE_RESOLUTION|>--- conflicted
+++ resolved
@@ -36,34 +36,20 @@
     QString finalCommand = command;
 
     // Perform variable replacement
-<<<<<<< HEAD
-    Document *document = DocumentManager::instance()->currentDocument();
-    if (document) {
+    if (Document *document = DocumentManager::instance()->currentDocument()) {
         const QString fileName = document->fileName();
-=======
-    if (MapDocument *mapDocument = DocumentManager::instance()->currentDocument()) {
-        const QString fileName = mapDocument->fileName();
->>>>>>> c2dea496
 
         finalCommand.replace(QLatin1String("%mapfile"),
                              QString(QLatin1String("\"%1\"")).arg(fileName));
 
-<<<<<<< HEAD
-        finalCommand.replace(QLatin1String("%file"),
-                             QString(QLatin1String("\"%1\"")).arg(fileName));
-
         // todo: consider moving currentObject up into Document
         /*
-        MapObject *currentObject = dynamic_cast<MapObject *>(document->currentObject());
-        if (currentObject) {
-=======
         if (const Layer *layer = mapDocument->currentLayer()) {
             finalCommand.replace(QLatin1String("%layername"),
                                  QString(QLatin1String("\"%1\"")).arg(layer->name()));
         }
 
         if (MapObject *currentObject = dynamic_cast<MapObject *>(mapDocument->currentObject())) {
->>>>>>> c2dea496
             finalCommand.replace(QLatin1String("%objecttype"),
                                  QString(QLatin1String("\"%1\"")).arg(currentObject->type()));
             finalCommand.replace(QLatin1String("%objectid"),
