--- conflicted
+++ resolved
@@ -190,32 +190,6 @@
     return false;
 }
 
-<<<<<<< HEAD
-template <typename Callback>
-static void processObjectReferences(Properties &properties, Callback callback)
-{
-    QMutableMapIterator<QString, QVariant> it(properties);
-    while (it.hasNext()) {
-        QVariant &value = it.next().value();
-
-        if (value.userType() == objectRefTypeId()) {
-            value = QVariant::fromValue(callback(value.value<ObjectRef>()));
-        } else if (value.userType() == propertyValueId()) {
-            auto propertyValue = value.value<PropertyValue>();
-            if (auto type = propertyValue.type()) {
-                if (type->isClass()) {
-                    Properties properties = propertyValue.value.toMap();
-                    processObjectReferences(properties, callback);
-                    propertyValue.value = properties;
-                    value = QVariant::fromValue(propertyValue);
-                }
-            }
-        }
-    }
-}
-
-=======
->>>>>>> fa4f1769
 /**
  * Convenience method that deals with some of the logic related to pasting
  * a group of objects.
