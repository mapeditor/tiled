--- conflicted
+++ resolved
@@ -153,19 +153,14 @@
     connect(variantEditorFactory, &VariantEditorFactory::resetProperty,
             this, &PropertyBrowser::resetProperty);
 
-<<<<<<< HEAD
-    connect(Preferences::instance(), &Preferences::objectTypesChanged,
-            this, &PropertyBrowser::objectTypesChanged);
-    
     connect(Preferences::instance(), &Preferences::invertYAxisChanged,
             this, &PropertyBrowser::invertYAxisChanged);
-=======
+
     connect(Preferences::instance(), &Preferences::propertyTypesChanged,
             this, &PropertyBrowser::propertyTypesChanged);
 
     connect(StyleHelper::instance(), &StyleHelper::styleApplied,
             this, &PropertyBrowser::updateCustomPropertyColors);
->>>>>>> a56b5a25
 }
 
 /**
@@ -427,6 +422,12 @@
         updateProperties();
 }
 
+void PropertyBrowser::invertYAxisChanged()
+{
+    if (mObject && mObject->typeId() == Object::MapObjectType)
+        updateProperties();
+}
+
 static bool isAutomappingRulesMap(const MapDocument *mapDocument)
 {
     if (!mapDocument)
@@ -445,17 +446,7 @@
     return hasInputLayer && hasOutputLayer;
 }
 
-<<<<<<< HEAD
-void PropertyBrowser::invertYAxisChanged()
-{
-    if (mObject && mObject->typeId() == Object::MapObjectType)
-        updateProperties();
-}
-
-static QVariant predefinedPropertyValue(Object *object, const QString &name)
-=======
 static void addAutomappingProperties(Properties &properties, const Object *object)
->>>>>>> a56b5a25
 {
     auto addRuleOptions = [&] {
         mergeProperties(properties, QVariantMap {
@@ -1288,15 +1279,10 @@
         break;
     }
     case YProperty: {
-<<<<<<< HEAD
-        const QPointF oldPos = mapObject->position();
-        const QPointF newPos(oldPos.x(), InvertYAxisHelper(mMapDocument).pixelY(val.toReal()));
-        command = new MoveMapObject(mMapDocument, mapObject, newPos, oldPos);
-=======
         command = new ChangeMapObject(mDocument, mapObject,
                                       MapObject::PositionProperty,
-                                      QPointF(mapObject->x(), val.toReal()));
->>>>>>> a56b5a25
+                                      QPointF(mapObject->x(),
+                                              InvertYAxisHelper(mMapDocument).pixelY(val.toReal())));
         break;
     }
     case WidthProperty: {
