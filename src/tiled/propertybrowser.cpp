--- conflicted
+++ resolved
@@ -153,19 +153,11 @@
     connect(variantEditorFactory, &VariantEditorFactory::resetProperty,
             this, &PropertyBrowser::resetProperty);
 
-<<<<<<< HEAD
-    connect(Preferences::instance(), &Preferences::objectTypesChanged,
-            this, &PropertyBrowser::objectTypesChanged);
-    
-    connect(Preferences::instance(), &Preferences::invertYAxisChanged,
-            this, &PropertyBrowser::invertYAxisChanged);
-=======
     connect(Preferences::instance(), &Preferences::propertyTypesChanged,
             this, &PropertyBrowser::propertyTypesChanged);
 
     connect(StyleHelper::instance(), &StyleHelper::styleApplied,
             this, &PropertyBrowser::updateCustomPropertyColors);
->>>>>>> 95c1d8a1
 }
 
 /**
@@ -445,17 +437,7 @@
     return hasInputLayer && hasOutputLayer;
 }
 
-<<<<<<< HEAD
-void PropertyBrowser::invertYAxisChanged()
-{
-    if (mObject && mObject->typeId() == Object::MapObjectType)
-        updateProperties();
-}
-
-static QVariant predefinedPropertyValue(Object *object, const QString &name)
-=======
 static void addAutomappingProperties(Properties &properties, const Object *object)
->>>>>>> 95c1d8a1
 {
     auto addRuleOptions = [&] {
         mergeProperties(properties, QVariantMap {
@@ -1291,15 +1273,9 @@
         break;
     }
     case YProperty: {
-<<<<<<< HEAD
-        const QPointF oldPos = mapObject->position();
-        const QPointF newPos(oldPos.x(), InvertYAxisHelper(mMapDocument).pixelY(val.toReal()));
-        command = new MoveMapObject(mMapDocument, mapObject, newPos, oldPos);
-=======
         command = new ChangeMapObject(mDocument, mapObject,
                                       MapObject::PositionProperty,
                                       QPointF(mapObject->x(), val.toReal()));
->>>>>>> 95c1d8a1
         break;
     }
     case WidthProperty: {
