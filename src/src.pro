TEMPLATE  = subdirs
CONFIG   += ordered

SUBDIRS = libtiled tiled plugins \
    tmxviewer \
    tmxrasterizer \
    automappingconverter \
<<<<<<< HEAD
    formatconvert
=======
    terraingenerator
>>>>>>> 87939ca2
<|MERGE_RESOLUTION|>--- conflicted
+++ resolved
@@ -5,8 +5,5 @@
     tmxviewer \
     tmxrasterizer \
     automappingconverter \
-<<<<<<< HEAD
-    formatconvert
-=======
-    terraingenerator
->>>>>>> 87939ca2
+    terraingenerator \
+    formatconvert