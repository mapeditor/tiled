--- conflicted
+++ resolved
@@ -192,12 +192,8 @@
         - qt_version: 5.12.12
           version_suffix: "10.12-10.13"
           qt_creator_version: 5.0.3
-<<<<<<< HEAD
           architectures: x86_64
-        - qt_version: 6.5.0
-=======
         - qt_version: 6.5.1
->>>>>>> f23e815b
           version_suffix: "10.14+"
           qt_creator_version: 7.0.2
           architectures: x86_64,arm64
