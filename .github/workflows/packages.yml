name: Build Packages

on:
  push:
    paths-ignore:
    - 'docs/**'
    - '**.md'
    - 'appveyor.yml'
    - '.travis.yml'
  pull_request:
    paths-ignore:
    - 'docs/**'
    - '**.md'
    - 'appveyor.yml'
    - '.travis.yml'

env:
<<<<<<< HEAD
  QBS_VERSION: 1.23.1
=======
  QBS_VERSION: 2.0.2
  SENTRY_VERSION: 0.6.5
  SENTRY_ORG: mapeditor
  SENTRY_PROJECT: tiled
>>>>>>> d7136725
  TILED_RELEASE: ${{ startsWith(github.ref, 'refs/tags/v') }}
  TILED_SNAPSHOT: ${{ !startsWith(github.ref, 'refs/tags/v') }}

jobs:
  version:
    name: Determine Tiled version
    runs-on: ubuntu-latest
    outputs:
      version: ${{ steps.get-version.outputs.version }}
      release: ${{ steps.get-version.outputs.release }}

    steps:
    - name: Get version
      id: get-version
      run: |
        if [[ "$TILED_RELEASE" == 'true' ]]; then echo "version=${GITHUB_REF:11}" >> $GITHUB_OUTPUT ; fi
        if [[ "$TILED_RELEASE" != 'true' ]]; then echo "version=$(date "+%Y.%m.%d")" >> $GITHUB_OUTPUT ; fi
        echo "release=${TILED_RELEASE}" >> $GITHUB_OUTPUT

<<<<<<< HEAD
=======
  linux:
    name: Linux (AppImage, Qt ${{ matrix.qt_version_major }})
    runs-on: ubuntu-20.04
    needs: version

    strategy:
      matrix:
        include:
        - qt_version: 5.15.2
          qt_version_major: 5
        - qt_version: 6.5.2
          qt_version_major: 6

    env:
      TILED_VERSION: ${{ needs.version.outputs.version }}
      QT_VERSION: ${{ matrix.qt_version }}
      QTCREATOR_VERSION: 10.0.2

    steps:
    - name: Checkout repository
      uses: actions/checkout@v3

    - name: Install dependencies
      run: |
        sudo apt update
        sudo apt install \
          libcurl4-openssl-dev \
          libgl1-mesa-dev \
          libxcb-cursor0 \
          libxcb-icccm4 \
          libxcb-image0 \
          libxcb-keysyms1 \
          libxcb-randr0 \
          libxcb-render-util0 \
          libxcb-shape0 \
          libxcb-xinerama0 \
          libxkbcommon-x11-0 \
          libzstd-dev

    - name: Install Qt
      run: |
        ./dist/install-qt.sh --version ${QT_VERSION} qtbase qtdeclarative qtsvg qtimageformats qttools qttranslations icu | tee -a $GITHUB_PATH
        ./dist/install-qt.sh --version ${QTCREATOR_VERSION} qtcreator | tee -a $GITHUB_PATH

    - name: Setup ccache
      uses: hendrikmuhs/ccache-action@v1
      with:
        max-size: 250M

    - name: Setup CMake
      uses: jwlawson/actions-setup-cmake@v1
      with:
        cmake-version: '3.19'

    - name: Setup Qbs
      run: |
        qbs --version
        qbs setup-toolchains --detect
        qbs config defaultProfile x86_64-linux-gnu-gcc-10

    - name: Build Sentry Native
      run: |
        curl -sLO https://github.com/getsentry/sentry-native/releases/download/${SENTRY_VERSION}/sentry-native.zip
        mkdir sentry-native
        pushd sentry-native
        unzip -q ../sentry-native.zip
        cmake -B build -DCMAKE_BUILD_TYPE=RelWithDebInfo
        cmake --build build --parallel
        sudo cmake --install build --prefix /usr --config RelWithDebInfo
        popd

    - name: Build Tiled
      run: |
        qbs install --install-root AppDir config:release qbs.installPrefix:/usr projects.Tiled.sentry:true qbs.debugInformation:true modules.cpp.separateDebugInformation:true modules.cpp.compilerWrapper:ccache

    - name: Upload symbols and sources to Sentry
      if: github.repository == 'mapeditor/tiled' && github.event_name == 'push'
      env:
        SENTRY_AUTH_TOKEN: ${{ secrets.SENTRY_AUTH_TOKEN }}
      run: |
        curl -sL https://sentry.io/get-cli/ | bash
        sentry-cli upload-dif --include-sources src .

    - name: Build AppImage
      run: |
        cp LICENSE* COPYING *md AppDir/
        wget --no-verbose "https://github.com/linuxdeploy/linuxdeploy/releases/download/continuous/linuxdeploy-x86_64.AppImage"
        wget --no-verbose "https://github.com/linuxdeploy/linuxdeploy-plugin-qt/releases/download/continuous/linuxdeploy-plugin-qt-x86_64.AppImage"
        chmod +x linuxdeploy*.AppImage
        export EXTRA_QT_PLUGINS=svg
        export LD_LIBRARY_PATH=/opt/Qt/${QT_VERSION}/gcc_64/lib:$PWD/AppDir/usr/lib
        export OUTPUT=Tiled-Qt${{ matrix.qt_version_major }}-x86_64.AppImage
        # Avoid shipping the debug information
        find AppDir -name \*.debug -delete
        ./linuxdeploy-x86_64.AppImage --appdir AppDir --custom-apprun=dist/linux/AppRun --exclude-library "*libpython3*" --plugin qt
        # We don't need the bearer plugins (needed for Qt 5 only)
        rm -rfv AppDir/usr/plugins/bearer
        ./linuxdeploy-x86_64.AppImage --appdir AppDir --custom-apprun=dist/linux/AppRun --exclude-library "*libpython3*" --output appimage

    - name: Upload Tiled.AppImage
      uses: actions/upload-artifact@v3
      with:
        name: Tiled-Qt${{ matrix.qt_version_major }}-x86_64.AppImage
        path: Tiled-Qt${{ matrix.qt_version_major }}-x86_64.AppImage

  snap:
    name: Linux (snap)
    runs-on: ubuntu-latest
    needs: version

    env:
      TILED_VERSION: ${{ needs.version.outputs.version }}

    steps:
    - name: Checkout repository
      uses: actions/checkout@v3

    - name: Set Tiled version
      id: version
      run: |
        sed -i 's/^version: .*/version: '"${TILED_VERSION}"'/g' snap/snapcraft.yaml
        if [[ "$TILED_RELEASE" == 'true' ]]; then echo "snap_channel=candidate" >> $GITHUB_OUTPUT ; fi
        if [[ "$TILED_RELEASE" != 'true' ]]; then echo "snap_channel=beta" >> $GITHUB_OUTPUT ; fi

    - name: Build snap
      id: build
      uses: snapcore/action-build@v1

    - name: Upload snap artifact
      uses: actions/upload-artifact@v3
      with:
        name: tiled_amd64.snap
        path: tiled_*_amd64.snap

    - name: Release snap (beta channel)
      uses: snapcore/action-publish@master
      if: github.repository == 'mapeditor/tiled' && github.event_name == 'push' && (github.ref == 'refs/heads/snapshot' || needs.version.outputs.release == 'true')
      env:
        SNAPCRAFT_STORE_CREDENTIALS: ${{ secrets.SNAP_STORE_LOGIN }}
      with:
        snap: ${{ steps.build.outputs.snap }}
        release: ${{ steps.version.outputs.snap_channel }}

  macos:
    name: macOS (${{ matrix.version_suffix }})
    runs-on: macos-11
    needs: version

    strategy:
      matrix:
        include:
        - qt_version: 5.12.12
          version_suffix: "10.12-10.15"
          architectures: x86_64
        - qt_version: 6.5.2
          version_suffix: "11+"
          architectures: x86_64,arm64

    env:
      TILED_VERSION: ${{ needs.version.outputs.version }}
      QT_VERSION: ${{ matrix.qt_version }}
      QTCREATOR_VERSION: 10.0.2

    steps:
    - name: Checkout repository
      uses: actions/checkout@v3

    - name: Install Qt
      run: |
        sudo ./dist/install-qt.sh --version ${QT_VERSION} qtbase qtdeclarative qtsvg qtimageformats qttools | tee -a $GITHUB_PATH
        sudo ./dist/install-qt.sh --version ${QTCREATOR_VERSION} qtcreator | tee -a $GITHUB_PATH

    - name: Setup Qbs
      run: |
        qbs setup-toolchains --detect
        qbs config defaultProfile xcode

    - name: Build Zstandard
      run: |
        git clone --depth 1 -b master https://github.com/facebook/zstd.git
        pushd zstd/lib
        CFLAGS="-arch arm64 -arch x86_64" make libzstd.a
        popd

    - name: Build Tiled
      run: |
        qbs install --install-root install config:release qbs.architectures:${{ matrix.architectures }} qbs.installPrefix:"" projects.Tiled.staticZstd:true

    - name: Deploy Qt
      run: |
        macdeployqt install/Tiled.app -verbose=2
        rm -f install/Tiled.app/Contents/PlugIns/tls/libqopensslbackend.dylib
        pushd install
        ruby ../dist/macos/fixup-install-names.rb

    - name: Create Certificate File
      id: certificateFile
      if: github.repository == 'mapeditor/tiled' && github.event_name == 'push'
      uses: timheuer/base64-to-file@v1
      with:
        fileName: 'certificate.p12'
        encodedString: ${{ secrets.MACOS_CERTIFICATE }}

    - name: Import Certificate
      if: github.repository == 'mapeditor/tiled' && github.event_name == 'push'
      run: |
        security create-keychain -p ${{ secrets.KEYCHAIN_PWD }} mapeditor/tiled
        security default-keychain -s mapeditor/tiled
        security unlock-keychain -p ${{ secrets.KEYCHAIN_PWD }} mapeditor/tiled
        security -q import ${{ steps.certificateFile.outputs.filePath }} -f pkcs12 -k mapeditor/tiled -P ${{ secrets.MACOS_CERTIFICATE_PWD }} -T /usr/bin/codesign -x
        security set-key-partition-list -S 'apple-tool:,apple:' -s -k ${{ secrets.KEYCHAIN_PWD }} mapeditor/tiled

    - name: Sign, Notarize & Staple
      if: github.repository == 'mapeditor/tiled' && github.event_name == 'push'
      run: |
        codesign --deep --force --verify --verbose --sign Lindeijer --options runtime install/Tiled.app
        ditto -c -k --sequesterRsrc --keepParent install/Tiled.app Tiled_for_notarization.zip
        xcrun notarytool submit --apple-id ${{ secrets.NOTARIZATION_USERNAME }} --password ${{ secrets.NOTARIZATION_PASSWORD }} --team-id ${{ secrets.NOTARIZATION_TEAM }} --wait Tiled_for_notarization.zip
        xcrun stapler staple install/Tiled.app

    - name: Create Archive
      run: |
        ditto -c -k --sequesterRsrc --keepParent install/Tiled.app Tiled_macOS-${{ matrix.version_suffix }}.zip

    - name: Upload Tiled.app
      uses: actions/upload-artifact@v3
      with:
        name: Tiled_macOS-${{ matrix.version_suffix }}.app
        path: Tiled_macOS-${{ matrix.version_suffix }}.zip

>>>>>>> d7136725
  windows:
    name: Windows (${{ matrix.arch }}-bit, Qt ${{ matrix.qt_version_major }})
    runs-on: windows-2019
    needs: version

    strategy:
      matrix:
        include:
<<<<<<< HEAD
        - qt_version: 6.5.1
=======
        - qt_version: 5.15.2
          qt_version_major: 5
          qt_toolchain: win32_mingw81
          arch: 32
          openssl_arch: x86
          mingw_version: 8.1.0
          mingw_component: mingw
          mingw_path: /c/Qt/Tools/mingw810_32/bin
        - qt_version: 6.5.2
>>>>>>> d7136725
          qt_version_major: 6
          qt_toolchain: win64_mingw
          arch: 64
          openssl_arch: x64
          mingw_version: 9.0.0
          mingw_component: mingw90
          mingw_path: /c/Qt/Tools/mingw1120_64/bin

    env:
      TILED_VERSION: ${{ needs.version.outputs.version }}
      MINGW_PATH: ${{ matrix.mingw_path }}
      OPENSSL_VERSION: 1.1.1

    defaults:
      run:
        shell: bash

    steps:
    - name: Checkout repository
      uses: actions/checkout@v3

    - name: Install Qt
      run: |
        echo "QT_PATH=$(./dist/install-qt.sh --version ${{ matrix.qt_version }} --toolchain ${{ matrix.qt_toolchain }} qtbase qtdeclarative qtsvg qtimageformats qttools qttranslations)" >> $GITHUB_ENV
        ./dist/install-qt.sh --version ${{ matrix.mingw_version }} --toolchain win${{ matrix.arch }}_mingw ${{ matrix.mingw_component }}
        echo "OPENSSL_PATH=$(./dist/install-qt.sh --version ${OPENSSL_VERSION} openssl --arch ${{ matrix.openssl_arch }})" >> $GITHUB_ENV

    - name: Install Qbs
      run: |
        choco install -y qbs --version ${QBS_VERSION}

    - name: Setup Qbs
      run: |
        qbs setup-toolchains ${MINGW_PATH}/*-w64-mingw32-gcc.exe mingw
        qbs setup-qt ${QT_PATH}/qmake.exe qt
        qbs config defaultProfile qt

    - name: Build Zstandard
      run: |
        export PATH="${MINGW_PATH}:$PATH"
        git clone --depth 1 -b master https://github.com/facebook/zstd.git
        pushd zstd/lib
        CC=gcc mingw32-make -j2 libzstd.a
        popd

    - name: Build Tiled
      run: |
        export TILED_MSI_VERSION=1.4.${GITHUB_RUN_NUMBER}
        qbs build config:release projects.Tiled.windowsInstaller:true projects.Tiled.staticZstd:true
        mv release/installer*/Tiled-*.msi .

    - name: Upload Tiled installer
      uses: actions/upload-artifact@v3
      with:
        name: Tiled-win${{ matrix.arch }}.msi
        path: Tiled-*.msi

    - name: Upload Tiled archive
      uses: actions/upload-artifact@v3
      with:
        name: Tiled-win${{ matrix.arch }}
        path: release/install-root/*

  github:
    name: Upload to GitHub releases
    runs-on: ubuntu-latest
    needs: [version, windows]

    if: github.repository == 'mapeditor/tiled' && github.event_name == 'push' && needs.version.outputs.release == 'true'

    env:
      GITHUB_TOKEN: ${{ secrets.GITHUB_TOKEN }}

    steps:
    - name: Create release
      id: create_release
      uses: actions/create-release@v1
      with:
        tag_name: ${{ github.ref }}
        release_name: Tiled ${{ needs.version.outputs.version }}
        draft: true
        prerelease: false

    - name: Download all artifacts
      uses: actions/download-artifact@v3

    - name: Upload Windows 64-bit installer
      uses: actions/upload-release-asset@v1
      with:
        upload_url: ${{ steps.create_release.outputs.upload_url }}
        asset_path: Tiled-win64.msi/Tiled-${{ needs.version.outputs.version }}-win64.msi
        asset_name: Tiled-${{ needs.version.outputs.version }}_Windows-10+_x86_64.msi
        asset_content_type: application/x-msi

    - name: Upload Windows 32-bit installer
      uses: actions/upload-release-asset@v1
      with:
        upload_url: ${{ steps.create_release.outputs.upload_url }}
        asset_path: Tiled-win32.msi/Tiled-${{ needs.version.outputs.version }}-win32.msi
        asset_name: Tiled-${{ needs.version.outputs.version }}_Windows-7-8_x86.msi
        asset_content_type: application/x-msi
<<<<<<< HEAD
=======

    - name: Upload Linux AppImage (Qt5)
      uses: actions/upload-release-asset@v1
      with:
        upload_url: ${{ steps.create_release.outputs.upload_url }}
        asset_path: Tiled-Qt5-x86_64.AppImage/Tiled-Qt5-x86_64.AppImage
        asset_name: Tiled-${{ needs.version.outputs.version }}_Linux_Qt-5_x86_64.AppImage
        asset_content_type: application/vnd.appimage

    - name: Upload Linux AppImage (Qt6)
      uses: actions/upload-release-asset@v1
      with:
        upload_url: ${{ steps.create_release.outputs.upload_url }}
        asset_path: Tiled-Qt6-x86_64.AppImage/Tiled-Qt6-x86_64.AppImage
        asset_name: Tiled-${{ needs.version.outputs.version }}_Linux_Qt-6_x86_64.AppImage
        asset_content_type: application/vnd.appimage

    - name: Upload macOS app (10.12-10.15)
      uses: actions/upload-release-asset@v1
      with:
        upload_url: ${{ steps.create_release.outputs.upload_url }}
        asset_path: Tiled_macOS-10.12-10.15.app/Tiled_macOS-10.12-10.15.zip
        asset_name: Tiled-${{ needs.version.outputs.version }}_macOS-10.12-10.15.zip
        asset_content_type: application/zip

    - name: Upload macOS app (11+)
      uses: actions/upload-release-asset@v1
      with:
        upload_url: ${{ steps.create_release.outputs.upload_url }}
        asset_path: Tiled_macOS-11+.app/Tiled_macOS-11+.zip
        asset_name: Tiled-${{ needs.version.outputs.version }}_macOS-11+.zip
        asset_content_type: application/zip

  sentry:
    name: Create Sentry release
    runs-on: ubuntu-latest
    needs: [version, linux, macos, windows]

    if: github.repository == 'mapeditor/tiled' && github.event_name == 'push' && needs.version.outputs.release == 'true'

    steps:
    - name: Checkout repository
      uses: actions/checkout@v3

    - name: Create Sentry release
      uses: getsentry/action-release@v1
      env:
        SENTRY_AUTH_TOKEN: ${{ secrets.SENTRY_AUTH_TOKEN }}
      with:
        environment: releases
        version: tiled@${{ needs.version.outputs.version }}
>>>>>>> d7136725
<|MERGE_RESOLUTION|>--- conflicted
+++ resolved
@@ -15,14 +15,7 @@
     - '.travis.yml'
 
 env:
-<<<<<<< HEAD
-  QBS_VERSION: 1.23.1
-=======
   QBS_VERSION: 2.0.2
-  SENTRY_VERSION: 0.6.5
-  SENTRY_ORG: mapeditor
-  SENTRY_PROJECT: tiled
->>>>>>> d7136725
   TILED_RELEASE: ${{ startsWith(github.ref, 'refs/tags/v') }}
   TILED_SNAPSHOT: ${{ !startsWith(github.ref, 'refs/tags/v') }}
 
@@ -42,239 +35,6 @@
         if [[ "$TILED_RELEASE" != 'true' ]]; then echo "version=$(date "+%Y.%m.%d")" >> $GITHUB_OUTPUT ; fi
         echo "release=${TILED_RELEASE}" >> $GITHUB_OUTPUT
 
-<<<<<<< HEAD
-=======
-  linux:
-    name: Linux (AppImage, Qt ${{ matrix.qt_version_major }})
-    runs-on: ubuntu-20.04
-    needs: version
-
-    strategy:
-      matrix:
-        include:
-        - qt_version: 5.15.2
-          qt_version_major: 5
-        - qt_version: 6.5.2
-          qt_version_major: 6
-
-    env:
-      TILED_VERSION: ${{ needs.version.outputs.version }}
-      QT_VERSION: ${{ matrix.qt_version }}
-      QTCREATOR_VERSION: 10.0.2
-
-    steps:
-    - name: Checkout repository
-      uses: actions/checkout@v3
-
-    - name: Install dependencies
-      run: |
-        sudo apt update
-        sudo apt install \
-          libcurl4-openssl-dev \
-          libgl1-mesa-dev \
-          libxcb-cursor0 \
-          libxcb-icccm4 \
-          libxcb-image0 \
-          libxcb-keysyms1 \
-          libxcb-randr0 \
-          libxcb-render-util0 \
-          libxcb-shape0 \
-          libxcb-xinerama0 \
-          libxkbcommon-x11-0 \
-          libzstd-dev
-
-    - name: Install Qt
-      run: |
-        ./dist/install-qt.sh --version ${QT_VERSION} qtbase qtdeclarative qtsvg qtimageformats qttools qttranslations icu | tee -a $GITHUB_PATH
-        ./dist/install-qt.sh --version ${QTCREATOR_VERSION} qtcreator | tee -a $GITHUB_PATH
-
-    - name: Setup ccache
-      uses: hendrikmuhs/ccache-action@v1
-      with:
-        max-size: 250M
-
-    - name: Setup CMake
-      uses: jwlawson/actions-setup-cmake@v1
-      with:
-        cmake-version: '3.19'
-
-    - name: Setup Qbs
-      run: |
-        qbs --version
-        qbs setup-toolchains --detect
-        qbs config defaultProfile x86_64-linux-gnu-gcc-10
-
-    - name: Build Sentry Native
-      run: |
-        curl -sLO https://github.com/getsentry/sentry-native/releases/download/${SENTRY_VERSION}/sentry-native.zip
-        mkdir sentry-native
-        pushd sentry-native
-        unzip -q ../sentry-native.zip
-        cmake -B build -DCMAKE_BUILD_TYPE=RelWithDebInfo
-        cmake --build build --parallel
-        sudo cmake --install build --prefix /usr --config RelWithDebInfo
-        popd
-
-    - name: Build Tiled
-      run: |
-        qbs install --install-root AppDir config:release qbs.installPrefix:/usr projects.Tiled.sentry:true qbs.debugInformation:true modules.cpp.separateDebugInformation:true modules.cpp.compilerWrapper:ccache
-
-    - name: Upload symbols and sources to Sentry
-      if: github.repository == 'mapeditor/tiled' && github.event_name == 'push'
-      env:
-        SENTRY_AUTH_TOKEN: ${{ secrets.SENTRY_AUTH_TOKEN }}
-      run: |
-        curl -sL https://sentry.io/get-cli/ | bash
-        sentry-cli upload-dif --include-sources src .
-
-    - name: Build AppImage
-      run: |
-        cp LICENSE* COPYING *md AppDir/
-        wget --no-verbose "https://github.com/linuxdeploy/linuxdeploy/releases/download/continuous/linuxdeploy-x86_64.AppImage"
-        wget --no-verbose "https://github.com/linuxdeploy/linuxdeploy-plugin-qt/releases/download/continuous/linuxdeploy-plugin-qt-x86_64.AppImage"
-        chmod +x linuxdeploy*.AppImage
-        export EXTRA_QT_PLUGINS=svg
-        export LD_LIBRARY_PATH=/opt/Qt/${QT_VERSION}/gcc_64/lib:$PWD/AppDir/usr/lib
-        export OUTPUT=Tiled-Qt${{ matrix.qt_version_major }}-x86_64.AppImage
-        # Avoid shipping the debug information
-        find AppDir -name \*.debug -delete
-        ./linuxdeploy-x86_64.AppImage --appdir AppDir --custom-apprun=dist/linux/AppRun --exclude-library "*libpython3*" --plugin qt
-        # We don't need the bearer plugins (needed for Qt 5 only)
-        rm -rfv AppDir/usr/plugins/bearer
-        ./linuxdeploy-x86_64.AppImage --appdir AppDir --custom-apprun=dist/linux/AppRun --exclude-library "*libpython3*" --output appimage
-
-    - name: Upload Tiled.AppImage
-      uses: actions/upload-artifact@v3
-      with:
-        name: Tiled-Qt${{ matrix.qt_version_major }}-x86_64.AppImage
-        path: Tiled-Qt${{ matrix.qt_version_major }}-x86_64.AppImage
-
-  snap:
-    name: Linux (snap)
-    runs-on: ubuntu-latest
-    needs: version
-
-    env:
-      TILED_VERSION: ${{ needs.version.outputs.version }}
-
-    steps:
-    - name: Checkout repository
-      uses: actions/checkout@v3
-
-    - name: Set Tiled version
-      id: version
-      run: |
-        sed -i 's/^version: .*/version: '"${TILED_VERSION}"'/g' snap/snapcraft.yaml
-        if [[ "$TILED_RELEASE" == 'true' ]]; then echo "snap_channel=candidate" >> $GITHUB_OUTPUT ; fi
-        if [[ "$TILED_RELEASE" != 'true' ]]; then echo "snap_channel=beta" >> $GITHUB_OUTPUT ; fi
-
-    - name: Build snap
-      id: build
-      uses: snapcore/action-build@v1
-
-    - name: Upload snap artifact
-      uses: actions/upload-artifact@v3
-      with:
-        name: tiled_amd64.snap
-        path: tiled_*_amd64.snap
-
-    - name: Release snap (beta channel)
-      uses: snapcore/action-publish@master
-      if: github.repository == 'mapeditor/tiled' && github.event_name == 'push' && (github.ref == 'refs/heads/snapshot' || needs.version.outputs.release == 'true')
-      env:
-        SNAPCRAFT_STORE_CREDENTIALS: ${{ secrets.SNAP_STORE_LOGIN }}
-      with:
-        snap: ${{ steps.build.outputs.snap }}
-        release: ${{ steps.version.outputs.snap_channel }}
-
-  macos:
-    name: macOS (${{ matrix.version_suffix }})
-    runs-on: macos-11
-    needs: version
-
-    strategy:
-      matrix:
-        include:
-        - qt_version: 5.12.12
-          version_suffix: "10.12-10.15"
-          architectures: x86_64
-        - qt_version: 6.5.2
-          version_suffix: "11+"
-          architectures: x86_64,arm64
-
-    env:
-      TILED_VERSION: ${{ needs.version.outputs.version }}
-      QT_VERSION: ${{ matrix.qt_version }}
-      QTCREATOR_VERSION: 10.0.2
-
-    steps:
-    - name: Checkout repository
-      uses: actions/checkout@v3
-
-    - name: Install Qt
-      run: |
-        sudo ./dist/install-qt.sh --version ${QT_VERSION} qtbase qtdeclarative qtsvg qtimageformats qttools | tee -a $GITHUB_PATH
-        sudo ./dist/install-qt.sh --version ${QTCREATOR_VERSION} qtcreator | tee -a $GITHUB_PATH
-
-    - name: Setup Qbs
-      run: |
-        qbs setup-toolchains --detect
-        qbs config defaultProfile xcode
-
-    - name: Build Zstandard
-      run: |
-        git clone --depth 1 -b master https://github.com/facebook/zstd.git
-        pushd zstd/lib
-        CFLAGS="-arch arm64 -arch x86_64" make libzstd.a
-        popd
-
-    - name: Build Tiled
-      run: |
-        qbs install --install-root install config:release qbs.architectures:${{ matrix.architectures }} qbs.installPrefix:"" projects.Tiled.staticZstd:true
-
-    - name: Deploy Qt
-      run: |
-        macdeployqt install/Tiled.app -verbose=2
-        rm -f install/Tiled.app/Contents/PlugIns/tls/libqopensslbackend.dylib
-        pushd install
-        ruby ../dist/macos/fixup-install-names.rb
-
-    - name: Create Certificate File
-      id: certificateFile
-      if: github.repository == 'mapeditor/tiled' && github.event_name == 'push'
-      uses: timheuer/base64-to-file@v1
-      with:
-        fileName: 'certificate.p12'
-        encodedString: ${{ secrets.MACOS_CERTIFICATE }}
-
-    - name: Import Certificate
-      if: github.repository == 'mapeditor/tiled' && github.event_name == 'push'
-      run: |
-        security create-keychain -p ${{ secrets.KEYCHAIN_PWD }} mapeditor/tiled
-        security default-keychain -s mapeditor/tiled
-        security unlock-keychain -p ${{ secrets.KEYCHAIN_PWD }} mapeditor/tiled
-        security -q import ${{ steps.certificateFile.outputs.filePath }} -f pkcs12 -k mapeditor/tiled -P ${{ secrets.MACOS_CERTIFICATE_PWD }} -T /usr/bin/codesign -x
-        security set-key-partition-list -S 'apple-tool:,apple:' -s -k ${{ secrets.KEYCHAIN_PWD }} mapeditor/tiled
-
-    - name: Sign, Notarize & Staple
-      if: github.repository == 'mapeditor/tiled' && github.event_name == 'push'
-      run: |
-        codesign --deep --force --verify --verbose --sign Lindeijer --options runtime install/Tiled.app
-        ditto -c -k --sequesterRsrc --keepParent install/Tiled.app Tiled_for_notarization.zip
-        xcrun notarytool submit --apple-id ${{ secrets.NOTARIZATION_USERNAME }} --password ${{ secrets.NOTARIZATION_PASSWORD }} --team-id ${{ secrets.NOTARIZATION_TEAM }} --wait Tiled_for_notarization.zip
-        xcrun stapler staple install/Tiled.app
-
-    - name: Create Archive
-      run: |
-        ditto -c -k --sequesterRsrc --keepParent install/Tiled.app Tiled_macOS-${{ matrix.version_suffix }}.zip
-
-    - name: Upload Tiled.app
-      uses: actions/upload-artifact@v3
-      with:
-        name: Tiled_macOS-${{ matrix.version_suffix }}.app
-        path: Tiled_macOS-${{ matrix.version_suffix }}.zip
-
->>>>>>> d7136725
   windows:
     name: Windows (${{ matrix.arch }}-bit, Qt ${{ matrix.qt_version_major }})
     runs-on: windows-2019
@@ -283,19 +43,7 @@
     strategy:
       matrix:
         include:
-<<<<<<< HEAD
-        - qt_version: 6.5.1
-=======
-        - qt_version: 5.15.2
-          qt_version_major: 5
-          qt_toolchain: win32_mingw81
-          arch: 32
-          openssl_arch: x86
-          mingw_version: 8.1.0
-          mingw_component: mingw
-          mingw_path: /c/Qt/Tools/mingw810_32/bin
         - qt_version: 6.5.2
->>>>>>> d7136725
           qt_version_major: 6
           qt_toolchain: win64_mingw
           arch: 64
@@ -396,58 +144,4 @@
         upload_url: ${{ steps.create_release.outputs.upload_url }}
         asset_path: Tiled-win32.msi/Tiled-${{ needs.version.outputs.version }}-win32.msi
         asset_name: Tiled-${{ needs.version.outputs.version }}_Windows-7-8_x86.msi
-        asset_content_type: application/x-msi
-<<<<<<< HEAD
-=======
-
-    - name: Upload Linux AppImage (Qt5)
-      uses: actions/upload-release-asset@v1
-      with:
-        upload_url: ${{ steps.create_release.outputs.upload_url }}
-        asset_path: Tiled-Qt5-x86_64.AppImage/Tiled-Qt5-x86_64.AppImage
-        asset_name: Tiled-${{ needs.version.outputs.version }}_Linux_Qt-5_x86_64.AppImage
-        asset_content_type: application/vnd.appimage
-
-    - name: Upload Linux AppImage (Qt6)
-      uses: actions/upload-release-asset@v1
-      with:
-        upload_url: ${{ steps.create_release.outputs.upload_url }}
-        asset_path: Tiled-Qt6-x86_64.AppImage/Tiled-Qt6-x86_64.AppImage
-        asset_name: Tiled-${{ needs.version.outputs.version }}_Linux_Qt-6_x86_64.AppImage
-        asset_content_type: application/vnd.appimage
-
-    - name: Upload macOS app (10.12-10.15)
-      uses: actions/upload-release-asset@v1
-      with:
-        upload_url: ${{ steps.create_release.outputs.upload_url }}
-        asset_path: Tiled_macOS-10.12-10.15.app/Tiled_macOS-10.12-10.15.zip
-        asset_name: Tiled-${{ needs.version.outputs.version }}_macOS-10.12-10.15.zip
-        asset_content_type: application/zip
-
-    - name: Upload macOS app (11+)
-      uses: actions/upload-release-asset@v1
-      with:
-        upload_url: ${{ steps.create_release.outputs.upload_url }}
-        asset_path: Tiled_macOS-11+.app/Tiled_macOS-11+.zip
-        asset_name: Tiled-${{ needs.version.outputs.version }}_macOS-11+.zip
-        asset_content_type: application/zip
-
-  sentry:
-    name: Create Sentry release
-    runs-on: ubuntu-latest
-    needs: [version, linux, macos, windows]
-
-    if: github.repository == 'mapeditor/tiled' && github.event_name == 'push' && needs.version.outputs.release == 'true'
-
-    steps:
-    - name: Checkout repository
-      uses: actions/checkout@v3
-
-    - name: Create Sentry release
-      uses: getsentry/action-release@v1
-      env:
-        SENTRY_AUTH_TOKEN: ${{ secrets.SENTRY_AUTH_TOKEN }}
-      with:
-        environment: releases
-        version: tiled@${{ needs.version.outputs.version }}
->>>>>>> d7136725
+        asset_content_type: application/x-msi