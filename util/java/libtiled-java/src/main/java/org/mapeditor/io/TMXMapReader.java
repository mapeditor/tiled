--- conflicted
+++ resolved
@@ -84,33 +84,12 @@
 
     public static final long ALL_FLAGS =
         FLIPPED_HORIZONTALLY_FLAG | FLIPPED_VERTICALLY_FLAG | FLIPPED_DIAGONALLY_FLAG;
-<<<<<<< HEAD
-=======
-
-    public final TMXMapReaderSettings settings = new TMXMapReaderSettings();
->>>>>>> 8186b636
 
     private Map map;
     private URL xmlPath;
     private String error;
     private final EntityResolver entityResolver = new MapEntityResolver();
     private TreeMap<Integer, TileSet> tilesetPerFirstGid;
-<<<<<<< HEAD
-=======
-
-    /**
-     * Map of cached tilesets used when {@link TMXMapReaderSettings#reuseCachedTilesets} option is on.
-     * TODO: case when multiple tilesets have same name but different sources
-     * @see #setCachedTilesets(java.util.Map)
-     */
-    private java.util.Map<String, TileSet> cachedTilesets;
-
-    /**
-     * Unmarshaller capable of unmarshalling all classes available from context
-     * @see #unmarshalClass(Node, Class)
-     */
-    private final Unmarshaller unmarshaller;
->>>>>>> 8186b636
 
     private TilesetCache tilesetCache;
 
@@ -293,28 +272,12 @@
         } else {
             final String name = getAttributeValue(t, "name");
 
-<<<<<<< HEAD
             if (tilesetCache != null) {
                 if (tilesetCache.needToLoadTileset(name)) {
                     TileSet tileSet = processTileset(t, name);
                     tilesetCache.tilesetLoadingFinished(tileSet);
                 }
                 return tilesetCache.getTileset(name);
-=======
-            if (settings.reuseCachedTilesets) {
-                if (cachedTilesets == null) {
-                    cachedTilesets = new HashMap<>();
-                }
-
-                set = cachedTilesets.get(name);
-                if (set != null)
-                    return set;
-
-                set = new TileSet();
-                cachedTilesets.put(name, set);
-            } else {
-                set = new TileSet();
->>>>>>> 8186b636
             }
 
             return processTileset(t, name);
@@ -1091,17 +1054,8 @@
         return path.replace("/", File.separator);
     }
 
-<<<<<<< HEAD
     public TMXMapReader setTilesetCache(TilesetCache tilesetCache) {
         this.tilesetCache = tilesetCache;
         return this;
-=======
-    /**
-     * The ability to set cachedTilesets allows cached tilesets to be shared across multiple readers,
-     * increasing read speed in a multithreaded environment.
-     */
-    public void setCachedTilesets(java.util.Map<String, TileSet> cachedTilesets) {
-        this.cachedTilesets = cachedTilesets;
->>>>>>> 8186b636
     }
 }