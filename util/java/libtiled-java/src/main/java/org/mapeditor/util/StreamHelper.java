/*-
 * #%L
 * libtiled
 * %%
 * Copyright (C) 2004 - 2022 Thorbjørn Lindeijer <thorbjorn@lindeijer.nl>
 * %%
 * Redistribution and use in source and binary forms, with or without
 * modification, are permitted provided that the following conditions are met:
 * 
 * 1. Redistributions of source code must retain the above copyright notice,
 *    this list of conditions and the following disclaimer.
 * 2. Redistributions in binary form must reproduce the above copyright notice,
 *    this list of conditions and the following disclaimer in the documentation
 *    and/or other materials provided with the distribution.
 * 
 * THIS SOFTWARE IS PROVIDED BY THE COPYRIGHT HOLDERS AND CONTRIBUTORS "AS IS"
 * AND ANY EXPRESS OR IMPLIED WARRANTIES, INCLUDING, BUT NOT LIMITED TO, THE
 * IMPLIED WARRANTIES OF MERCHANTABILITY AND FITNESS FOR A PARTICULAR PURPOSE
 * ARE DISCLAIMED. IN NO EVENT SHALL THE COPYRIGHT HOLDERS OR CONTRIBUTORS BE
 * LIABLE FOR ANY DIRECT, INDIRECT, INCIDENTAL, SPECIAL, EXEMPLARY, OR
 * CONSEQUENTIAL DAMAGES (INCLUDING, BUT NOT LIMITED TO, PROCUREMENT OF
 * SUBSTITUTE GOODS OR SERVICES; LOSS OF USE, DATA, OR PROFITS; OR BUSINESS
 * INTERRUPTION) HOWEVER CAUSED AND ON ANY THEORY OF LIABILITY, WHETHER IN
 * CONTRACT, STRICT LIABILITY, OR TORT (INCLUDING NEGLIGENCE OR OTHERWISE)
 * ARISING IN ANY WAY OUT OF THE USE OF THIS SOFTWARE, EVEN IF ADVISED OF THE
 * POSSIBILITY OF SUCH DAMAGE.
 * #L%
 */
package org.mapeditor.util;

import java.io.BufferedInputStream;
import java.io.FileInputStream;
import java.io.IOException;
import java.io.InputStream;
import java.net.URL;
import java.util.zip.GZIPInputStream;

public class StreamHelper {

    private static final String GZIP_EXTENSION = ".gz";
    private static final int GZIP_EXTENSION_LENGTH = GZIP_EXTENSION.length();

    private StreamHelper() {
    }

<<<<<<< HEAD
	/**
	 * Opens an {@link InputStream} for reading from the specified location,
	 * automatically uncompressing data in the GZIP file format if required.
	 * @param location The filename, path or URL to read
	 * @return the input stream for reading from the specified location,
	 * or {@code null} if the location is neither {@link #isUrl(String)} nor {@link #isPathname(String)}
	 */
	public static InputStream openStream(String location) throws IOException {

		// (sanity check)
		if (location == null || location.length() < 0) {
			return null;
		}

		boolean isUrl = (location.indexOf("://") > 0)
				|| location.startsWith("file:");

		InputStream in = isUrl
				? new URL(location).openStream()
				: new FileInputStream(location);

		return isGzip(location)
				? ungzip(in)
				: in;
	}

	/**
	 * Opens a connection to the {@code URL} and returns
	 * an {@link InputStream} for reading from that connection,
	 * automatically uncompressing data in the GZIP file format if required.
	 * @param url the URL
	 * @return the input stream for reading from the URL connetion,
	 * or {@code null} if the url is {@code null}
	 */
	public static InputStream openStream(URL url) throws IOException {

		// (sanity check)
		if (url == null) {
			return null;
		}

		InputStream in = url.openStream();
		return isGzip(url.getPath()) ? ungzip(in) : in;
	}

	/**
	 * @param location The filename, path or URL to check
	 * @return {@code true} if the filename, path or URL has GZIP extension (ignoring case),
	 * {@code false} otherwise
	 */
	public static boolean isGzip(String location) {

		if (location == null || location.length() < GZIP_EXTENSION_LENGTH) {
			return false;
		}
		final int offset = location.length() - GZIP_EXTENSION.length();
=======
    /**
     * Opens an {@link InputStream} for reading from the specified location,
     * automatically uncompressing data in the GZIP file format if required.
     * @param location The filename, path or URL to read
     * @return the input stream for reading from the specified location,
     * or {@code null} if the location is neither {@link #isUrl(String)} nor {@link #isPathname(String)}
     */
    public static InputStream openStream(String location) throws IOException {

        // (sanity check)
        if ((location == null) || location.length() < 0) {
            return null;
        }

        boolean isUrl = (location.indexOf("://") > 0)
                || location.startsWith("file:");

        InputStream in = isUrl
                ? new URL(location).openStream()
                : new FileInputStream(location);

        return isGzip(location)
                ? ungzip(in)
                : in;
    }

    /**
     * Opens a connection to the {@code URL} and returns
     * an {@link InputStream} for reading from that connection,
     * automatically uncompressing data in the GZIP file format if required.
     * @param url the URL
     * @return the input stream for reading from the URL connetion,
     * or {@code null} if the url is {@code null}
     */
    public static InputStream openStream(URL url) throws IOException {

        // (sanity check)
        if (url == null) {
            return null;
        }

        InputStream in = url.openStream();
        return isGzip(url.getPath()) ? ungzip(in) : in;
    }

    /**
     * @param location The filename, path or URL to check
     * @return {@code true} if the filename, path or URL has GZIP extension (ignoring case),
     * {@code false} otherwise
     */
    public static boolean isGzip(String location) {

        if (location == null || location.length() < GZIP_EXTENSION_LENGTH) {
            return false;
        }
        final int offset = location.length() - GZIP_EXTENSION.length();
>>>>>>> 0a85f009
        return location.regionMatches(true, offset, GZIP_EXTENSION, 0, GZIP_EXTENSION_LENGTH);
    }

    /**
     * @param in the {@link InputStream} to wrap with a {@link GZIPInputStream}
     * @return a {@link GZIPInputStream} wrapping the {@code in},
     * the same {@code in} if it already was a {@link GZIPInputStream},
     * or {@code null} if {@code in} was {@code null}
     */
    public static GZIPInputStream ungzip(InputStream in) throws IOException {

        // (sanity check)
        if (in == null) {
            return null;
        }

        return (in instanceof GZIPInputStream)
                ? GZIPInputStream.class.cast(in)
                : new GZIPInputStream(in);
    }

    /**
     * @param in the {@link InputStream} to wrap with a {@link BufferedInputStream}
     * @return a {@link BufferedInputStream} wrapping the {@code in},
     * the same {@code in} if it already was a {@link BufferedInputStream},
     * or {@code null} if {@code in} was {@code null}
     */
    public static BufferedInputStream buffered(InputStream in) {

        // (sanity check)
        if (in == null) {
            return null;
        }

        return (in instanceof BufferedInputStream)
                ? BufferedInputStream.class.cast(in)
                : new BufferedInputStream(in);
    }
}<|MERGE_RESOLUTION|>--- conflicted
+++ resolved
@@ -43,64 +43,6 @@
     private StreamHelper() {
     }
 
-<<<<<<< HEAD
-	/**
-	 * Opens an {@link InputStream} for reading from the specified location,
-	 * automatically uncompressing data in the GZIP file format if required.
-	 * @param location The filename, path or URL to read
-	 * @return the input stream for reading from the specified location,
-	 * or {@code null} if the location is neither {@link #isUrl(String)} nor {@link #isPathname(String)}
-	 */
-	public static InputStream openStream(String location) throws IOException {
-
-		// (sanity check)
-		if (location == null || location.length() < 0) {
-			return null;
-		}
-
-		boolean isUrl = (location.indexOf("://") > 0)
-				|| location.startsWith("file:");
-
-		InputStream in = isUrl
-				? new URL(location).openStream()
-				: new FileInputStream(location);
-
-		return isGzip(location)
-				? ungzip(in)
-				: in;
-	}
-
-	/**
-	 * Opens a connection to the {@code URL} and returns
-	 * an {@link InputStream} for reading from that connection,
-	 * automatically uncompressing data in the GZIP file format if required.
-	 * @param url the URL
-	 * @return the input stream for reading from the URL connetion,
-	 * or {@code null} if the url is {@code null}
-	 */
-	public static InputStream openStream(URL url) throws IOException {
-
-		// (sanity check)
-		if (url == null) {
-			return null;
-		}
-
-		InputStream in = url.openStream();
-		return isGzip(url.getPath()) ? ungzip(in) : in;
-	}
-
-	/**
-	 * @param location The filename, path or URL to check
-	 * @return {@code true} if the filename, path or URL has GZIP extension (ignoring case),
-	 * {@code false} otherwise
-	 */
-	public static boolean isGzip(String location) {
-
-		if (location == null || location.length() < GZIP_EXTENSION_LENGTH) {
-			return false;
-		}
-		final int offset = location.length() - GZIP_EXTENSION.length();
-=======
     /**
      * Opens an {@link InputStream} for reading from the specified location,
      * automatically uncompressing data in the GZIP file format if required.
@@ -153,11 +95,10 @@
      */
     public static boolean isGzip(String location) {
 
-        if (location == null || location.length() < GZIP_EXTENSION_LENGTH) {
+        if ((location == null) || location.length() < GZIP_EXTENSION_LENGTH) {
             return false;
         }
         final int offset = location.length() - GZIP_EXTENSION.length();
->>>>>>> 0a85f009
         return location.regionMatches(true, offset, GZIP_EXTENSION, 0, GZIP_EXTENSION_LENGTH);
     }
 
